--- conflicted
+++ resolved
@@ -15,14 +15,9 @@
          your deployment and configuration - like if you watch all services of a all applications and there are hundreds of them. You can do this easily by
          setting EnableVerboseLogging to true on AppObserver, for example, and it will log how long it takes to run each time it runs to completion. Any observer
          that monitors stuff supports run duration logging. Use this these values to determine what constitutes too long and that an observer needs to be fixed. 
-<<<<<<< HEAD
-         No Observer should ever take 1 hour to run, for example, so the default setting of 3600 seconds is an extreme maximum. Vary the number to meet your actual needs. -->
-    <Parameter Name="ObserverExecutionTimeout" Value="" MustOverride="true" />
-=======
          No Observer should ever take 2 hours to run, so the below setting is an extreme maximum. Vary the number to meet your actual needs. -->
     <Parameter Name="ObserverExecutionTimeout" Value="" MustOverride="true" />
     
->>>>>>> fa9b6189
     <!-- Optional: Enabling this will generate noisy logs. Disabling it means only Warning and Error information 
          will be locally logged. This is the recommended setting. -->
     <Parameter Name="EnableVerboseLogging" Value="" MustOverride="true" />
@@ -328,12 +323,7 @@
     <!-- Compression level. dmp files will be compressed to limit network usage. -->
     <Parameter Name="ZipFileCompressionLevel" Value="" MustOverride="true" />
   </Section>
-<<<<<<< HEAD
-  <!-- NOTE: FabricObserver must run as System or Admin on *Windows* in order to run ContainerObserver successfully. This is not the case for Linux. -->
-   <Section Name="ContainerObserverConfiguration">
-=======
   <Section Name="ContainerObserverConfiguration">
->>>>>>> fa9b6189
      <Parameter Name="Enabled" Value="" MustOverride="true" />
      <Parameter Name="ClusterOperationTimeoutSeconds" Value="120" />
      <Parameter Name="EnableCSVDataLogging" Value="" MustOverride="true" />
