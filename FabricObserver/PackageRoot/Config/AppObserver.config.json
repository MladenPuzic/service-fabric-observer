--- conflicted
+++ resolved
@@ -1,17 +1,10 @@
 ﻿[
   {
     "targetApp": "*",
-<<<<<<< HEAD
-    "cpuWarningLimitPercent": 2,
-    "memoryWarningLimitMb": 1048,
-    "networkWarningEphemeralPorts": 7500,
-    "warningThreadCount": 500
-=======
     "cpuWarningLimitPercent": 85,
     "memoryWarningLimitMb": 1024,
     "networkWarningEphemeralPorts": 5000,
     "warningThreadCount": 500,
     "warningOpenFileHandles": 5000
->>>>>>> 2dea7cf7
   }
 ]