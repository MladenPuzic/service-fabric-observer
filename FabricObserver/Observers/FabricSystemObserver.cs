﻿// ------------------------------------------------------------
// Copyright (c) Microsoft Corporation. All rights reserved.
// Licensed under the MIT License (MIT). See License.txt in the repo root for license information.
// ------------------------------------------------------------

using System;
using System.Collections.Generic;
using System.ComponentModel;
using System.Diagnostics;
using System.Diagnostics.Eventing.Reader;
using System.Fabric;
using System.Fabric.Health;
using System.Globalization;
using System.IO;
using System.Linq;
using System.Text;
using System.Threading;
using System.Threading.Tasks;
using FabricObserver.Observers.Utilities;
using FabricObserver.Observers.Utilities.Telemetry;
using HealthReport = FabricObserver.Observers.Utilities.HealthReport;
using FabricObserver.Interfaces;

namespace FabricObserver.Observers
{
    // FabricSystemObserver monitors all Fabric system service processes across various resource usage metrics: 
    // CPU Time, Private Workingset, Ephemeral and Total Active TCP ports, File Handles, Threads.
    public sealed class FabricSystemObserver : ObserverBase
    {
        private const double KvsLvidsWarningPercentage = 75.0;
        private readonly string[] processNameWatchList;
        private Stopwatch stopwatch;
        private bool checkPrivateWorkingSet;
        private List<(string procName, int procId)> fabricSystemProcInfo = new();

        // Health Report data container - For use in analysis to determine health state.
        private Dictionary<string, FabricResourceUsageData<double>> allCpuData;
        private Dictionary<string, FabricResourceUsageData<float>> allMemData;
        private Dictionary<string, FabricResourceUsageData<int>> allActiveTcpPortData;
        private Dictionary<string, FabricResourceUsageData<int>> allEphemeralTcpPortData;
        private Dictionary<string, FabricResourceUsageData<float>> allHandlesData;
        private Dictionary<string, FabricResourceUsageData<int>> allThreadsData;
        private Dictionary<string, FabricResourceUsageData<double>> allAppKvsLvidsData;

        // Windows only. (EventLog).
        private List<EventRecord> evtRecordList = null;
        private bool monitorWinEventLog;

        /// <summary>
        /// Creates a new instance of the type.
        /// </summary>
        /// <param name="context">The StatelessServiceContext instance.</param>
        public FabricSystemObserver(StatelessServiceContext context) : base(null, context)
        {
            // Linux
            if (!IsWindows)
            {
                processNameWatchList = new[]
                {
                    "Fabric",
                    "FabricDCA.dll",
                    "FabricDnsService",
                    "FabricCAS.dll",
                    "FabricFAS.dll",
                    "FabricGateway.exe",
                    "FabricHost",
                    "FabricIS.dll",
                    "FabricRM.exe",
                    "FabricUS.dll"
                };
            }
            else
            {
                // Windows
                processNameWatchList = new[]
                {
                    "EventStore.Service",
                    "Fabric",
                    "FabricApplicationGateway",
                    "FabricCAS",
                    "FabricDCA",
                    "FabricDnsService",
                    "FabricFAS",
                    "FabricGateway",
                    "FabricHost",
                    "FabricIS",
                    "FabricRM"
                };
            }
        }

        public int CpuErrorUsageThresholdPct
        {
            get; set;
        }

        public int MemErrorUsageThresholdMb
        {
            get; set;
        }

        public int TotalActivePortCountAllSystemServices
        {
            get; set;
        }

        public int TotalActiveEphemeralPortCountAllSystemServices
        {
            get; set;
        }

        public float TotalAllocatedHandlesAllSystemServices
        {
            get; set;
        }

        public int ActiveTcpPortCountError
        {
            get; set;
        }

        public int ActiveEphemeralPortCountError
        {
            get; set;
        }

        public int ActiveTcpPortCountWarning
        {
            get; set;
        }

        public int ActiveEphemeralPortCountWarning
        {
            get; set;
        }

        public int CpuWarnUsageThresholdPct
        {
            get; set;
        }

        public int MemWarnUsageThresholdMb
        {
            get; set;
        }

        public int AllocatedHandlesWarning
        {
            get; set;
        }

        public int AllocatedHandlesError
        {
            get; set;
        }

        public bool EnableKvsLvidMonitoring
        {
            get; set;
        } = false;

        public int ThreadCountError
        {
            get; set;
        }

        public int ThreadCountWarning
        {
            get; set;
        }

        public int TotalThreadsAllSystemServices
        {
            get; set;
        }

        public override async Task ObserveAsync(CancellationToken token)
        {
            if (token.IsCancellationRequested)
            {
                return;
            }

            // If set, this observer will only run during the supplied interval.
            if (RunInterval > TimeSpan.MinValue && DateTime.Now.Subtract(LastRunDateTime) < RunInterval)
            {
                return;
            }

            Token = token;

            try
            {
                await ComputeResourceUsageAsync(token);
            }
            catch (Exception e) when (e is not (OperationCanceledException or TaskCanceledException))
            {
                ObserverLogger.LogError($"Unhandled exception in ObserveAsync:{Environment.NewLine}{e}");

                // Fix the bug..
                throw;
            }

            if (IsWindows && IsObserverWebApiAppDeployed && monitorWinEventLog)
            {
                ReadServiceFabricWindowsEventLog();
            }

            await ReportAsync(token);

            // The time it took to run this observer to completion.
            stopwatch.Stop();
            RunDuration = stopwatch.Elapsed;

            if (EnableVerboseLogging)
            {
                ObserverLogger.LogInfo($"Run Duration: {RunDuration}");
            }

            CleanUp();
            stopwatch.Reset();
            LastRunDateTime = DateTime.Now;
        }

        private async Task ComputeResourceUsageAsync(CancellationToken token)
        {
            Initialize();

            for (int i = 0; i < processNameWatchList.Length; i++)
            {
                token.ThrowIfCancellationRequested();
                string procName = processNameWatchList[i];
                string dotnet = string.Empty;

                if (!IsWindows && procName.EndsWith(".dll"))
                {
                    dotnet = "dotnet ";
                }

                await GetProcessInfoAsync($"{dotnet}{procName}", token);
            }
        }

        public override Task ReportAsync(CancellationToken token)
        {
            try
            {
                token.ThrowIfCancellationRequested();

                var info = new StringBuilder();

                if (allMemData != null)
                {
                    info.Append($"Fabric memory: {allMemData["Fabric"].AverageDataValue} MB{Environment.NewLine}" +
                                $"FabricDCA memory: {allMemData.FirstOrDefault(x => x.Key.Contains("FabricDCA")).Value.AverageDataValue} MB{Environment.NewLine}" +
                                $"FabricGateway memory: {allMemData.FirstOrDefault(x => x.Key.Contains("FabricGateway")).Value.AverageDataValue} MB{Environment.NewLine}" +

                                // On Windows, FO runs as NetworkUser by default and therefore can't monitor FabricHost process, which runs as System.
                                (!IsWindows ? $"FabricHost memory: {allMemData["FabricHost"].AverageDataValue} MB{Environment.NewLine}" : string.Empty));
                }

                if (allHandlesData != null)
                {
                    info.Append($"Fabric file handles: {allHandlesData["Fabric"].AverageDataValue}{Environment.NewLine}" +
                                $"FabricDCA file handles: {allHandlesData.FirstOrDefault(x => x.Key.Contains("FabricDCA")).Value.AverageDataValue}{Environment.NewLine}" +
                                $"FabricGateway file handles: {allHandlesData.FirstOrDefault(x => x.Key.Contains("FabricGateway")).Value.AverageDataValue}{Environment.NewLine}" +

                                // On Windows, FO runs as NetworkUser by default and therefore can't monitor FabricHost process, which runs as System. 
                                (!IsWindows ? $"FabricHost file handles: {allHandlesData["FabricHost"]?.AverageDataValue}{Environment.NewLine}" : string.Empty));
                }

                if (allThreadsData != null)
                {
                    info.Append($"Fabric threads: {allThreadsData["Fabric"].AverageDataValue}{Environment.NewLine}" +
                                $"FabricDCA threads: {allThreadsData.FirstOrDefault(x => x.Key.Contains("FabricDCA")).Value.AverageDataValue}{Environment.NewLine}" +
                                $"FabricGateway threads: {allThreadsData.FirstOrDefault(x => x.Key.Contains("FabricGateway")).Value.AverageDataValue}{Environment.NewLine}" +

                                // On Windows, FO runs as NetworkUser by default and therefore can't monitor FabricHost process, which runs as System. 
                                (!IsWindows ? $"FabricHost threads: {allThreadsData["FabricHost"]?.AverageDataValue}" : string.Empty));
                }

                // Informational report.
                TimeSpan timeToLiveWarning = GetHealthReportTTL();
                var informationReport = new HealthReport
                {
                    Observer = ObserverName,
                    NodeName = NodeName,
                    HealthMessage = $"TCP ports in use by Fabric System services: {TotalActivePortCountAllSystemServices}{Environment.NewLine}" +
                                    $"Ephemeral TCP ports in use by Fabric System services: {TotalActiveEphemeralPortCountAllSystemServices}{Environment.NewLine}" +
                                    $"File handles in use by Fabric System services: {TotalAllocatedHandlesAllSystemServices}{Environment.NewLine}" +
                                    $"Threads in use by Fabric System services: {TotalThreadsAllSystemServices}{Environment.NewLine}{info}",

                    State = HealthState.Ok,
                    HealthReportTimeToLive = timeToLiveWarning,
                    EntityType = EntityType.Node
                };

                info.Clear();
                info = null;

                HealthReporter.ReportHealthToServiceFabric(informationReport);

                // Reset local tracking counters.
                TotalActivePortCountAllSystemServices = 0;
                TotalActiveEphemeralPortCountAllSystemServices = 0;
                TotalAllocatedHandlesAllSystemServices = 0;
                TotalThreadsAllSystemServices = 0;

                // CPU
                if (CpuErrorUsageThresholdPct > 0 || CpuWarnUsageThresholdPct > 0)
                {
                    ProcessResourceDataList(allCpuData, CpuErrorUsageThresholdPct, CpuWarnUsageThresholdPct);
                }

                // Memory
                if (MemErrorUsageThresholdMb > 0 || MemWarnUsageThresholdMb > 0)
                {
                    ProcessResourceDataList(allMemData, MemErrorUsageThresholdMb, MemWarnUsageThresholdMb);
                }

                // Ports - Active TCP
                if (ActiveTcpPortCountError > 0 || ActiveTcpPortCountWarning > 0)
                {
                    ProcessResourceDataList(allActiveTcpPortData, ActiveTcpPortCountError, ActiveTcpPortCountWarning);
                }

                // Ports - Ephemeral
                if (ActiveEphemeralPortCountError > 0 || ActiveEphemeralPortCountWarning > 0)
                {
                    ProcessResourceDataList(allEphemeralTcpPortData, ActiveEphemeralPortCountError, ActiveEphemeralPortCountWarning);
                }

                // Handles
                if (AllocatedHandlesError > 0 || AllocatedHandlesWarning > 0)
                {
                    ProcessResourceDataList(allHandlesData, AllocatedHandlesError, AllocatedHandlesWarning);
                }

                // Threads
                if (ThreadCountError > 0 || ThreadCountWarning > 0)
                {
                    ProcessResourceDataList(allThreadsData, ThreadCountError, ThreadCountWarning);
                }

                // KVS LVIDs - Windows-only (EnableKvsLvidMonitoring will always be false otherwise)
                if (EnableKvsLvidMonitoring && allAppKvsLvidsData.Count > 0)
                {
                    ProcessResourceDataList(allAppKvsLvidsData, 0, KvsLvidsWarningPercentage);
                }

                // No need to progress on Linux.
                if (!IsWindows)
                {
                    return Task.CompletedTask;
                }

                // Windows Event Log
                if (IsWindows && IsObserverWebApiAppDeployed && monitorWinEventLog)
                {
                    // SF Eventlog Errors?
                    // Write this out to a new file, for use by the web front end log viewer.
                    // Format = HTML.
                    int count = evtRecordList.Count;
                    var logPath = Path.Combine(ObserverLogger.LogFolderBasePath, "EventVwrErrors.txt");

                    // Remove existing file.
                    if (File.Exists(logPath))
                    {
                        try
                        {
                            File.Delete(logPath);
                        }
                        catch (Exception e) when (e is ArgumentException or IOException or UnauthorizedAccessException)
                        {

                        }
                    }

                    if (count >= 10)
                    {
                        var sb = new StringBuilder();

                        _ = sb.AppendLine("<br/><div><strong>" +
                                          "<a href='javascript:toggle(\"evtContainer\")'>" +
                                          "<div id=\"plus\" style=\"display: inline; font-size: 25px;\">+</div> " + count +
                                          " Error Events in ServiceFabric and System</a> " +
                                          "Event logs</strong>.<br/></div>");

                        _ = sb.AppendLine("<div id='evtContainer' style=\"display: none;\">");

                        foreach (var evt in evtRecordList.Distinct())
                        {
                            token.ThrowIfCancellationRequested();

                            try
                            {
                                // Access event properties:
                                _ = sb.AppendLine("<div>" + evt.LogName + "</div>");
                                _ = sb.AppendLine("<div>" + evt.LevelDisplayName + "</div>");
                                if (evt.TimeCreated.HasValue)
                                {
                                    _ = sb.AppendLine("<div>" + evt.TimeCreated.Value.ToShortDateString() + "</div>");
                                }

                                foreach (var prop in evt.Properties)
                                {
                                    if (prop.Value != null && Convert.ToString(prop.Value).Length > 0)
                                    {
                                        _ = sb.AppendLine("<div>" + prop.Value + "</div>");
                                    }
                                }
                            }
                            catch (EventLogException)
                            {

                            }
                        }

                        _ = sb.AppendLine("</div>");

                        _ = ObserverLogger.TryWriteLogFile(logPath, sb.ToString());
                        _ = sb.Clear();
                    }

                    // Clean up.
                    if (count > 0)
                    {
                        evtRecordList.Clear();
                    }
                }
            }
            catch (Exception e) when (e is not (OperationCanceledException or TaskCanceledException))
            {
                ObserverLogger.LogError($"Unhandled exception in ReportAsync:{Environment.NewLine}{e}");

                // Fix the bug..
                throw;
            }

            return Task.CompletedTask;
        }

        /// <summary>
        /// ReadServiceFabricWindowsEventLog().
        /// </summary>
#pragma warning disable IDE0079 // Remove unnecessary suppression
#pragma warning restore IDE0079 // Remove unnecessary suppression
        private void ReadServiceFabricWindowsEventLog()
        {
            if (!IsWindows)
            {
                return;
            }

            string sfOperationalLogSource = "Microsoft-ServiceFabric/Operational";
            string sfAdminLogSource = "Microsoft-ServiceFabric/Admin";
            string systemLogSource = "System";
            string sfLeaseAdminLogSource = "Microsoft-ServiceFabric-Lease/Admin";
            string sfLeaseOperationalLogSource = "Microsoft-ServiceFabric-Lease/Operational";

            var range2Days = DateTime.UtcNow.AddDays(-1);
            var format = range2Days.ToString("yyyy-MM-ddTHH:mm:ss.fffffff00K", CultureInfo.InvariantCulture);
            var datexQuery = $"*[System/TimeCreated/@SystemTime >='{format}']";

            // Critical and Errors only.
            string xQuery = "*[System/Level <= 2] and " + datexQuery;

            // SF Admin Event Store.
            var evtLogQuery = new EventLogQuery(sfAdminLogSource, PathType.LogName, xQuery);
            using (var evtLogReader = new EventLogReader(evtLogQuery))
            {
                for (var eventInstance = evtLogReader.ReadEvent(); eventInstance != null; eventInstance = evtLogReader.ReadEvent())
                {
                    Token.ThrowIfCancellationRequested();
                    evtRecordList.Add(eventInstance);
                }
            }

            // SF Operational Event Store.
            evtLogQuery = new EventLogQuery(sfOperationalLogSource, PathType.LogName, xQuery);
            using (var evtLogReader = new EventLogReader(evtLogQuery))
            {
                for (var eventInstance = evtLogReader.ReadEvent(); eventInstance != null; eventInstance = evtLogReader.ReadEvent())
                {
                    Token.ThrowIfCancellationRequested();
                    evtRecordList.Add(eventInstance);
                }
            }

            // SF Lease Admin Event Store.
            evtLogQuery = new EventLogQuery(sfLeaseAdminLogSource, PathType.LogName, xQuery);
            using (var evtLogReader = new EventLogReader(evtLogQuery))
            {
                for (var eventInstance = evtLogReader.ReadEvent(); eventInstance != null; eventInstance = evtLogReader.ReadEvent())
                {
                    Token.ThrowIfCancellationRequested();
                    evtRecordList.Add(eventInstance);
                }
            }

            // SF Lease Operational Event Store.
            evtLogQuery = new EventLogQuery(sfLeaseOperationalLogSource, PathType.LogName, xQuery);
            using (var evtLogReader = new EventLogReader(evtLogQuery))
            {
                for (var eventInstance = evtLogReader.ReadEvent(); eventInstance != null; eventInstance = evtLogReader.ReadEvent())
                {
                    Token.ThrowIfCancellationRequested();
                    evtRecordList.Add(eventInstance);
                }
            }

            // System Event Store.
            evtLogQuery = new EventLogQuery(systemLogSource, PathType.LogName, xQuery);
            using (var evtLogReader = new EventLogReader(evtLogQuery))
            {
                for (var eventInstance = evtLogReader.ReadEvent(); eventInstance != null; eventInstance = evtLogReader.ReadEvent())
                {
                    Token.ThrowIfCancellationRequested();
                    evtRecordList.Add(eventInstance);
                }
            }
        }

        private Process[] GetDotnetLinuxProcessesByFirstArgument(string argument)
        {
            if (IsWindows)
            {
                return null;
            }

            var result = new List<Process>();
            var processes = Process.GetProcessesByName("dotnet");

            for (int i = 0; i < processes.Length; ++i)
            {
                Token.ThrowIfCancellationRequested();

                Process process = processes[i];

                try
                {
                    string cmdline = File.ReadAllText($"/proc/{process.Id}/cmdline");

                    // dotnet /mnt/sfroot/_App/__FabricSystem_App4294967295/US.Code.Current/FabricUS.dll 
                    if (cmdline.Contains("/mnt/sfroot/_App/"))
                    {
                        string bin = cmdline[(cmdline.LastIndexOf("/", StringComparison.Ordinal) + 1)..];

                        if (string.Equals(argument, bin, StringComparison.InvariantCulture))
                        {
                            result.Add(process);
                        }
                    }
                    else if (cmdline.Contains("Fabric"))
                    {
                        // dotnet FabricDCA.dll
                        string[] parts = cmdline.Split('\0', StringSplitOptions.RemoveEmptyEntries);

                        if (parts.Length > 1 && string.Equals(argument, parts[1], StringComparison.Ordinal))
                        {
                            result.Add(process);
                        }
                    }
                }
                catch (DirectoryNotFoundException)
                {
                    // It is possible that the process already exited.
                }
            }

            return result.ToArray();
        }

        private void Initialize()
        {
            Token.ThrowIfCancellationRequested();

            if (IsWindows)
            {
                fabricSystemProcInfo = NativeMethods.NtGetSFSystemServiceProcessInfo();
            }

            // fabric:/System
            MonitoredAppCount = 1;
            MonitoredServiceProcessCount = processNameWatchList.Length;
            int frudCapacity = 4;

            if (UseCircularBuffer)
            {
                frudCapacity = DataCapacity > 0 ? DataCapacity : 5;
            }
            else if (MonitorDuration > TimeSpan.MinValue)
            {
                frudCapacity = (int)MonitorDuration.TotalSeconds * 4;
            }

            stopwatch ??= new Stopwatch();
            stopwatch.Start();
            SetThresholdSFromConfiguration();

            // CPU data
            if (allCpuData == null && (CpuErrorUsageThresholdPct > 0 || CpuWarnUsageThresholdPct > 0))
            {
                allCpuData = new Dictionary<string, FabricResourceUsageData<double>>();

                foreach (var proc in processNameWatchList)
                {
                    _ = allCpuData.TryAdd(
                            proc, new FabricResourceUsageData<double>(ErrorWarningProperty.CpuTime, proc, frudCapacity, UseCircularBuffer));
                }
            }

            // Memory data
            if (allMemData == null && (MemErrorUsageThresholdMb > 0 || MemWarnUsageThresholdMb > 0))
            {
                allMemData = new Dictionary<string, FabricResourceUsageData<float>>();

                foreach (var proc in processNameWatchList)
                {
                    _ = allMemData.TryAdd(
                            proc, new FabricResourceUsageData<float>(ErrorWarningProperty.MemoryConsumptionMb, proc, frudCapacity, UseCircularBuffer));
                }
            }

            // Ports
            if (allActiveTcpPortData == null && (ActiveTcpPortCountError > 0 || ActiveTcpPortCountWarning > 0))
            {
                allActiveTcpPortData = new Dictionary<string, FabricResourceUsageData<int>>();

                foreach (var proc in processNameWatchList)
                {
                    _ = allActiveTcpPortData.TryAdd(
                            proc, new FabricResourceUsageData<int>(ErrorWarningProperty.ActiveTcpPorts, proc, frudCapacity, UseCircularBuffer));
                }
            }

            if (allEphemeralTcpPortData == null && (ActiveEphemeralPortCountError > 0 || ActiveEphemeralPortCountWarning > 0))
            {
                allEphemeralTcpPortData = new Dictionary<string, FabricResourceUsageData<int>>();

                foreach (var proc in processNameWatchList)
                {
                    _ = allEphemeralTcpPortData.TryAdd(
                            proc, new FabricResourceUsageData<int>(ErrorWarningProperty.ActiveEphemeralPorts, proc, frudCapacity, UseCircularBuffer));
                }
            }

            // Handles
            if (allHandlesData == null && (AllocatedHandlesError > 0 || AllocatedHandlesWarning > 0))
            {
                allHandlesData = new Dictionary<string, FabricResourceUsageData<float>>();

                foreach (var proc in processNameWatchList)
                {
                    _ = allHandlesData.TryAdd(
                            proc, new FabricResourceUsageData<float>(ErrorWarningProperty.AllocatedFileHandles, proc, frudCapacity, UseCircularBuffer));
                }
            }

            // Threads
            if (allThreadsData == null && (ThreadCountError > 0 || ThreadCountWarning > 0))
            {
                allThreadsData = new Dictionary<string, FabricResourceUsageData<int>>();

                foreach (var proc in processNameWatchList)
                {
                    _ = allThreadsData.TryAdd(
                            proc, new FabricResourceUsageData<int>(ErrorWarningProperty.ThreadCount, proc, frudCapacity, UseCircularBuffer));
                }
            }

            // KVS LVIDs - Windows-only (EnableKvsLvidMonitoring will always be false otherwise)
            if (EnableKvsLvidMonitoring && allAppKvsLvidsData == null)
            {
                allAppKvsLvidsData = new Dictionary<string, FabricResourceUsageData<double>>();

                foreach (var proc in processNameWatchList)
                {
                    Token.ThrowIfCancellationRequested();

                    if (proc is not "Fabric" and not "FabricRM")
                    {
                        continue;
                    }

                    _ = allAppKvsLvidsData.TryAdd(
                            proc, new FabricResourceUsageData<double>(ErrorWarningProperty.KvsLvidsPercent, proc, frudCapacity, UseCircularBuffer));
                }
            }

            if (IsWindows && monitorWinEventLog && evtRecordList == null)
            {
                evtRecordList = new List<EventRecord>();
            }
        }

        private void SetThresholdSFromConfiguration()
        {
            /* Error thresholds */

            Token.ThrowIfCancellationRequested();

            // CPU Time
            var cpuError = GetSettingParameterValue(ConfigurationSectionName, ObserverConstants.FabricSystemObserverCpuErrorLimitPct);

            if (!string.IsNullOrWhiteSpace(cpuError))
            {
                _ = int.TryParse(cpuError, out int threshold);

                if (threshold is > 100 or < 0)
                {
                    throw new ArgumentException($"{threshold}% is not a meaningful threshold value for {ObserverConstants.FabricSystemObserverCpuErrorLimitPct}.");
                }

                CpuErrorUsageThresholdPct = threshold;
            }

            /* Memory - Private or Full Working Set */
            var privateWS = GetSettingParameterValue(ConfigurationSectionName, ObserverConstants.MonitorPrivateWorkingSetParameter);

            if (!string.IsNullOrWhiteSpace(privateWS))
            {
                _ = bool.TryParse(privateWS, out bool privWs);
                checkPrivateWorkingSet = privWs;
            }

            // Memory - Working Set MB
            var memError = GetSettingParameterValue(ConfigurationSectionName, ObserverConstants.FabricSystemObserverMemoryErrorLimitMb);

            if (!string.IsNullOrWhiteSpace(memError))
            {
                _ = int.TryParse(memError, out int threshold);

                if (threshold < 0)
                {
                    throw new ArgumentException($"{threshold} is not a meaningful threshold value for {ObserverConstants.FabricSystemObserverMemoryErrorLimitMb}.");
                }

                MemErrorUsageThresholdMb = threshold;
            }

            // All TCP Ports
            var activeTcpPortsError = GetSettingParameterValue(ConfigurationSectionName, ObserverConstants.FabricSystemObserverNetworkErrorActivePorts);

            if (!string.IsNullOrWhiteSpace(activeTcpPortsError))
            {
                _ = int.TryParse(activeTcpPortsError, out int threshold);
                ActiveTcpPortCountError = threshold;
            }

            // Ephemeral TCP Ports
            var activeEphemeralPortsError = GetSettingParameterValue(ConfigurationSectionName, ObserverConstants.FabricSystemObserverNetworkErrorEphemeralPorts);

            if (!string.IsNullOrWhiteSpace(activeEphemeralPortsError))
            {
                _ = int.TryParse(activeEphemeralPortsError, out int threshold);
                ActiveEphemeralPortCountError = threshold;
            }

            // File Handles
            var handlesError = GetSettingParameterValue(ConfigurationSectionName, ObserverConstants.FabricSystemObserverErrorHandles);

            if (!string.IsNullOrWhiteSpace(handlesError))
            {
                _ = int.TryParse(handlesError, out int threshold);
                AllocatedHandlesError = threshold;
            }

            // Threads
            var threadCountError = GetSettingParameterValue(ConfigurationSectionName, ObserverConstants.FabricSystemObserverErrorThreadCount);

            if (!string.IsNullOrWhiteSpace(threadCountError))
            {
                _ = int.TryParse(threadCountError, out int threshold);
                ThreadCountError = threshold;
            }

            /* Warning thresholds */

            Token.ThrowIfCancellationRequested();

            var cpuWarn = GetSettingParameterValue(ConfigurationSectionName, ObserverConstants.FabricSystemObserverCpuWarningLimitPct);

            if (!string.IsNullOrWhiteSpace(cpuWarn))
            {
                _ = int.TryParse(cpuWarn, out int threshold);

                if (threshold is > 100 or < 0)
                {
                    throw new ArgumentException($"{threshold}% is not a meaningful threshold value for {ObserverConstants.FabricSystemObserverCpuWarningLimitPct}.");
                }

                CpuWarnUsageThresholdPct = threshold;
            }

            var memWarn = GetSettingParameterValue(ConfigurationSectionName, ObserverConstants.FabricSystemObserverMemoryWarningLimitMb);

            if (!string.IsNullOrWhiteSpace(memWarn))
            {
                _ = int.TryParse(memWarn, out int threshold);

                if (threshold < 0)
                {
                    throw new ArgumentException($"{threshold} MB is not a meaningful threshold value for {ObserverConstants.FabricSystemObserverMemoryWarningLimitMb}.");
                }

                MemWarnUsageThresholdMb = threshold;
            }

            // Ports
            var activeTcpPortsWarning = GetSettingParameterValue(ConfigurationSectionName, ObserverConstants.FabricSystemObserverNetworkWarningActivePorts);

            if (!string.IsNullOrWhiteSpace(activeTcpPortsWarning))
            {
                _ = int.TryParse(activeTcpPortsWarning, out int threshold);
                ActiveTcpPortCountWarning = threshold;
            }

            var activeEphemeralPortsWarning = GetSettingParameterValue(ConfigurationSectionName, ObserverConstants.FabricSystemObserverNetworkWarningEphemeralPorts);

            if (!string.IsNullOrWhiteSpace(activeEphemeralPortsWarning))
            {
                _ = int.TryParse(activeEphemeralPortsWarning, out int threshold);
                ActiveEphemeralPortCountWarning = threshold;
            }

            // File Handles
            var handlesWarning = GetSettingParameterValue(ConfigurationSectionName, ObserverConstants.FabricSystemObserverWarningHandles);

            if (!string.IsNullOrWhiteSpace(handlesWarning))
            {
                _ = int.TryParse(handlesWarning, out int threshold);
                AllocatedHandlesWarning = threshold;
            }

            // Threads
            var threadCountWarning = GetSettingParameterValue(ConfigurationSectionName, ObserverConstants.FabricSystemObserverWarningThreadCount);

            if (!string.IsNullOrWhiteSpace(threadCountWarning))
            {
                _ = int.TryParse(threadCountWarning, out int threshold);
                ThreadCountWarning = threshold;
            }

            // KVS LVID Monitoring - Windows-only.
            if (IsWindows && bool.TryParse(GetSettingParameterValue(ConfigurationSectionName, ObserverConstants.EnableKvsLvidMonitoringParameter), out bool enableLvidMonitoring))
            {
                // Observers that monitor LVIDs should ensure the static ObserverManager.CanInstallLvidCounter is true before attempting to monitor LVID usage.
                EnableKvsLvidMonitoring = enableLvidMonitoring && ObserverManager.IsLvidCounterEnabled;
            }

            // Monitor Windows event log for SF and System Error/Critical events?
            // This can be noisy. Use wisely. Return if running on Linux.
            if (!IsWindows)
            {
                return;
            }

            var watchEvtLog = GetSettingParameterValue(ConfigurationSectionName, ObserverConstants.FabricSystemObserverMonitorWindowsEventLog);

            if (!string.IsNullOrWhiteSpace(watchEvtLog) && bool.TryParse(watchEvtLog, out bool watchEl))
            {
                monitorWinEventLog = watchEl;
            }
        }

        private async Task GetProcessInfoAsync(string procName, CancellationToken token)
        {
            // This is to support differences between Linux and Windows dotnet process naming pattern.
            // Default value is what Windows expects for proc name. In linux, the procname is an argument (typically) of a dotnet command.
            string dotnetArg = procName;
            Process process = null;

            if (!IsWindows && procName.Contains("dotnet"))
            {
                dotnetArg = $"{procName.Replace("dotnet ", string.Empty)}";
                Process[] processes = GetDotnetLinuxProcessesByFirstArgument(dotnetArg);

                if (processes == null || processes.Length == 0)
                {
                    return;
                }

                process = processes[0];
            }

            token.ThrowIfCancellationRequested();

            int procId = 0;

            if (!IsWindows)
            {
                if (process == null)
                {
                    try
                    {
                        process = Process.GetProcessesByName(dotnetArg).First();
                    }
                    catch (Exception e) when (e is ArgumentException or InvalidOperationException)
                    {
                        return;
                    }
                }

                procId = process.Id;
            }
            else
            {
                // This means the more efficient approach to acquire this info failed.
                if (fabricSystemProcInfo == null) 
                { 
                    // This employs EnumProcesses.
                    procId = NativeMethods.GetProcessIdFromName(procName);
                }
                else if (fabricSystemProcInfo.Any(s => s.procName == procName))
                {
                    procId = fabricSystemProcInfo.First(s => s.procName == procName).procId;
                }
            }

            try
            {
                if (IsWindows && procId < 1)
                {
                    // This will be a Win32Exception or InvalidOperationException if FabricObserver.exe is not running as Admin or LocalSystem on Windows.
                    // It's OK. Just means that the elevated process (like FabricHost.exe) won't be observed. 
                    // It is generally *not* worth running FO process as a Windows elevated user just for this scenario. On Linux, FO always should be run as normal user, not root.
                    TryRemoveTargetMonitoringLists(dotnetArg);
                    return;
                }

                // Ports - Active TCP All
                int activePortCount = OSInfoProvider.Instance.GetActiveTcpPortCount(procId, CodePackage?.Path);
                TotalActivePortCountAllSystemServices += activePortCount;

                if (ActiveTcpPortCountError > 0 || ActiveTcpPortCountWarning > 0)
                {
                    if (allActiveTcpPortData.ContainsKey(dotnetArg))
                    {
                        allActiveTcpPortData[dotnetArg].AddData(activePortCount);
                    }
                }

                // Ports - Active TCP Ephemeral
                int activeEphemeralPortCount = OSInfoProvider.Instance.GetActiveEphemeralPortCount(procId, CodePackage?.Path);
                TotalActiveEphemeralPortCountAllSystemServices += activeEphemeralPortCount;

                if (ActiveEphemeralPortCountError > 0 || ActiveEphemeralPortCountWarning > 0)
                {
                    if (allEphemeralTcpPortData.ContainsKey(dotnetArg))
                    {
                        allEphemeralTcpPortData[dotnetArg].AddData(activeEphemeralPortCount);
                    }
                }

                // Allocated Handles
                float handles;

                if (IsWindows)
                {
                    handles = ProcessInfoProvider.Instance.GetProcessAllocatedHandles(procId);
                }
                else
                {
                    handles = ProcessInfoProvider.Instance.GetProcessAllocatedHandles(procId, CodePackage?.Path);
                }

                TotalAllocatedHandlesAllSystemServices += handles;

                // Threads
                int threads = 0;

                if (IsWindows)
                {
                    threads = NativeMethods.GetProcessThreadCount(procId);
                }
                else
                {
                    threads = ProcessInfoProvider.GetProcessThreadCount(procId);
                }

                TotalThreadsAllSystemServices += threads;

                // No need to proceed further if there are no configuration settings for CPU, Memory, Handles thresholds.
                // Returning here is correct as supplied thresholds apply to all system services.
                if (CpuErrorUsageThresholdPct <= 0 && CpuWarnUsageThresholdPct <= 0 && MemErrorUsageThresholdMb <= 0 && MemWarnUsageThresholdMb <= 0
                    && AllocatedHandlesError <= 0 && AllocatedHandlesWarning <= 0 && ThreadCountError <= 0 && ThreadCountWarning <= 0 && !EnableKvsLvidMonitoring)
                {
                    return;
                }

                // Handles/FDs
                if (AllocatedHandlesError > 0 || AllocatedHandlesWarning > 0)
                {
                    if (allHandlesData.ContainsKey(dotnetArg))
                    {
                        allHandlesData[dotnetArg].AddData(handles);
                    }
                }

                // Threads
                if (ThreadCountError > 0 || ThreadCountWarning > 0)
                {
                    if (allThreadsData.ContainsKey(dotnetArg))
                    {
                        allThreadsData[dotnetArg].AddData(threads);
                    }
                }

                // KVS LVIDs
                if (EnableKvsLvidMonitoring && (dotnetArg == "Fabric" || dotnetArg == "FabricRM"))
                {
                    double lvidPct = ProcessInfoProvider.Instance.GetProcessKvsLvidsUsagePercentage(dotnetArg, Token);

                    // GetProcessKvsLvidsUsedPercentage internally handles exceptions and will always return -1 when it fails.
                    if (lvidPct > -1)
                    {
                        if (allAppKvsLvidsData.ContainsKey(dotnetArg))
                        {
                            allAppKvsLvidsData[dotnetArg].AddData(lvidPct);
                        }
                    }
                }

                // Memory MB
                if (MemErrorUsageThresholdMb > 0 || MemWarnUsageThresholdMb > 0)
                {
                    float processMem = ProcessInfoProvider.Instance.GetProcessWorkingSetMb(procId, dotnetArg, Token, checkPrivateWorkingSet);

                    if (allMemData.ContainsKey(dotnetArg))
                    {
                        allMemData[dotnetArg].AddData(processMem);
                    }
                }

                // CPU Time for service process.
                if (CpuErrorUsageThresholdPct > 0 || CpuWarnUsageThresholdPct > 0)
                {
                    ICpuUsage cpuUsage;

                    if (IsWindows)
                    {
                        cpuUsage = new CpuUsageWin32();
                    }
                    else
                    {
                        cpuUsage = new CpuUsageProcess();
                    }

                    TimeSpan duration = TimeSpan.FromSeconds(1);

                    if (MonitorDuration > TimeSpan.MinValue)
                    {
                        duration = MonitorDuration;
                    }

                    Stopwatch timer = Stopwatch.StartNew();

                    while (timer.Elapsed <= duration)
                    {
                        token.ThrowIfCancellationRequested();

                        try
                        {
                            double cpu = cpuUsage.GetCurrentCpuUsagePercentage(procId, IsWindows ? dotnetArg : null);

                            // process is no longer mapped to process name.
                            if (cpu > 0)
                            {
                                if (allCpuData.ContainsKey(dotnetArg))
                                {
                                    allCpuData[dotnetArg].AddData(cpu);
                                }
                            }

                            await Task.Delay(150, Token);
                        }
                        catch (Exception e) when (e is not (OperationCanceledException or TaskCanceledException))
                        {
                            ObserverLogger.LogWarning($"Unhandled Exception thrown in GetProcessInfoAsync:{Environment.NewLine}{e}");

                            // Fix the bug..
                            throw;
                        }
                    }

                    timer.Stop();
                }
            }
            catch (Exception e) when (e is ArgumentException or InvalidOperationException)
            {

            }
            catch (Exception e) when (e is not (OperationCanceledException or TaskCanceledException))
            {
                ObserverLogger.LogError($"Unhandled exception in GetProcessInfoAsync:{Environment.NewLine}{e}");

                // Fix the bug..
                throw;
            }
            finally
            {
                process?.Dispose();
                process = null;
            }
        }

        private void TryRemoveTargetMonitoringLists(string dotnetArg)
        {
            try
            {
                // CPU data
                if (allCpuData != null)
                {
                    _ = allCpuData.Remove(dotnetArg);
                }

                // Memory data
                if (allMemData != null)
                {
                    _ = allMemData.Remove(dotnetArg);
                }

                // Ports
                if (allActiveTcpPortData != null)
                {
                    _ = allActiveTcpPortData.Remove(dotnetArg);
                }

                if (allEphemeralTcpPortData != null)
                {
                    _ = allEphemeralTcpPortData.Remove(dotnetArg);
                }

                // Handles
                if (allHandlesData != null)
                {
                    _ = allHandlesData.Remove(dotnetArg);
                }

                // Threads
                if (allThreadsData != null)
                {
                    _ = allThreadsData.Remove(dotnetArg);
                }

                // KVS LVIDs - Windows-only (EnableKvsLvidMonitoring will always be false otherwise)
                if (EnableKvsLvidMonitoring && allAppKvsLvidsData != null)
                {
                    _ = allAppKvsLvidsData.Remove(dotnetArg);
                }
            }
            catch (Exception e) when (e is ArgumentException or KeyNotFoundException)
            {

            }
        }

        private void ProcessResourceDataList<T>(
                            Dictionary<string, FabricResourceUsageData<T>> data,
                            T thresholdError,
                            T thresholdWarning)
                                where T : struct
        {
            string fileName = null;
            TimeSpan TTL = GetHealthReportTTL();

            if (EnableCsvLogging)
            {
                fileName = $"FabricSystemServices{(CsvWriteFormat == CsvFileWriteFormat.MultipleFilesNoArchives ? "_" + DateTime.UtcNow.ToString("o") : string.Empty)}";
            }

            List<(string ProcName, int ProcId)> sfSysProcInfoList = new();

            if (IsWindows)
            {
                sfSysProcInfoList = NativeMethods.TupleGetSFSystemServiceProcessInfo();
            }

            foreach (var item in data)
            {
                Token.ThrowIfCancellationRequested();

                var frud = item.Value;

                if (!frud.Data.Any() || frud.AverageDataValue <= 0)
                {
                    continue;
                }

                string procName = frud.Id;
                int procId = 0;

                try
                {
                    if (IsWindows)
                    {
<<<<<<< HEAD
                        if (sfSysProcInfoList.Any(s => s.ProcName == procName))
                        {
                            procId = sfSysProcInfoList.First(s => s.ProcName == procName).ProcId;
=======
                        // This means the more efficient approach to acquire this info failed.
                        if (fabricSystemProcInfo == null)
                        {
                            procId = NativeMethods.GetProcessIdFromName(procName);
                        }
                        else if (fabricSystemProcInfo.Any(s => s.procName == procName))
                        {
                            procId = fabricSystemProcInfo.First(s => s.procName == procName).procId;
>>>>>>> 1d591110
                        }

                        // No longer running or not allowed to monitor the proc..
                        if (procId == 0)
                        {
                            continue;
                        }
                    }
                    else
                    {
                        if (procName.EndsWith(".dll"))
                        {
                            var procs = GetDotnetLinuxProcessesByFirstArgument(procName);

                            // No longer runing.
                            if (procs?.Length == 0)
                            {
                                continue;
                            }

                            procId = procs[0].Id;
                        }
                        else
                        {
                            var procs = Process.GetProcessesByName(procName);

                            if (procs?.Length == 0)
                            {
                                continue;
                            }

                            procId = procs[0].Id;
                        }
                    }

                    if (EnableCsvLogging)
                    {
                        var propertyName = frud.Property;

                        // Log average data value to long-running store (CSV). \\

                        var dataLogMonitorType = propertyName switch
                        {
                            ErrorWarningProperty.CpuTime => "CPU %",
                            ErrorWarningProperty.MemoryConsumptionMb => "Working Set MB",
                            ErrorWarningProperty.ActiveTcpPorts => "TCP Ports",
                            ErrorWarningProperty.TotalEphemeralPorts => "Ephemeral Ports",
                            ErrorWarningProperty.AllocatedFileHandles => "File Handles",
                            ErrorWarningProperty.ThreadCount => "Threads",
                            _ => propertyName
                        };

                        // Log pid
                        CsvFileLogger.LogData(fileName, frud.Id, "ProcessId", "", procId);
                        CsvFileLogger.LogData(fileName, frud.Id, dataLogMonitorType, "Average", frud.AverageDataValue);
                        CsvFileLogger.LogData(fileName, frud.Id, dataLogMonitorType, "Peak", Convert.ToDouble(frud.MaxDataValue));
                    }

                    ProcessResourceDataReportHealth(
                        frud,
                        thresholdError,
                        thresholdWarning,
                        TTL,
                        EntityType.Application,
                        procName,
                        null,
                        false,
                        false,
                        procId);
                }
                catch (Exception e) when (e is ArgumentException or InvalidOperationException or Win32Exception)
                {
                    continue;
                }
            }
        }

        private void CleanUp()
        {
            if (allCpuData != null)
            {
                foreach (var cpuData in allCpuData)
                {
                    cpuData.Value?.ClearData();
                }
            }

            if (allEphemeralTcpPortData != null)
            {
                foreach (var ephemeralTcpPortData in allEphemeralTcpPortData)
                {
                    ephemeralTcpPortData.Value?.ClearData();
                }
            }

            if (IsWindows && allAppKvsLvidsData != null)
            {
                foreach (var kvsData in allAppKvsLvidsData)
                {
                    kvsData.Value?.ClearData();
                }
            }

            if (allHandlesData != null)
            {
                foreach (var handleData in allHandlesData)
                {
                    handleData.Value?.ClearData();
                }
            }

            if (allThreadsData != null)
            {
                foreach (var threadData in allThreadsData)
                {
                    threadData.Value?.ClearData();
                }
            }

            if (allMemData != null)
            {
                foreach (var memData in allMemData)
                {
                    memData.Value?.ClearData();
                }
            }

            if (allActiveTcpPortData != null)
            {
                foreach (var activeTcpPortData in allActiveTcpPortData)
                {
                    activeTcpPortData.Value?.ClearData();
                }
            }
        }
    }
}<|MERGE_RESOLUTION|>--- conflicted
+++ resolved
@@ -1,1348 +1,1335 @@
-﻿// ------------------------------------------------------------
-// Copyright (c) Microsoft Corporation. All rights reserved.
-// Licensed under the MIT License (MIT). See License.txt in the repo root for license information.
-// ------------------------------------------------------------
-
-using System;
-using System.Collections.Generic;
-using System.ComponentModel;
-using System.Diagnostics;
-using System.Diagnostics.Eventing.Reader;
-using System.Fabric;
-using System.Fabric.Health;
-using System.Globalization;
-using System.IO;
-using System.Linq;
-using System.Text;
-using System.Threading;
-using System.Threading.Tasks;
-using FabricObserver.Observers.Utilities;
-using FabricObserver.Observers.Utilities.Telemetry;
-using HealthReport = FabricObserver.Observers.Utilities.HealthReport;
-using FabricObserver.Interfaces;
-
-namespace FabricObserver.Observers
-{
-    // FabricSystemObserver monitors all Fabric system service processes across various resource usage metrics: 
-    // CPU Time, Private Workingset, Ephemeral and Total Active TCP ports, File Handles, Threads.
-    public sealed class FabricSystemObserver : ObserverBase
-    {
-        private const double KvsLvidsWarningPercentage = 75.0;
-        private readonly string[] processNameWatchList;
-        private Stopwatch stopwatch;
-        private bool checkPrivateWorkingSet;
-        private List<(string procName, int procId)> fabricSystemProcInfo = new();
-
-        // Health Report data container - For use in analysis to determine health state.
-        private Dictionary<string, FabricResourceUsageData<double>> allCpuData;
-        private Dictionary<string, FabricResourceUsageData<float>> allMemData;
-        private Dictionary<string, FabricResourceUsageData<int>> allActiveTcpPortData;
-        private Dictionary<string, FabricResourceUsageData<int>> allEphemeralTcpPortData;
-        private Dictionary<string, FabricResourceUsageData<float>> allHandlesData;
-        private Dictionary<string, FabricResourceUsageData<int>> allThreadsData;
-        private Dictionary<string, FabricResourceUsageData<double>> allAppKvsLvidsData;
-
-        // Windows only. (EventLog).
-        private List<EventRecord> evtRecordList = null;
-        private bool monitorWinEventLog;
-
-        /// <summary>
-        /// Creates a new instance of the type.
-        /// </summary>
-        /// <param name="context">The StatelessServiceContext instance.</param>
-        public FabricSystemObserver(StatelessServiceContext context) : base(null, context)
-        {
-            // Linux
-            if (!IsWindows)
-            {
-                processNameWatchList = new[]
-                {
-                    "Fabric",
-                    "FabricDCA.dll",
-                    "FabricDnsService",
-                    "FabricCAS.dll",
-                    "FabricFAS.dll",
-                    "FabricGateway.exe",
-                    "FabricHost",
-                    "FabricIS.dll",
-                    "FabricRM.exe",
-                    "FabricUS.dll"
-                };
-            }
-            else
-            {
-                // Windows
-                processNameWatchList = new[]
-                {
-                    "EventStore.Service",
-                    "Fabric",
-                    "FabricApplicationGateway",
-                    "FabricCAS",
-                    "FabricDCA",
-                    "FabricDnsService",
-                    "FabricFAS",
-                    "FabricGateway",
-                    "FabricHost",
-                    "FabricIS",
-                    "FabricRM"
-                };
-            }
-        }
-
-        public int CpuErrorUsageThresholdPct
-        {
-            get; set;
-        }
-
-        public int MemErrorUsageThresholdMb
-        {
-            get; set;
-        }
-
-        public int TotalActivePortCountAllSystemServices
-        {
-            get; set;
-        }
-
-        public int TotalActiveEphemeralPortCountAllSystemServices
-        {
-            get; set;
-        }
-
-        public float TotalAllocatedHandlesAllSystemServices
-        {
-            get; set;
-        }
-
-        public int ActiveTcpPortCountError
-        {
-            get; set;
-        }
-
-        public int ActiveEphemeralPortCountError
-        {
-            get; set;
-        }
-
-        public int ActiveTcpPortCountWarning
-        {
-            get; set;
-        }
-
-        public int ActiveEphemeralPortCountWarning
-        {
-            get; set;
-        }
-
-        public int CpuWarnUsageThresholdPct
-        {
-            get; set;
-        }
-
-        public int MemWarnUsageThresholdMb
-        {
-            get; set;
-        }
-
-        public int AllocatedHandlesWarning
-        {
-            get; set;
-        }
-
-        public int AllocatedHandlesError
-        {
-            get; set;
-        }
-
-        public bool EnableKvsLvidMonitoring
-        {
-            get; set;
-        } = false;
-
-        public int ThreadCountError
-        {
-            get; set;
-        }
-
-        public int ThreadCountWarning
-        {
-            get; set;
-        }
-
-        public int TotalThreadsAllSystemServices
-        {
-            get; set;
-        }
-
-        public override async Task ObserveAsync(CancellationToken token)
-        {
-            if (token.IsCancellationRequested)
-            {
-                return;
-            }
-
-            // If set, this observer will only run during the supplied interval.
-            if (RunInterval > TimeSpan.MinValue && DateTime.Now.Subtract(LastRunDateTime) < RunInterval)
-            {
-                return;
-            }
-
-            Token = token;
-
-            try
-            {
-                await ComputeResourceUsageAsync(token);
-            }
-            catch (Exception e) when (e is not (OperationCanceledException or TaskCanceledException))
-            {
-                ObserverLogger.LogError($"Unhandled exception in ObserveAsync:{Environment.NewLine}{e}");
-
-                // Fix the bug..
-                throw;
-            }
-
-            if (IsWindows && IsObserverWebApiAppDeployed && monitorWinEventLog)
-            {
-                ReadServiceFabricWindowsEventLog();
-            }
-
-            await ReportAsync(token);
-
-            // The time it took to run this observer to completion.
-            stopwatch.Stop();
-            RunDuration = stopwatch.Elapsed;
-
-            if (EnableVerboseLogging)
-            {
-                ObserverLogger.LogInfo($"Run Duration: {RunDuration}");
-            }
-
-            CleanUp();
-            stopwatch.Reset();
-            LastRunDateTime = DateTime.Now;
-        }
-
-        private async Task ComputeResourceUsageAsync(CancellationToken token)
-        {
-            Initialize();
-
-            for (int i = 0; i < processNameWatchList.Length; i++)
-            {
-                token.ThrowIfCancellationRequested();
-                string procName = processNameWatchList[i];
-                string dotnet = string.Empty;
-
-                if (!IsWindows && procName.EndsWith(".dll"))
-                {
-                    dotnet = "dotnet ";
-                }
-
-                await GetProcessInfoAsync($"{dotnet}{procName}", token);
-            }
-        }
-
-        public override Task ReportAsync(CancellationToken token)
-        {
-            try
-            {
-                token.ThrowIfCancellationRequested();
-
-                var info = new StringBuilder();
-
-                if (allMemData != null)
-                {
-                    info.Append($"Fabric memory: {allMemData["Fabric"].AverageDataValue} MB{Environment.NewLine}" +
-                                $"FabricDCA memory: {allMemData.FirstOrDefault(x => x.Key.Contains("FabricDCA")).Value.AverageDataValue} MB{Environment.NewLine}" +
-                                $"FabricGateway memory: {allMemData.FirstOrDefault(x => x.Key.Contains("FabricGateway")).Value.AverageDataValue} MB{Environment.NewLine}" +
-
-                                // On Windows, FO runs as NetworkUser by default and therefore can't monitor FabricHost process, which runs as System.
-                                (!IsWindows ? $"FabricHost memory: {allMemData["FabricHost"].AverageDataValue} MB{Environment.NewLine}" : string.Empty));
-                }
-
-                if (allHandlesData != null)
-                {
-                    info.Append($"Fabric file handles: {allHandlesData["Fabric"].AverageDataValue}{Environment.NewLine}" +
-                                $"FabricDCA file handles: {allHandlesData.FirstOrDefault(x => x.Key.Contains("FabricDCA")).Value.AverageDataValue}{Environment.NewLine}" +
-                                $"FabricGateway file handles: {allHandlesData.FirstOrDefault(x => x.Key.Contains("FabricGateway")).Value.AverageDataValue}{Environment.NewLine}" +
-
-                                // On Windows, FO runs as NetworkUser by default and therefore can't monitor FabricHost process, which runs as System. 
-                                (!IsWindows ? $"FabricHost file handles: {allHandlesData["FabricHost"]?.AverageDataValue}{Environment.NewLine}" : string.Empty));
-                }
-
-                if (allThreadsData != null)
-                {
-                    info.Append($"Fabric threads: {allThreadsData["Fabric"].AverageDataValue}{Environment.NewLine}" +
-                                $"FabricDCA threads: {allThreadsData.FirstOrDefault(x => x.Key.Contains("FabricDCA")).Value.AverageDataValue}{Environment.NewLine}" +
-                                $"FabricGateway threads: {allThreadsData.FirstOrDefault(x => x.Key.Contains("FabricGateway")).Value.AverageDataValue}{Environment.NewLine}" +
-
-                                // On Windows, FO runs as NetworkUser by default and therefore can't monitor FabricHost process, which runs as System. 
-                                (!IsWindows ? $"FabricHost threads: {allThreadsData["FabricHost"]?.AverageDataValue}" : string.Empty));
-                }
-
-                // Informational report.
-                TimeSpan timeToLiveWarning = GetHealthReportTTL();
-                var informationReport = new HealthReport
-                {
-                    Observer = ObserverName,
-                    NodeName = NodeName,
-                    HealthMessage = $"TCP ports in use by Fabric System services: {TotalActivePortCountAllSystemServices}{Environment.NewLine}" +
-                                    $"Ephemeral TCP ports in use by Fabric System services: {TotalActiveEphemeralPortCountAllSystemServices}{Environment.NewLine}" +
-                                    $"File handles in use by Fabric System services: {TotalAllocatedHandlesAllSystemServices}{Environment.NewLine}" +
-                                    $"Threads in use by Fabric System services: {TotalThreadsAllSystemServices}{Environment.NewLine}{info}",
-
-                    State = HealthState.Ok,
-                    HealthReportTimeToLive = timeToLiveWarning,
-                    EntityType = EntityType.Node
-                };
-
-                info.Clear();
-                info = null;
-
-                HealthReporter.ReportHealthToServiceFabric(informationReport);
-
-                // Reset local tracking counters.
-                TotalActivePortCountAllSystemServices = 0;
-                TotalActiveEphemeralPortCountAllSystemServices = 0;
-                TotalAllocatedHandlesAllSystemServices = 0;
-                TotalThreadsAllSystemServices = 0;
-
-                // CPU
-                if (CpuErrorUsageThresholdPct > 0 || CpuWarnUsageThresholdPct > 0)
-                {
-                    ProcessResourceDataList(allCpuData, CpuErrorUsageThresholdPct, CpuWarnUsageThresholdPct);
-                }
-
-                // Memory
-                if (MemErrorUsageThresholdMb > 0 || MemWarnUsageThresholdMb > 0)
-                {
-                    ProcessResourceDataList(allMemData, MemErrorUsageThresholdMb, MemWarnUsageThresholdMb);
-                }
-
-                // Ports - Active TCP
-                if (ActiveTcpPortCountError > 0 || ActiveTcpPortCountWarning > 0)
-                {
-                    ProcessResourceDataList(allActiveTcpPortData, ActiveTcpPortCountError, ActiveTcpPortCountWarning);
-                }
-
-                // Ports - Ephemeral
-                if (ActiveEphemeralPortCountError > 0 || ActiveEphemeralPortCountWarning > 0)
-                {
-                    ProcessResourceDataList(allEphemeralTcpPortData, ActiveEphemeralPortCountError, ActiveEphemeralPortCountWarning);
-                }
-
-                // Handles
-                if (AllocatedHandlesError > 0 || AllocatedHandlesWarning > 0)
-                {
-                    ProcessResourceDataList(allHandlesData, AllocatedHandlesError, AllocatedHandlesWarning);
-                }
-
-                // Threads
-                if (ThreadCountError > 0 || ThreadCountWarning > 0)
-                {
-                    ProcessResourceDataList(allThreadsData, ThreadCountError, ThreadCountWarning);
-                }
-
-                // KVS LVIDs - Windows-only (EnableKvsLvidMonitoring will always be false otherwise)
-                if (EnableKvsLvidMonitoring && allAppKvsLvidsData.Count > 0)
-                {
-                    ProcessResourceDataList(allAppKvsLvidsData, 0, KvsLvidsWarningPercentage);
-                }
-
-                // No need to progress on Linux.
-                if (!IsWindows)
-                {
-                    return Task.CompletedTask;
-                }
-
-                // Windows Event Log
-                if (IsWindows && IsObserverWebApiAppDeployed && monitorWinEventLog)
-                {
-                    // SF Eventlog Errors?
-                    // Write this out to a new file, for use by the web front end log viewer.
-                    // Format = HTML.
-                    int count = evtRecordList.Count;
-                    var logPath = Path.Combine(ObserverLogger.LogFolderBasePath, "EventVwrErrors.txt");
-
-                    // Remove existing file.
-                    if (File.Exists(logPath))
-                    {
-                        try
-                        {
-                            File.Delete(logPath);
-                        }
-                        catch (Exception e) when (e is ArgumentException or IOException or UnauthorizedAccessException)
-                        {
-
-                        }
-                    }
-
-                    if (count >= 10)
-                    {
-                        var sb = new StringBuilder();
-
-                        _ = sb.AppendLine("<br/><div><strong>" +
-                                          "<a href='javascript:toggle(\"evtContainer\")'>" +
-                                          "<div id=\"plus\" style=\"display: inline; font-size: 25px;\">+</div> " + count +
-                                          " Error Events in ServiceFabric and System</a> " +
-                                          "Event logs</strong>.<br/></div>");
-
-                        _ = sb.AppendLine("<div id='evtContainer' style=\"display: none;\">");
-
-                        foreach (var evt in evtRecordList.Distinct())
-                        {
-                            token.ThrowIfCancellationRequested();
-
-                            try
-                            {
-                                // Access event properties:
-                                _ = sb.AppendLine("<div>" + evt.LogName + "</div>");
-                                _ = sb.AppendLine("<div>" + evt.LevelDisplayName + "</div>");
-                                if (evt.TimeCreated.HasValue)
-                                {
-                                    _ = sb.AppendLine("<div>" + evt.TimeCreated.Value.ToShortDateString() + "</div>");
-                                }
-
-                                foreach (var prop in evt.Properties)
-                                {
-                                    if (prop.Value != null && Convert.ToString(prop.Value).Length > 0)
-                                    {
-                                        _ = sb.AppendLine("<div>" + prop.Value + "</div>");
-                                    }
-                                }
-                            }
-                            catch (EventLogException)
-                            {
-
-                            }
-                        }
-
-                        _ = sb.AppendLine("</div>");
-
-                        _ = ObserverLogger.TryWriteLogFile(logPath, sb.ToString());
-                        _ = sb.Clear();
-                    }
-
-                    // Clean up.
-                    if (count > 0)
-                    {
-                        evtRecordList.Clear();
-                    }
-                }
-            }
-            catch (Exception e) when (e is not (OperationCanceledException or TaskCanceledException))
-            {
-                ObserverLogger.LogError($"Unhandled exception in ReportAsync:{Environment.NewLine}{e}");
-
-                // Fix the bug..
-                throw;
-            }
-
-            return Task.CompletedTask;
-        }
-
-        /// <summary>
-        /// ReadServiceFabricWindowsEventLog().
-        /// </summary>
-#pragma warning disable IDE0079 // Remove unnecessary suppression
-#pragma warning restore IDE0079 // Remove unnecessary suppression
-        private void ReadServiceFabricWindowsEventLog()
-        {
-            if (!IsWindows)
-            {
-                return;
-            }
-
-            string sfOperationalLogSource = "Microsoft-ServiceFabric/Operational";
-            string sfAdminLogSource = "Microsoft-ServiceFabric/Admin";
-            string systemLogSource = "System";
-            string sfLeaseAdminLogSource = "Microsoft-ServiceFabric-Lease/Admin";
-            string sfLeaseOperationalLogSource = "Microsoft-ServiceFabric-Lease/Operational";
-
-            var range2Days = DateTime.UtcNow.AddDays(-1);
-            var format = range2Days.ToString("yyyy-MM-ddTHH:mm:ss.fffffff00K", CultureInfo.InvariantCulture);
-            var datexQuery = $"*[System/TimeCreated/@SystemTime >='{format}']";
-
-            // Critical and Errors only.
-            string xQuery = "*[System/Level <= 2] and " + datexQuery;
-
-            // SF Admin Event Store.
-            var evtLogQuery = new EventLogQuery(sfAdminLogSource, PathType.LogName, xQuery);
-            using (var evtLogReader = new EventLogReader(evtLogQuery))
-            {
-                for (var eventInstance = evtLogReader.ReadEvent(); eventInstance != null; eventInstance = evtLogReader.ReadEvent())
-                {
-                    Token.ThrowIfCancellationRequested();
-                    evtRecordList.Add(eventInstance);
-                }
-            }
-
-            // SF Operational Event Store.
-            evtLogQuery = new EventLogQuery(sfOperationalLogSource, PathType.LogName, xQuery);
-            using (var evtLogReader = new EventLogReader(evtLogQuery))
-            {
-                for (var eventInstance = evtLogReader.ReadEvent(); eventInstance != null; eventInstance = evtLogReader.ReadEvent())
-                {
-                    Token.ThrowIfCancellationRequested();
-                    evtRecordList.Add(eventInstance);
-                }
-            }
-
-            // SF Lease Admin Event Store.
-            evtLogQuery = new EventLogQuery(sfLeaseAdminLogSource, PathType.LogName, xQuery);
-            using (var evtLogReader = new EventLogReader(evtLogQuery))
-            {
-                for (var eventInstance = evtLogReader.ReadEvent(); eventInstance != null; eventInstance = evtLogReader.ReadEvent())
-                {
-                    Token.ThrowIfCancellationRequested();
-                    evtRecordList.Add(eventInstance);
-                }
-            }
-
-            // SF Lease Operational Event Store.
-            evtLogQuery = new EventLogQuery(sfLeaseOperationalLogSource, PathType.LogName, xQuery);
-            using (var evtLogReader = new EventLogReader(evtLogQuery))
-            {
-                for (var eventInstance = evtLogReader.ReadEvent(); eventInstance != null; eventInstance = evtLogReader.ReadEvent())
-                {
-                    Token.ThrowIfCancellationRequested();
-                    evtRecordList.Add(eventInstance);
-                }
-            }
-
-            // System Event Store.
-            evtLogQuery = new EventLogQuery(systemLogSource, PathType.LogName, xQuery);
-            using (var evtLogReader = new EventLogReader(evtLogQuery))
-            {
-                for (var eventInstance = evtLogReader.ReadEvent(); eventInstance != null; eventInstance = evtLogReader.ReadEvent())
-                {
-                    Token.ThrowIfCancellationRequested();
-                    evtRecordList.Add(eventInstance);
-                }
-            }
-        }
-
-        private Process[] GetDotnetLinuxProcessesByFirstArgument(string argument)
-        {
-            if (IsWindows)
-            {
-                return null;
-            }
-
-            var result = new List<Process>();
-            var processes = Process.GetProcessesByName("dotnet");
-
-            for (int i = 0; i < processes.Length; ++i)
-            {
-                Token.ThrowIfCancellationRequested();
-
-                Process process = processes[i];
-
-                try
-                {
-                    string cmdline = File.ReadAllText($"/proc/{process.Id}/cmdline");
-
-                    // dotnet /mnt/sfroot/_App/__FabricSystem_App4294967295/US.Code.Current/FabricUS.dll 
-                    if (cmdline.Contains("/mnt/sfroot/_App/"))
-                    {
-                        string bin = cmdline[(cmdline.LastIndexOf("/", StringComparison.Ordinal) + 1)..];
-
-                        if (string.Equals(argument, bin, StringComparison.InvariantCulture))
-                        {
-                            result.Add(process);
-                        }
-                    }
-                    else if (cmdline.Contains("Fabric"))
-                    {
-                        // dotnet FabricDCA.dll
-                        string[] parts = cmdline.Split('\0', StringSplitOptions.RemoveEmptyEntries);
-
-                        if (parts.Length > 1 && string.Equals(argument, parts[1], StringComparison.Ordinal))
-                        {
-                            result.Add(process);
-                        }
-                    }
-                }
-                catch (DirectoryNotFoundException)
-                {
-                    // It is possible that the process already exited.
-                }
-            }
-
-            return result.ToArray();
-        }
-
-        private void Initialize()
-        {
-            Token.ThrowIfCancellationRequested();
-
-            if (IsWindows)
-            {
-                fabricSystemProcInfo = NativeMethods.NtGetSFSystemServiceProcessInfo();
-            }
-
-            // fabric:/System
-            MonitoredAppCount = 1;
-            MonitoredServiceProcessCount = processNameWatchList.Length;
-            int frudCapacity = 4;
-
-            if (UseCircularBuffer)
-            {
-                frudCapacity = DataCapacity > 0 ? DataCapacity : 5;
-            }
-            else if (MonitorDuration > TimeSpan.MinValue)
-            {
-                frudCapacity = (int)MonitorDuration.TotalSeconds * 4;
-            }
-
-            stopwatch ??= new Stopwatch();
-            stopwatch.Start();
-            SetThresholdSFromConfiguration();
-
-            // CPU data
-            if (allCpuData == null && (CpuErrorUsageThresholdPct > 0 || CpuWarnUsageThresholdPct > 0))
-            {
-                allCpuData = new Dictionary<string, FabricResourceUsageData<double>>();
-
-                foreach (var proc in processNameWatchList)
-                {
-                    _ = allCpuData.TryAdd(
-                            proc, new FabricResourceUsageData<double>(ErrorWarningProperty.CpuTime, proc, frudCapacity, UseCircularBuffer));
-                }
-            }
-
-            // Memory data
-            if (allMemData == null && (MemErrorUsageThresholdMb > 0 || MemWarnUsageThresholdMb > 0))
-            {
-                allMemData = new Dictionary<string, FabricResourceUsageData<float>>();
-
-                foreach (var proc in processNameWatchList)
-                {
-                    _ = allMemData.TryAdd(
-                            proc, new FabricResourceUsageData<float>(ErrorWarningProperty.MemoryConsumptionMb, proc, frudCapacity, UseCircularBuffer));
-                }
-            }
-
-            // Ports
-            if (allActiveTcpPortData == null && (ActiveTcpPortCountError > 0 || ActiveTcpPortCountWarning > 0))
-            {
-                allActiveTcpPortData = new Dictionary<string, FabricResourceUsageData<int>>();
-
-                foreach (var proc in processNameWatchList)
-                {
-                    _ = allActiveTcpPortData.TryAdd(
-                            proc, new FabricResourceUsageData<int>(ErrorWarningProperty.ActiveTcpPorts, proc, frudCapacity, UseCircularBuffer));
-                }
-            }
-
-            if (allEphemeralTcpPortData == null && (ActiveEphemeralPortCountError > 0 || ActiveEphemeralPortCountWarning > 0))
-            {
-                allEphemeralTcpPortData = new Dictionary<string, FabricResourceUsageData<int>>();
-
-                foreach (var proc in processNameWatchList)
-                {
-                    _ = allEphemeralTcpPortData.TryAdd(
-                            proc, new FabricResourceUsageData<int>(ErrorWarningProperty.ActiveEphemeralPorts, proc, frudCapacity, UseCircularBuffer));
-                }
-            }
-
-            // Handles
-            if (allHandlesData == null && (AllocatedHandlesError > 0 || AllocatedHandlesWarning > 0))
-            {
-                allHandlesData = new Dictionary<string, FabricResourceUsageData<float>>();
-
-                foreach (var proc in processNameWatchList)
-                {
-                    _ = allHandlesData.TryAdd(
-                            proc, new FabricResourceUsageData<float>(ErrorWarningProperty.AllocatedFileHandles, proc, frudCapacity, UseCircularBuffer));
-                }
-            }
-
-            // Threads
-            if (allThreadsData == null && (ThreadCountError > 0 || ThreadCountWarning > 0))
-            {
-                allThreadsData = new Dictionary<string, FabricResourceUsageData<int>>();
-
-                foreach (var proc in processNameWatchList)
-                {
-                    _ = allThreadsData.TryAdd(
-                            proc, new FabricResourceUsageData<int>(ErrorWarningProperty.ThreadCount, proc, frudCapacity, UseCircularBuffer));
-                }
-            }
-
-            // KVS LVIDs - Windows-only (EnableKvsLvidMonitoring will always be false otherwise)
-            if (EnableKvsLvidMonitoring && allAppKvsLvidsData == null)
-            {
-                allAppKvsLvidsData = new Dictionary<string, FabricResourceUsageData<double>>();
-
-                foreach (var proc in processNameWatchList)
-                {
-                    Token.ThrowIfCancellationRequested();
-
-                    if (proc is not "Fabric" and not "FabricRM")
-                    {
-                        continue;
-                    }
-
-                    _ = allAppKvsLvidsData.TryAdd(
-                            proc, new FabricResourceUsageData<double>(ErrorWarningProperty.KvsLvidsPercent, proc, frudCapacity, UseCircularBuffer));
-                }
-            }
-
-            if (IsWindows && monitorWinEventLog && evtRecordList == null)
-            {
-                evtRecordList = new List<EventRecord>();
-            }
-        }
-
-        private void SetThresholdSFromConfiguration()
-        {
-            /* Error thresholds */
-
-            Token.ThrowIfCancellationRequested();
-
-            // CPU Time
-            var cpuError = GetSettingParameterValue(ConfigurationSectionName, ObserverConstants.FabricSystemObserverCpuErrorLimitPct);
-
-            if (!string.IsNullOrWhiteSpace(cpuError))
-            {
-                _ = int.TryParse(cpuError, out int threshold);
-
-                if (threshold is > 100 or < 0)
-                {
-                    throw new ArgumentException($"{threshold}% is not a meaningful threshold value for {ObserverConstants.FabricSystemObserverCpuErrorLimitPct}.");
-                }
-
-                CpuErrorUsageThresholdPct = threshold;
-            }
-
-            /* Memory - Private or Full Working Set */
-            var privateWS = GetSettingParameterValue(ConfigurationSectionName, ObserverConstants.MonitorPrivateWorkingSetParameter);
-
-            if (!string.IsNullOrWhiteSpace(privateWS))
-            {
-                _ = bool.TryParse(privateWS, out bool privWs);
-                checkPrivateWorkingSet = privWs;
-            }
-
-            // Memory - Working Set MB
-            var memError = GetSettingParameterValue(ConfigurationSectionName, ObserverConstants.FabricSystemObserverMemoryErrorLimitMb);
-
-            if (!string.IsNullOrWhiteSpace(memError))
-            {
-                _ = int.TryParse(memError, out int threshold);
-
-                if (threshold < 0)
-                {
-                    throw new ArgumentException($"{threshold} is not a meaningful threshold value for {ObserverConstants.FabricSystemObserverMemoryErrorLimitMb}.");
-                }
-
-                MemErrorUsageThresholdMb = threshold;
-            }
-
-            // All TCP Ports
-            var activeTcpPortsError = GetSettingParameterValue(ConfigurationSectionName, ObserverConstants.FabricSystemObserverNetworkErrorActivePorts);
-
-            if (!string.IsNullOrWhiteSpace(activeTcpPortsError))
-            {
-                _ = int.TryParse(activeTcpPortsError, out int threshold);
-                ActiveTcpPortCountError = threshold;
-            }
-
-            // Ephemeral TCP Ports
-            var activeEphemeralPortsError = GetSettingParameterValue(ConfigurationSectionName, ObserverConstants.FabricSystemObserverNetworkErrorEphemeralPorts);
-
-            if (!string.IsNullOrWhiteSpace(activeEphemeralPortsError))
-            {
-                _ = int.TryParse(activeEphemeralPortsError, out int threshold);
-                ActiveEphemeralPortCountError = threshold;
-            }
-
-            // File Handles
-            var handlesError = GetSettingParameterValue(ConfigurationSectionName, ObserverConstants.FabricSystemObserverErrorHandles);
-
-            if (!string.IsNullOrWhiteSpace(handlesError))
-            {
-                _ = int.TryParse(handlesError, out int threshold);
-                AllocatedHandlesError = threshold;
-            }
-
-            // Threads
-            var threadCountError = GetSettingParameterValue(ConfigurationSectionName, ObserverConstants.FabricSystemObserverErrorThreadCount);
-
-            if (!string.IsNullOrWhiteSpace(threadCountError))
-            {
-                _ = int.TryParse(threadCountError, out int threshold);
-                ThreadCountError = threshold;
-            }
-
-            /* Warning thresholds */
-
-            Token.ThrowIfCancellationRequested();
-
-            var cpuWarn = GetSettingParameterValue(ConfigurationSectionName, ObserverConstants.FabricSystemObserverCpuWarningLimitPct);
-
-            if (!string.IsNullOrWhiteSpace(cpuWarn))
-            {
-                _ = int.TryParse(cpuWarn, out int threshold);
-
-                if (threshold is > 100 or < 0)
-                {
-                    throw new ArgumentException($"{threshold}% is not a meaningful threshold value for {ObserverConstants.FabricSystemObserverCpuWarningLimitPct}.");
-                }
-
-                CpuWarnUsageThresholdPct = threshold;
-            }
-
-            var memWarn = GetSettingParameterValue(ConfigurationSectionName, ObserverConstants.FabricSystemObserverMemoryWarningLimitMb);
-
-            if (!string.IsNullOrWhiteSpace(memWarn))
-            {
-                _ = int.TryParse(memWarn, out int threshold);
-
-                if (threshold < 0)
-                {
-                    throw new ArgumentException($"{threshold} MB is not a meaningful threshold value for {ObserverConstants.FabricSystemObserverMemoryWarningLimitMb}.");
-                }
-
-                MemWarnUsageThresholdMb = threshold;
-            }
-
-            // Ports
-            var activeTcpPortsWarning = GetSettingParameterValue(ConfigurationSectionName, ObserverConstants.FabricSystemObserverNetworkWarningActivePorts);
-
-            if (!string.IsNullOrWhiteSpace(activeTcpPortsWarning))
-            {
-                _ = int.TryParse(activeTcpPortsWarning, out int threshold);
-                ActiveTcpPortCountWarning = threshold;
-            }
-
-            var activeEphemeralPortsWarning = GetSettingParameterValue(ConfigurationSectionName, ObserverConstants.FabricSystemObserverNetworkWarningEphemeralPorts);
-
-            if (!string.IsNullOrWhiteSpace(activeEphemeralPortsWarning))
-            {
-                _ = int.TryParse(activeEphemeralPortsWarning, out int threshold);
-                ActiveEphemeralPortCountWarning = threshold;
-            }
-
-            // File Handles
-            var handlesWarning = GetSettingParameterValue(ConfigurationSectionName, ObserverConstants.FabricSystemObserverWarningHandles);
-
-            if (!string.IsNullOrWhiteSpace(handlesWarning))
-            {
-                _ = int.TryParse(handlesWarning, out int threshold);
-                AllocatedHandlesWarning = threshold;
-            }
-
-            // Threads
-            var threadCountWarning = GetSettingParameterValue(ConfigurationSectionName, ObserverConstants.FabricSystemObserverWarningThreadCount);
-
-            if (!string.IsNullOrWhiteSpace(threadCountWarning))
-            {
-                _ = int.TryParse(threadCountWarning, out int threshold);
-                ThreadCountWarning = threshold;
-            }
-
-            // KVS LVID Monitoring - Windows-only.
-            if (IsWindows && bool.TryParse(GetSettingParameterValue(ConfigurationSectionName, ObserverConstants.EnableKvsLvidMonitoringParameter), out bool enableLvidMonitoring))
-            {
-                // Observers that monitor LVIDs should ensure the static ObserverManager.CanInstallLvidCounter is true before attempting to monitor LVID usage.
-                EnableKvsLvidMonitoring = enableLvidMonitoring && ObserverManager.IsLvidCounterEnabled;
-            }
-
-            // Monitor Windows event log for SF and System Error/Critical events?
-            // This can be noisy. Use wisely. Return if running on Linux.
-            if (!IsWindows)
-            {
-                return;
-            }
-
-            var watchEvtLog = GetSettingParameterValue(ConfigurationSectionName, ObserverConstants.FabricSystemObserverMonitorWindowsEventLog);
-
-            if (!string.IsNullOrWhiteSpace(watchEvtLog) && bool.TryParse(watchEvtLog, out bool watchEl))
-            {
-                monitorWinEventLog = watchEl;
-            }
-        }
-
-        private async Task GetProcessInfoAsync(string procName, CancellationToken token)
-        {
-            // This is to support differences between Linux and Windows dotnet process naming pattern.
-            // Default value is what Windows expects for proc name. In linux, the procname is an argument (typically) of a dotnet command.
-            string dotnetArg = procName;
-            Process process = null;
-
-            if (!IsWindows && procName.Contains("dotnet"))
-            {
-                dotnetArg = $"{procName.Replace("dotnet ", string.Empty)}";
-                Process[] processes = GetDotnetLinuxProcessesByFirstArgument(dotnetArg);
-
-                if (processes == null || processes.Length == 0)
-                {
-                    return;
-                }
-
-                process = processes[0];
-            }
-
-            token.ThrowIfCancellationRequested();
-
-            int procId = 0;
-
-            if (!IsWindows)
-            {
-                if (process == null)
-                {
-                    try
-                    {
-                        process = Process.GetProcessesByName(dotnetArg).First();
-                    }
-                    catch (Exception e) when (e is ArgumentException or InvalidOperationException)
-                    {
-                        return;
-                    }
-                }
-
-                procId = process.Id;
-            }
-            else
-            {
-                // This means the more efficient approach to acquire this info failed.
-                if (fabricSystemProcInfo == null) 
-                { 
-                    // This employs EnumProcesses.
-                    procId = NativeMethods.GetProcessIdFromName(procName);
-                }
-                else if (fabricSystemProcInfo.Any(s => s.procName == procName))
-                {
-                    procId = fabricSystemProcInfo.First(s => s.procName == procName).procId;
-                }
-            }
-
-            try
-            {
-                if (IsWindows && procId < 1)
-                {
-                    // This will be a Win32Exception or InvalidOperationException if FabricObserver.exe is not running as Admin or LocalSystem on Windows.
-                    // It's OK. Just means that the elevated process (like FabricHost.exe) won't be observed. 
-                    // It is generally *not* worth running FO process as a Windows elevated user just for this scenario. On Linux, FO always should be run as normal user, not root.
-                    TryRemoveTargetMonitoringLists(dotnetArg);
-                    return;
-                }
-
-                // Ports - Active TCP All
-                int activePortCount = OSInfoProvider.Instance.GetActiveTcpPortCount(procId, CodePackage?.Path);
-                TotalActivePortCountAllSystemServices += activePortCount;
-
-                if (ActiveTcpPortCountError > 0 || ActiveTcpPortCountWarning > 0)
-                {
-                    if (allActiveTcpPortData.ContainsKey(dotnetArg))
-                    {
-                        allActiveTcpPortData[dotnetArg].AddData(activePortCount);
-                    }
-                }
-
-                // Ports - Active TCP Ephemeral
-                int activeEphemeralPortCount = OSInfoProvider.Instance.GetActiveEphemeralPortCount(procId, CodePackage?.Path);
-                TotalActiveEphemeralPortCountAllSystemServices += activeEphemeralPortCount;
-
-                if (ActiveEphemeralPortCountError > 0 || ActiveEphemeralPortCountWarning > 0)
-                {
-                    if (allEphemeralTcpPortData.ContainsKey(dotnetArg))
-                    {
-                        allEphemeralTcpPortData[dotnetArg].AddData(activeEphemeralPortCount);
-                    }
-                }
-
-                // Allocated Handles
-                float handles;
-
-                if (IsWindows)
-                {
-                    handles = ProcessInfoProvider.Instance.GetProcessAllocatedHandles(procId);
-                }
-                else
-                {
-                    handles = ProcessInfoProvider.Instance.GetProcessAllocatedHandles(procId, CodePackage?.Path);
-                }
-
-                TotalAllocatedHandlesAllSystemServices += handles;
-
-                // Threads
-                int threads = 0;
-
-                if (IsWindows)
-                {
-                    threads = NativeMethods.GetProcessThreadCount(procId);
-                }
-                else
-                {
-                    threads = ProcessInfoProvider.GetProcessThreadCount(procId);
-                }
-
-                TotalThreadsAllSystemServices += threads;
-
-                // No need to proceed further if there are no configuration settings for CPU, Memory, Handles thresholds.
-                // Returning here is correct as supplied thresholds apply to all system services.
-                if (CpuErrorUsageThresholdPct <= 0 && CpuWarnUsageThresholdPct <= 0 && MemErrorUsageThresholdMb <= 0 && MemWarnUsageThresholdMb <= 0
-                    && AllocatedHandlesError <= 0 && AllocatedHandlesWarning <= 0 && ThreadCountError <= 0 && ThreadCountWarning <= 0 && !EnableKvsLvidMonitoring)
-                {
-                    return;
-                }
-
-                // Handles/FDs
-                if (AllocatedHandlesError > 0 || AllocatedHandlesWarning > 0)
-                {
-                    if (allHandlesData.ContainsKey(dotnetArg))
-                    {
-                        allHandlesData[dotnetArg].AddData(handles);
-                    }
-                }
-
-                // Threads
-                if (ThreadCountError > 0 || ThreadCountWarning > 0)
-                {
-                    if (allThreadsData.ContainsKey(dotnetArg))
-                    {
-                        allThreadsData[dotnetArg].AddData(threads);
-                    }
-                }
-
-                // KVS LVIDs
-                if (EnableKvsLvidMonitoring && (dotnetArg == "Fabric" || dotnetArg == "FabricRM"))
-                {
-                    double lvidPct = ProcessInfoProvider.Instance.GetProcessKvsLvidsUsagePercentage(dotnetArg, Token);
-
-                    // GetProcessKvsLvidsUsedPercentage internally handles exceptions and will always return -1 when it fails.
-                    if (lvidPct > -1)
-                    {
-                        if (allAppKvsLvidsData.ContainsKey(dotnetArg))
-                        {
-                            allAppKvsLvidsData[dotnetArg].AddData(lvidPct);
-                        }
-                    }
-                }
-
-                // Memory MB
-                if (MemErrorUsageThresholdMb > 0 || MemWarnUsageThresholdMb > 0)
-                {
-                    float processMem = ProcessInfoProvider.Instance.GetProcessWorkingSetMb(procId, dotnetArg, Token, checkPrivateWorkingSet);
-
-                    if (allMemData.ContainsKey(dotnetArg))
-                    {
-                        allMemData[dotnetArg].AddData(processMem);
-                    }
-                }
-
-                // CPU Time for service process.
-                if (CpuErrorUsageThresholdPct > 0 || CpuWarnUsageThresholdPct > 0)
-                {
-                    ICpuUsage cpuUsage;
-
-                    if (IsWindows)
-                    {
-                        cpuUsage = new CpuUsageWin32();
-                    }
-                    else
-                    {
-                        cpuUsage = new CpuUsageProcess();
-                    }
-
-                    TimeSpan duration = TimeSpan.FromSeconds(1);
-
-                    if (MonitorDuration > TimeSpan.MinValue)
-                    {
-                        duration = MonitorDuration;
-                    }
-
-                    Stopwatch timer = Stopwatch.StartNew();
-
-                    while (timer.Elapsed <= duration)
-                    {
-                        token.ThrowIfCancellationRequested();
-
-                        try
-                        {
-                            double cpu = cpuUsage.GetCurrentCpuUsagePercentage(procId, IsWindows ? dotnetArg : null);
-
-                            // process is no longer mapped to process name.
-                            if (cpu > 0)
-                            {
-                                if (allCpuData.ContainsKey(dotnetArg))
-                                {
-                                    allCpuData[dotnetArg].AddData(cpu);
-                                }
-                            }
-
-                            await Task.Delay(150, Token);
-                        }
-                        catch (Exception e) when (e is not (OperationCanceledException or TaskCanceledException))
-                        {
-                            ObserverLogger.LogWarning($"Unhandled Exception thrown in GetProcessInfoAsync:{Environment.NewLine}{e}");
-
-                            // Fix the bug..
-                            throw;
-                        }
-                    }
-
-                    timer.Stop();
-                }
-            }
-            catch (Exception e) when (e is ArgumentException or InvalidOperationException)
-            {
-
-            }
-            catch (Exception e) when (e is not (OperationCanceledException or TaskCanceledException))
-            {
-                ObserverLogger.LogError($"Unhandled exception in GetProcessInfoAsync:{Environment.NewLine}{e}");
-
-                // Fix the bug..
-                throw;
-            }
-            finally
-            {
-                process?.Dispose();
-                process = null;
-            }
-        }
-
-        private void TryRemoveTargetMonitoringLists(string dotnetArg)
-        {
-            try
-            {
-                // CPU data
-                if (allCpuData != null)
-                {
-                    _ = allCpuData.Remove(dotnetArg);
-                }
-
-                // Memory data
-                if (allMemData != null)
-                {
-                    _ = allMemData.Remove(dotnetArg);
-                }
-
-                // Ports
-                if (allActiveTcpPortData != null)
-                {
-                    _ = allActiveTcpPortData.Remove(dotnetArg);
-                }
-
-                if (allEphemeralTcpPortData != null)
-                {
-                    _ = allEphemeralTcpPortData.Remove(dotnetArg);
-                }
-
-                // Handles
-                if (allHandlesData != null)
-                {
-                    _ = allHandlesData.Remove(dotnetArg);
-                }
-
-                // Threads
-                if (allThreadsData != null)
-                {
-                    _ = allThreadsData.Remove(dotnetArg);
-                }
-
-                // KVS LVIDs - Windows-only (EnableKvsLvidMonitoring will always be false otherwise)
-                if (EnableKvsLvidMonitoring && allAppKvsLvidsData != null)
-                {
-                    _ = allAppKvsLvidsData.Remove(dotnetArg);
-                }
-            }
-            catch (Exception e) when (e is ArgumentException or KeyNotFoundException)
-            {
-
-            }
-        }
-
-        private void ProcessResourceDataList<T>(
-                            Dictionary<string, FabricResourceUsageData<T>> data,
-                            T thresholdError,
-                            T thresholdWarning)
-                                where T : struct
-        {
-            string fileName = null;
-            TimeSpan TTL = GetHealthReportTTL();
-
-            if (EnableCsvLogging)
-            {
-                fileName = $"FabricSystemServices{(CsvWriteFormat == CsvFileWriteFormat.MultipleFilesNoArchives ? "_" + DateTime.UtcNow.ToString("o") : string.Empty)}";
-            }
-
-            List<(string ProcName, int ProcId)> sfSysProcInfoList = new();
-
-            if (IsWindows)
-            {
-                sfSysProcInfoList = NativeMethods.TupleGetSFSystemServiceProcessInfo();
-            }
-
-            foreach (var item in data)
-            {
-                Token.ThrowIfCancellationRequested();
-
-                var frud = item.Value;
-
-                if (!frud.Data.Any() || frud.AverageDataValue <= 0)
-                {
-                    continue;
-                }
-
-                string procName = frud.Id;
-                int procId = 0;
-
-                try
-                {
-                    if (IsWindows)
-                    {
-<<<<<<< HEAD
-                        if (sfSysProcInfoList.Any(s => s.ProcName == procName))
-                        {
-                            procId = sfSysProcInfoList.First(s => s.ProcName == procName).ProcId;
-=======
-                        // This means the more efficient approach to acquire this info failed.
-                        if (fabricSystemProcInfo == null)
-                        {
-                            procId = NativeMethods.GetProcessIdFromName(procName);
-                        }
-                        else if (fabricSystemProcInfo.Any(s => s.procName == procName))
-                        {
-                            procId = fabricSystemProcInfo.First(s => s.procName == procName).procId;
->>>>>>> 1d591110
-                        }
-
-                        // No longer running or not allowed to monitor the proc..
-                        if (procId == 0)
-                        {
-                            continue;
-                        }
-                    }
-                    else
-                    {
-                        if (procName.EndsWith(".dll"))
-                        {
-                            var procs = GetDotnetLinuxProcessesByFirstArgument(procName);
-
-                            // No longer runing.
-                            if (procs?.Length == 0)
-                            {
-                                continue;
-                            }
-
-                            procId = procs[0].Id;
-                        }
-                        else
-                        {
-                            var procs = Process.GetProcessesByName(procName);
-
-                            if (procs?.Length == 0)
-                            {
-                                continue;
-                            }
-
-                            procId = procs[0].Id;
-                        }
-                    }
-
-                    if (EnableCsvLogging)
-                    {
-                        var propertyName = frud.Property;
-
-                        // Log average data value to long-running store (CSV). \\
-
-                        var dataLogMonitorType = propertyName switch
-                        {
-                            ErrorWarningProperty.CpuTime => "CPU %",
-                            ErrorWarningProperty.MemoryConsumptionMb => "Working Set MB",
-                            ErrorWarningProperty.ActiveTcpPorts => "TCP Ports",
-                            ErrorWarningProperty.TotalEphemeralPorts => "Ephemeral Ports",
-                            ErrorWarningProperty.AllocatedFileHandles => "File Handles",
-                            ErrorWarningProperty.ThreadCount => "Threads",
-                            _ => propertyName
-                        };
-
-                        // Log pid
-                        CsvFileLogger.LogData(fileName, frud.Id, "ProcessId", "", procId);
-                        CsvFileLogger.LogData(fileName, frud.Id, dataLogMonitorType, "Average", frud.AverageDataValue);
-                        CsvFileLogger.LogData(fileName, frud.Id, dataLogMonitorType, "Peak", Convert.ToDouble(frud.MaxDataValue));
-                    }
-
-                    ProcessResourceDataReportHealth(
-                        frud,
-                        thresholdError,
-                        thresholdWarning,
-                        TTL,
-                        EntityType.Application,
-                        procName,
-                        null,
-                        false,
-                        false,
-                        procId);
-                }
-                catch (Exception e) when (e is ArgumentException or InvalidOperationException or Win32Exception)
-                {
-                    continue;
-                }
-            }
-        }
-
-        private void CleanUp()
-        {
-            if (allCpuData != null)
-            {
-                foreach (var cpuData in allCpuData)
-                {
-                    cpuData.Value?.ClearData();
-                }
-            }
-
-            if (allEphemeralTcpPortData != null)
-            {
-                foreach (var ephemeralTcpPortData in allEphemeralTcpPortData)
-                {
-                    ephemeralTcpPortData.Value?.ClearData();
-                }
-            }
-
-            if (IsWindows && allAppKvsLvidsData != null)
-            {
-                foreach (var kvsData in allAppKvsLvidsData)
-                {
-                    kvsData.Value?.ClearData();
-                }
-            }
-
-            if (allHandlesData != null)
-            {
-                foreach (var handleData in allHandlesData)
-                {
-                    handleData.Value?.ClearData();
-                }
-            }
-
-            if (allThreadsData != null)
-            {
-                foreach (var threadData in allThreadsData)
-                {
-                    threadData.Value?.ClearData();
-                }
-            }
-
-            if (allMemData != null)
-            {
-                foreach (var memData in allMemData)
-                {
-                    memData.Value?.ClearData();
-                }
-            }
-
-            if (allActiveTcpPortData != null)
-            {
-                foreach (var activeTcpPortData in allActiveTcpPortData)
-                {
-                    activeTcpPortData.Value?.ClearData();
-                }
-            }
-        }
-    }
+﻿// ------------------------------------------------------------
+// Copyright (c) Microsoft Corporation. All rights reserved.
+// Licensed under the MIT License (MIT). See License.txt in the repo root for license information.
+// ------------------------------------------------------------
+
+using System;
+using System.Collections.Generic;
+using System.ComponentModel;
+using System.Diagnostics;
+using System.Diagnostics.Eventing.Reader;
+using System.Fabric;
+using System.Fabric.Health;
+using System.Globalization;
+using System.IO;
+using System.Linq;
+using System.Text;
+using System.Threading;
+using System.Threading.Tasks;
+using FabricObserver.Observers.Utilities;
+using FabricObserver.Observers.Utilities.Telemetry;
+using HealthReport = FabricObserver.Observers.Utilities.HealthReport;
+using FabricObserver.Interfaces;
+
+namespace FabricObserver.Observers
+{
+    // FabricSystemObserver monitors all Fabric system service processes across various resource usage metrics: 
+    // CPU Time, Private Workingset, Ephemeral and Total Active TCP ports, File Handles, Threads.
+    public sealed class FabricSystemObserver : ObserverBase
+    {
+        private const double KvsLvidsWarningPercentage = 75.0;
+        private readonly string[] processNameWatchList;
+        private Stopwatch stopwatch;
+        private bool checkPrivateWorkingSet;
+        private List<(string procName, int procId)> fabricSystemProcInfo = new();
+
+        // Health Report data container - For use in analysis to determine health state.
+        private Dictionary<string, FabricResourceUsageData<double>> allCpuData;
+        private Dictionary<string, FabricResourceUsageData<float>> allMemData;
+        private Dictionary<string, FabricResourceUsageData<int>> allActiveTcpPortData;
+        private Dictionary<string, FabricResourceUsageData<int>> allEphemeralTcpPortData;
+        private Dictionary<string, FabricResourceUsageData<float>> allHandlesData;
+        private Dictionary<string, FabricResourceUsageData<int>> allThreadsData;
+        private Dictionary<string, FabricResourceUsageData<double>> allAppKvsLvidsData;
+
+        // Windows only. (EventLog).
+        private List<EventRecord> evtRecordList = null;
+        private bool monitorWinEventLog;
+
+        /// <summary>
+        /// Creates a new instance of the type.
+        /// </summary>
+        /// <param name="context">The StatelessServiceContext instance.</param>
+        public FabricSystemObserver(StatelessServiceContext context) : base(null, context)
+        {
+            // Linux
+            if (!IsWindows)
+            {
+                processNameWatchList = new[]
+                {
+                    "Fabric",
+                    "FabricDCA.dll",
+                    "FabricDnsService",
+                    "FabricCAS.dll",
+                    "FabricFAS.dll",
+                    "FabricGateway.exe",
+                    "FabricHost",
+                    "FabricIS.dll",
+                    "FabricRM.exe",
+                    "FabricUS.dll"
+                };
+            }
+            else
+            {
+                // Windows
+                processNameWatchList = new[]
+                {
+                    "EventStore.Service",
+                    "Fabric",
+                    "FabricApplicationGateway",
+                    "FabricCAS",
+                    "FabricDCA",
+                    "FabricDnsService",
+                    "FabricFAS",
+                    "FabricGateway",
+                    "FabricHost",
+                    "FabricIS",
+                    "FabricRM"
+                };
+            }
+        }
+
+        public int CpuErrorUsageThresholdPct
+        {
+            get; set;
+        }
+
+        public int MemErrorUsageThresholdMb
+        {
+            get; set;
+        }
+
+        public int TotalActivePortCountAllSystemServices
+        {
+            get; set;
+        }
+
+        public int TotalActiveEphemeralPortCountAllSystemServices
+        {
+            get; set;
+        }
+
+        public float TotalAllocatedHandlesAllSystemServices
+        {
+            get; set;
+        }
+
+        public int ActiveTcpPortCountError
+        {
+            get; set;
+        }
+
+        public int ActiveEphemeralPortCountError
+        {
+            get; set;
+        }
+
+        public int ActiveTcpPortCountWarning
+        {
+            get; set;
+        }
+
+        public int ActiveEphemeralPortCountWarning
+        {
+            get; set;
+        }
+
+        public int CpuWarnUsageThresholdPct
+        {
+            get; set;
+        }
+
+        public int MemWarnUsageThresholdMb
+        {
+            get; set;
+        }
+
+        public int AllocatedHandlesWarning
+        {
+            get; set;
+        }
+
+        public int AllocatedHandlesError
+        {
+            get; set;
+        }
+
+        public bool EnableKvsLvidMonitoring
+        {
+            get; set;
+        } = false;
+
+        public int ThreadCountError
+        {
+            get; set;
+        }
+
+        public int ThreadCountWarning
+        {
+            get; set;
+        }
+
+        public int TotalThreadsAllSystemServices
+        {
+            get; set;
+        }
+
+        public override async Task ObserveAsync(CancellationToken token)
+        {
+            if (token.IsCancellationRequested)
+            {
+                return;
+            }
+
+            // If set, this observer will only run during the supplied interval.
+            if (RunInterval > TimeSpan.MinValue && DateTime.Now.Subtract(LastRunDateTime) < RunInterval)
+            {
+                return;
+            }
+
+            Token = token;
+
+            try
+            {
+                await ComputeResourceUsageAsync(token);
+            }
+            catch (Exception e) when (e is not (OperationCanceledException or TaskCanceledException))
+            {
+                ObserverLogger.LogError($"Unhandled exception in ObserveAsync:{Environment.NewLine}{e}");
+
+                // Fix the bug..
+                throw;
+            }
+
+            if (IsWindows && IsObserverWebApiAppDeployed && monitorWinEventLog)
+            {
+                ReadServiceFabricWindowsEventLog();
+            }
+
+            await ReportAsync(token);
+
+            // The time it took to run this observer to completion.
+            stopwatch.Stop();
+            RunDuration = stopwatch.Elapsed;
+
+            if (EnableVerboseLogging)
+            {
+                ObserverLogger.LogInfo($"Run Duration: {RunDuration}");
+            }
+
+            CleanUp();
+            stopwatch.Reset();
+            LastRunDateTime = DateTime.Now;
+        }
+
+        private async Task ComputeResourceUsageAsync(CancellationToken token)
+        {
+            Initialize();
+
+            for (int i = 0; i < processNameWatchList.Length; i++)
+            {
+                token.ThrowIfCancellationRequested();
+                string procName = processNameWatchList[i];
+                string dotnet = string.Empty;
+
+                if (!IsWindows && procName.EndsWith(".dll"))
+                {
+                    dotnet = "dotnet ";
+                }
+
+                await GetProcessInfoAsync($"{dotnet}{procName}", token);
+            }
+        }
+
+        public override Task ReportAsync(CancellationToken token)
+        {
+            try
+            {
+                token.ThrowIfCancellationRequested();
+
+                var info = new StringBuilder();
+
+                if (allMemData != null)
+                {
+                    info.Append($"Fabric memory: {allMemData["Fabric"].AverageDataValue} MB{Environment.NewLine}" +
+                                $"FabricDCA memory: {allMemData.FirstOrDefault(x => x.Key.Contains("FabricDCA")).Value.AverageDataValue} MB{Environment.NewLine}" +
+                                $"FabricGateway memory: {allMemData.FirstOrDefault(x => x.Key.Contains("FabricGateway")).Value.AverageDataValue} MB{Environment.NewLine}" +
+
+                                // On Windows, FO runs as NetworkUser by default and therefore can't monitor FabricHost process, which runs as System.
+                                (!IsWindows ? $"FabricHost memory: {allMemData["FabricHost"].AverageDataValue} MB{Environment.NewLine}" : string.Empty));
+                }
+
+                if (allHandlesData != null)
+                {
+                    info.Append($"Fabric file handles: {allHandlesData["Fabric"].AverageDataValue}{Environment.NewLine}" +
+                                $"FabricDCA file handles: {allHandlesData.FirstOrDefault(x => x.Key.Contains("FabricDCA")).Value.AverageDataValue}{Environment.NewLine}" +
+                                $"FabricGateway file handles: {allHandlesData.FirstOrDefault(x => x.Key.Contains("FabricGateway")).Value.AverageDataValue}{Environment.NewLine}" +
+
+                                // On Windows, FO runs as NetworkUser by default and therefore can't monitor FabricHost process, which runs as System. 
+                                (!IsWindows ? $"FabricHost file handles: {allHandlesData["FabricHost"]?.AverageDataValue}{Environment.NewLine}" : string.Empty));
+                }
+
+                if (allThreadsData != null)
+                {
+                    info.Append($"Fabric threads: {allThreadsData["Fabric"].AverageDataValue}{Environment.NewLine}" +
+                                $"FabricDCA threads: {allThreadsData.FirstOrDefault(x => x.Key.Contains("FabricDCA")).Value.AverageDataValue}{Environment.NewLine}" +
+                                $"FabricGateway threads: {allThreadsData.FirstOrDefault(x => x.Key.Contains("FabricGateway")).Value.AverageDataValue}{Environment.NewLine}" +
+
+                                // On Windows, FO runs as NetworkUser by default and therefore can't monitor FabricHost process, which runs as System. 
+                                (!IsWindows ? $"FabricHost threads: {allThreadsData["FabricHost"]?.AverageDataValue}" : string.Empty));
+                }
+
+                // Informational report.
+                TimeSpan timeToLiveWarning = GetHealthReportTTL();
+                var informationReport = new HealthReport
+                {
+                    Observer = ObserverName,
+                    NodeName = NodeName,
+                    HealthMessage = $"TCP ports in use by Fabric System services: {TotalActivePortCountAllSystemServices}{Environment.NewLine}" +
+                                    $"Ephemeral TCP ports in use by Fabric System services: {TotalActiveEphemeralPortCountAllSystemServices}{Environment.NewLine}" +
+                                    $"File handles in use by Fabric System services: {TotalAllocatedHandlesAllSystemServices}{Environment.NewLine}" +
+                                    $"Threads in use by Fabric System services: {TotalThreadsAllSystemServices}{Environment.NewLine}{info}",
+
+                    State = HealthState.Ok,
+                    HealthReportTimeToLive = timeToLiveWarning,
+                    EntityType = EntityType.Node
+                };
+
+                info.Clear();
+                info = null;
+
+                HealthReporter.ReportHealthToServiceFabric(informationReport);
+
+                // Reset local tracking counters.
+                TotalActivePortCountAllSystemServices = 0;
+                TotalActiveEphemeralPortCountAllSystemServices = 0;
+                TotalAllocatedHandlesAllSystemServices = 0;
+                TotalThreadsAllSystemServices = 0;
+
+                // CPU
+                if (CpuErrorUsageThresholdPct > 0 || CpuWarnUsageThresholdPct > 0)
+                {
+                    ProcessResourceDataList(allCpuData, CpuErrorUsageThresholdPct, CpuWarnUsageThresholdPct);
+                }
+
+                // Memory
+                if (MemErrorUsageThresholdMb > 0 || MemWarnUsageThresholdMb > 0)
+                {
+                    ProcessResourceDataList(allMemData, MemErrorUsageThresholdMb, MemWarnUsageThresholdMb);
+                }
+
+                // Ports - Active TCP
+                if (ActiveTcpPortCountError > 0 || ActiveTcpPortCountWarning > 0)
+                {
+                    ProcessResourceDataList(allActiveTcpPortData, ActiveTcpPortCountError, ActiveTcpPortCountWarning);
+                }
+
+                // Ports - Ephemeral
+                if (ActiveEphemeralPortCountError > 0 || ActiveEphemeralPortCountWarning > 0)
+                {
+                    ProcessResourceDataList(allEphemeralTcpPortData, ActiveEphemeralPortCountError, ActiveEphemeralPortCountWarning);
+                }
+
+                // Handles
+                if (AllocatedHandlesError > 0 || AllocatedHandlesWarning > 0)
+                {
+                    ProcessResourceDataList(allHandlesData, AllocatedHandlesError, AllocatedHandlesWarning);
+                }
+
+                // Threads
+                if (ThreadCountError > 0 || ThreadCountWarning > 0)
+                {
+                    ProcessResourceDataList(allThreadsData, ThreadCountError, ThreadCountWarning);
+                }
+
+                // KVS LVIDs - Windows-only (EnableKvsLvidMonitoring will always be false otherwise)
+                if (EnableKvsLvidMonitoring && allAppKvsLvidsData.Count > 0)
+                {
+                    ProcessResourceDataList(allAppKvsLvidsData, 0, KvsLvidsWarningPercentage);
+                }
+
+                // No need to progress on Linux.
+                if (!IsWindows)
+                {
+                    return Task.CompletedTask;
+                }
+
+                // Windows Event Log
+                if (IsWindows && IsObserverWebApiAppDeployed && monitorWinEventLog)
+                {
+                    // SF Eventlog Errors?
+                    // Write this out to a new file, for use by the web front end log viewer.
+                    // Format = HTML.
+                    int count = evtRecordList.Count;
+                    var logPath = Path.Combine(ObserverLogger.LogFolderBasePath, "EventVwrErrors.txt");
+
+                    // Remove existing file.
+                    if (File.Exists(logPath))
+                    {
+                        try
+                        {
+                            File.Delete(logPath);
+                        }
+                        catch (Exception e) when (e is ArgumentException or IOException or UnauthorizedAccessException)
+                        {
+
+                        }
+                    }
+
+                    if (count >= 10)
+                    {
+                        var sb = new StringBuilder();
+
+                        _ = sb.AppendLine("<br/><div><strong>" +
+                                          "<a href='javascript:toggle(\"evtContainer\")'>" +
+                                          "<div id=\"plus\" style=\"display: inline; font-size: 25px;\">+</div> " + count +
+                                          " Error Events in ServiceFabric and System</a> " +
+                                          "Event logs</strong>.<br/></div>");
+
+                        _ = sb.AppendLine("<div id='evtContainer' style=\"display: none;\">");
+
+                        foreach (var evt in evtRecordList.Distinct())
+                        {
+                            token.ThrowIfCancellationRequested();
+
+                            try
+                            {
+                                // Access event properties:
+                                _ = sb.AppendLine("<div>" + evt.LogName + "</div>");
+                                _ = sb.AppendLine("<div>" + evt.LevelDisplayName + "</div>");
+                                if (evt.TimeCreated.HasValue)
+                                {
+                                    _ = sb.AppendLine("<div>" + evt.TimeCreated.Value.ToShortDateString() + "</div>");
+                                }
+
+                                foreach (var prop in evt.Properties)
+                                {
+                                    if (prop.Value != null && Convert.ToString(prop.Value).Length > 0)
+                                    {
+                                        _ = sb.AppendLine("<div>" + prop.Value + "</div>");
+                                    }
+                                }
+                            }
+                            catch (EventLogException)
+                            {
+
+                            }
+                        }
+
+                        _ = sb.AppendLine("</div>");
+
+                        _ = ObserverLogger.TryWriteLogFile(logPath, sb.ToString());
+                        _ = sb.Clear();
+                    }
+
+                    // Clean up.
+                    if (count > 0)
+                    {
+                        evtRecordList.Clear();
+                    }
+                }
+            }
+            catch (Exception e) when (e is not (OperationCanceledException or TaskCanceledException))
+            {
+                ObserverLogger.LogError($"Unhandled exception in ReportAsync:{Environment.NewLine}{e}");
+
+                // Fix the bug..
+                throw;
+            }
+
+            return Task.CompletedTask;
+        }
+
+        /// <summary>
+        /// ReadServiceFabricWindowsEventLog().
+        /// </summary>
+#pragma warning disable IDE0079 // Remove unnecessary suppression
+#pragma warning restore IDE0079 // Remove unnecessary suppression
+        private void ReadServiceFabricWindowsEventLog()
+        {
+            if (!IsWindows)
+            {
+                return;
+            }
+
+            string sfOperationalLogSource = "Microsoft-ServiceFabric/Operational";
+            string sfAdminLogSource = "Microsoft-ServiceFabric/Admin";
+            string systemLogSource = "System";
+            string sfLeaseAdminLogSource = "Microsoft-ServiceFabric-Lease/Admin";
+            string sfLeaseOperationalLogSource = "Microsoft-ServiceFabric-Lease/Operational";
+
+            var range2Days = DateTime.UtcNow.AddDays(-1);
+            var format = range2Days.ToString("yyyy-MM-ddTHH:mm:ss.fffffff00K", CultureInfo.InvariantCulture);
+            var datexQuery = $"*[System/TimeCreated/@SystemTime >='{format}']";
+
+            // Critical and Errors only.
+            string xQuery = "*[System/Level <= 2] and " + datexQuery;
+
+            // SF Admin Event Store.
+            var evtLogQuery = new EventLogQuery(sfAdminLogSource, PathType.LogName, xQuery);
+            using (var evtLogReader = new EventLogReader(evtLogQuery))
+            {
+                for (var eventInstance = evtLogReader.ReadEvent(); eventInstance != null; eventInstance = evtLogReader.ReadEvent())
+                {
+                    Token.ThrowIfCancellationRequested();
+                    evtRecordList.Add(eventInstance);
+                }
+            }
+
+            // SF Operational Event Store.
+            evtLogQuery = new EventLogQuery(sfOperationalLogSource, PathType.LogName, xQuery);
+            using (var evtLogReader = new EventLogReader(evtLogQuery))
+            {
+                for (var eventInstance = evtLogReader.ReadEvent(); eventInstance != null; eventInstance = evtLogReader.ReadEvent())
+                {
+                    Token.ThrowIfCancellationRequested();
+                    evtRecordList.Add(eventInstance);
+                }
+            }
+
+            // SF Lease Admin Event Store.
+            evtLogQuery = new EventLogQuery(sfLeaseAdminLogSource, PathType.LogName, xQuery);
+            using (var evtLogReader = new EventLogReader(evtLogQuery))
+            {
+                for (var eventInstance = evtLogReader.ReadEvent(); eventInstance != null; eventInstance = evtLogReader.ReadEvent())
+                {
+                    Token.ThrowIfCancellationRequested();
+                    evtRecordList.Add(eventInstance);
+                }
+            }
+
+            // SF Lease Operational Event Store.
+            evtLogQuery = new EventLogQuery(sfLeaseOperationalLogSource, PathType.LogName, xQuery);
+            using (var evtLogReader = new EventLogReader(evtLogQuery))
+            {
+                for (var eventInstance = evtLogReader.ReadEvent(); eventInstance != null; eventInstance = evtLogReader.ReadEvent())
+                {
+                    Token.ThrowIfCancellationRequested();
+                    evtRecordList.Add(eventInstance);
+                }
+            }
+
+            // System Event Store.
+            evtLogQuery = new EventLogQuery(systemLogSource, PathType.LogName, xQuery);
+            using (var evtLogReader = new EventLogReader(evtLogQuery))
+            {
+                for (var eventInstance = evtLogReader.ReadEvent(); eventInstance != null; eventInstance = evtLogReader.ReadEvent())
+                {
+                    Token.ThrowIfCancellationRequested();
+                    evtRecordList.Add(eventInstance);
+                }
+            }
+        }
+
+        private Process[] GetDotnetLinuxProcessesByFirstArgument(string argument)
+        {
+            if (IsWindows)
+            {
+                return null;
+            }
+
+            var result = new List<Process>();
+            var processes = Process.GetProcessesByName("dotnet");
+
+            for (int i = 0; i < processes.Length; ++i)
+            {
+                Token.ThrowIfCancellationRequested();
+
+                Process process = processes[i];
+
+                try
+                {
+                    string cmdline = File.ReadAllText($"/proc/{process.Id}/cmdline");
+
+                    // dotnet /mnt/sfroot/_App/__FabricSystem_App4294967295/US.Code.Current/FabricUS.dll 
+                    if (cmdline.Contains("/mnt/sfroot/_App/"))
+                    {
+                        string bin = cmdline[(cmdline.LastIndexOf("/", StringComparison.Ordinal) + 1)..];
+
+                        if (string.Equals(argument, bin, StringComparison.InvariantCulture))
+                        {
+                            result.Add(process);
+                        }
+                    }
+                    else if (cmdline.Contains("Fabric"))
+                    {
+                        // dotnet FabricDCA.dll
+                        string[] parts = cmdline.Split('\0', StringSplitOptions.RemoveEmptyEntries);
+
+                        if (parts.Length > 1 && string.Equals(argument, parts[1], StringComparison.Ordinal))
+                        {
+                            result.Add(process);
+                        }
+                    }
+                }
+                catch (DirectoryNotFoundException)
+                {
+                    // It is possible that the process already exited.
+                }
+            }
+
+            return result.ToArray();
+        }
+
+        private void Initialize()
+        {
+            Token.ThrowIfCancellationRequested();
+
+            if (IsWindows)
+            {
+                fabricSystemProcInfo = NativeMethods.NtGetSFSystemServiceProcessInfo();
+            }
+
+            // fabric:/System
+            MonitoredAppCount = 1;
+            MonitoredServiceProcessCount = processNameWatchList.Length;
+            int frudCapacity = 4;
+
+            if (UseCircularBuffer)
+            {
+                frudCapacity = DataCapacity > 0 ? DataCapacity : 5;
+            }
+            else if (MonitorDuration > TimeSpan.MinValue)
+            {
+                frudCapacity = (int)MonitorDuration.TotalSeconds * 4;
+            }
+
+            stopwatch ??= new Stopwatch();
+            stopwatch.Start();
+            SetThresholdSFromConfiguration();
+
+            // CPU data
+            if (allCpuData == null && (CpuErrorUsageThresholdPct > 0 || CpuWarnUsageThresholdPct > 0))
+            {
+                allCpuData = new Dictionary<string, FabricResourceUsageData<double>>();
+
+                foreach (var proc in processNameWatchList)
+                {
+                    _ = allCpuData.TryAdd(
+                            proc, new FabricResourceUsageData<double>(ErrorWarningProperty.CpuTime, proc, frudCapacity, UseCircularBuffer));
+                }
+            }
+
+            // Memory data
+            if (allMemData == null && (MemErrorUsageThresholdMb > 0 || MemWarnUsageThresholdMb > 0))
+            {
+                allMemData = new Dictionary<string, FabricResourceUsageData<float>>();
+
+                foreach (var proc in processNameWatchList)
+                {
+                    _ = allMemData.TryAdd(
+                            proc, new FabricResourceUsageData<float>(ErrorWarningProperty.MemoryConsumptionMb, proc, frudCapacity, UseCircularBuffer));
+                }
+            }
+
+            // Ports
+            if (allActiveTcpPortData == null && (ActiveTcpPortCountError > 0 || ActiveTcpPortCountWarning > 0))
+            {
+                allActiveTcpPortData = new Dictionary<string, FabricResourceUsageData<int>>();
+
+                foreach (var proc in processNameWatchList)
+                {
+                    _ = allActiveTcpPortData.TryAdd(
+                            proc, new FabricResourceUsageData<int>(ErrorWarningProperty.ActiveTcpPorts, proc, frudCapacity, UseCircularBuffer));
+                }
+            }
+
+            if (allEphemeralTcpPortData == null && (ActiveEphemeralPortCountError > 0 || ActiveEphemeralPortCountWarning > 0))
+            {
+                allEphemeralTcpPortData = new Dictionary<string, FabricResourceUsageData<int>>();
+
+                foreach (var proc in processNameWatchList)
+                {
+                    _ = allEphemeralTcpPortData.TryAdd(
+                            proc, new FabricResourceUsageData<int>(ErrorWarningProperty.ActiveEphemeralPorts, proc, frudCapacity, UseCircularBuffer));
+                }
+            }
+
+            // Handles
+            if (allHandlesData == null && (AllocatedHandlesError > 0 || AllocatedHandlesWarning > 0))
+            {
+                allHandlesData = new Dictionary<string, FabricResourceUsageData<float>>();
+
+                foreach (var proc in processNameWatchList)
+                {
+                    _ = allHandlesData.TryAdd(
+                            proc, new FabricResourceUsageData<float>(ErrorWarningProperty.AllocatedFileHandles, proc, frudCapacity, UseCircularBuffer));
+                }
+            }
+
+            // Threads
+            if (allThreadsData == null && (ThreadCountError > 0 || ThreadCountWarning > 0))
+            {
+                allThreadsData = new Dictionary<string, FabricResourceUsageData<int>>();
+
+                foreach (var proc in processNameWatchList)
+                {
+                    _ = allThreadsData.TryAdd(
+                            proc, new FabricResourceUsageData<int>(ErrorWarningProperty.ThreadCount, proc, frudCapacity, UseCircularBuffer));
+                }
+            }
+
+            // KVS LVIDs - Windows-only (EnableKvsLvidMonitoring will always be false otherwise)
+            if (EnableKvsLvidMonitoring && allAppKvsLvidsData == null)
+            {
+                allAppKvsLvidsData = new Dictionary<string, FabricResourceUsageData<double>>();
+
+                foreach (var proc in processNameWatchList)
+                {
+                    Token.ThrowIfCancellationRequested();
+
+                    if (proc is not "Fabric" and not "FabricRM")
+                    {
+                        continue;
+                    }
+
+                    _ = allAppKvsLvidsData.TryAdd(
+                            proc, new FabricResourceUsageData<double>(ErrorWarningProperty.KvsLvidsPercent, proc, frudCapacity, UseCircularBuffer));
+                }
+            }
+
+            if (IsWindows && monitorWinEventLog && evtRecordList == null)
+            {
+                evtRecordList = new List<EventRecord>();
+            }
+        }
+
+        private void SetThresholdSFromConfiguration()
+        {
+            /* Error thresholds */
+
+            Token.ThrowIfCancellationRequested();
+
+            // CPU Time
+            var cpuError = GetSettingParameterValue(ConfigurationSectionName, ObserverConstants.FabricSystemObserverCpuErrorLimitPct);
+
+            if (!string.IsNullOrWhiteSpace(cpuError))
+            {
+                _ = int.TryParse(cpuError, out int threshold);
+
+                if (threshold is > 100 or < 0)
+                {
+                    throw new ArgumentException($"{threshold}% is not a meaningful threshold value for {ObserverConstants.FabricSystemObserverCpuErrorLimitPct}.");
+                }
+
+                CpuErrorUsageThresholdPct = threshold;
+            }
+
+            /* Memory - Private or Full Working Set */
+            var privateWS = GetSettingParameterValue(ConfigurationSectionName, ObserverConstants.MonitorPrivateWorkingSetParameter);
+
+            if (!string.IsNullOrWhiteSpace(privateWS))
+            {
+                _ = bool.TryParse(privateWS, out bool privWs);
+                checkPrivateWorkingSet = privWs;
+            }
+
+            // Memory - Working Set MB
+            var memError = GetSettingParameterValue(ConfigurationSectionName, ObserverConstants.FabricSystemObserverMemoryErrorLimitMb);
+
+            if (!string.IsNullOrWhiteSpace(memError))
+            {
+                _ = int.TryParse(memError, out int threshold);
+
+                if (threshold < 0)
+                {
+                    throw new ArgumentException($"{threshold} is not a meaningful threshold value for {ObserverConstants.FabricSystemObserverMemoryErrorLimitMb}.");
+                }
+
+                MemErrorUsageThresholdMb = threshold;
+            }
+
+            // All TCP Ports
+            var activeTcpPortsError = GetSettingParameterValue(ConfigurationSectionName, ObserverConstants.FabricSystemObserverNetworkErrorActivePorts);
+
+            if (!string.IsNullOrWhiteSpace(activeTcpPortsError))
+            {
+                _ = int.TryParse(activeTcpPortsError, out int threshold);
+                ActiveTcpPortCountError = threshold;
+            }
+
+            // Ephemeral TCP Ports
+            var activeEphemeralPortsError = GetSettingParameterValue(ConfigurationSectionName, ObserverConstants.FabricSystemObserverNetworkErrorEphemeralPorts);
+
+            if (!string.IsNullOrWhiteSpace(activeEphemeralPortsError))
+            {
+                _ = int.TryParse(activeEphemeralPortsError, out int threshold);
+                ActiveEphemeralPortCountError = threshold;
+            }
+
+            // File Handles
+            var handlesError = GetSettingParameterValue(ConfigurationSectionName, ObserverConstants.FabricSystemObserverErrorHandles);
+
+            if (!string.IsNullOrWhiteSpace(handlesError))
+            {
+                _ = int.TryParse(handlesError, out int threshold);
+                AllocatedHandlesError = threshold;
+            }
+
+            // Threads
+            var threadCountError = GetSettingParameterValue(ConfigurationSectionName, ObserverConstants.FabricSystemObserverErrorThreadCount);
+
+            if (!string.IsNullOrWhiteSpace(threadCountError))
+            {
+                _ = int.TryParse(threadCountError, out int threshold);
+                ThreadCountError = threshold;
+            }
+
+            /* Warning thresholds */
+
+            Token.ThrowIfCancellationRequested();
+
+            var cpuWarn = GetSettingParameterValue(ConfigurationSectionName, ObserverConstants.FabricSystemObserverCpuWarningLimitPct);
+
+            if (!string.IsNullOrWhiteSpace(cpuWarn))
+            {
+                _ = int.TryParse(cpuWarn, out int threshold);
+
+                if (threshold is > 100 or < 0)
+                {
+                    throw new ArgumentException($"{threshold}% is not a meaningful threshold value for {ObserverConstants.FabricSystemObserverCpuWarningLimitPct}.");
+                }
+
+                CpuWarnUsageThresholdPct = threshold;
+            }
+
+            var memWarn = GetSettingParameterValue(ConfigurationSectionName, ObserverConstants.FabricSystemObserverMemoryWarningLimitMb);
+
+            if (!string.IsNullOrWhiteSpace(memWarn))
+            {
+                _ = int.TryParse(memWarn, out int threshold);
+
+                if (threshold < 0)
+                {
+                    throw new ArgumentException($"{threshold} MB is not a meaningful threshold value for {ObserverConstants.FabricSystemObserverMemoryWarningLimitMb}.");
+                }
+
+                MemWarnUsageThresholdMb = threshold;
+            }
+
+            // Ports
+            var activeTcpPortsWarning = GetSettingParameterValue(ConfigurationSectionName, ObserverConstants.FabricSystemObserverNetworkWarningActivePorts);
+
+            if (!string.IsNullOrWhiteSpace(activeTcpPortsWarning))
+            {
+                _ = int.TryParse(activeTcpPortsWarning, out int threshold);
+                ActiveTcpPortCountWarning = threshold;
+            }
+
+            var activeEphemeralPortsWarning = GetSettingParameterValue(ConfigurationSectionName, ObserverConstants.FabricSystemObserverNetworkWarningEphemeralPorts);
+
+            if (!string.IsNullOrWhiteSpace(activeEphemeralPortsWarning))
+            {
+                _ = int.TryParse(activeEphemeralPortsWarning, out int threshold);
+                ActiveEphemeralPortCountWarning = threshold;
+            }
+
+            // File Handles
+            var handlesWarning = GetSettingParameterValue(ConfigurationSectionName, ObserverConstants.FabricSystemObserverWarningHandles);
+
+            if (!string.IsNullOrWhiteSpace(handlesWarning))
+            {
+                _ = int.TryParse(handlesWarning, out int threshold);
+                AllocatedHandlesWarning = threshold;
+            }
+
+            // Threads
+            var threadCountWarning = GetSettingParameterValue(ConfigurationSectionName, ObserverConstants.FabricSystemObserverWarningThreadCount);
+
+            if (!string.IsNullOrWhiteSpace(threadCountWarning))
+            {
+                _ = int.TryParse(threadCountWarning, out int threshold);
+                ThreadCountWarning = threshold;
+            }
+
+            // KVS LVID Monitoring - Windows-only.
+            if (IsWindows && bool.TryParse(GetSettingParameterValue(ConfigurationSectionName, ObserverConstants.EnableKvsLvidMonitoringParameter), out bool enableLvidMonitoring))
+            {
+                // Observers that monitor LVIDs should ensure the static ObserverManager.CanInstallLvidCounter is true before attempting to monitor LVID usage.
+                EnableKvsLvidMonitoring = enableLvidMonitoring && ObserverManager.IsLvidCounterEnabled;
+            }
+
+            // Monitor Windows event log for SF and System Error/Critical events?
+            // This can be noisy. Use wisely. Return if running on Linux.
+            if (!IsWindows)
+            {
+                return;
+            }
+
+            var watchEvtLog = GetSettingParameterValue(ConfigurationSectionName, ObserverConstants.FabricSystemObserverMonitorWindowsEventLog);
+
+            if (!string.IsNullOrWhiteSpace(watchEvtLog) && bool.TryParse(watchEvtLog, out bool watchEl))
+            {
+                monitorWinEventLog = watchEl;
+            }
+        }
+
+        private async Task GetProcessInfoAsync(string procName, CancellationToken token)
+        {
+            // This is to support differences between Linux and Windows dotnet process naming pattern.
+            // Default value is what Windows expects for proc name. In linux, the procname is an argument (typically) of a dotnet command.
+            string dotnetArg = procName;
+            Process process = null;
+
+            if (!IsWindows && procName.Contains("dotnet"))
+            {
+                dotnetArg = $"{procName.Replace("dotnet ", string.Empty)}";
+                Process[] processes = GetDotnetLinuxProcessesByFirstArgument(dotnetArg);
+
+                if (processes == null || processes.Length == 0)
+                {
+                    return;
+                }
+
+                process = processes[0];
+            }
+
+            token.ThrowIfCancellationRequested();
+
+            int procId = 0;
+
+            if (!IsWindows)
+            {
+                if (process == null)
+                {
+                    try
+                    {
+                        process = Process.GetProcessesByName(dotnetArg).First();
+                    }
+                    catch (Exception e) when (e is ArgumentException or InvalidOperationException)
+                    {
+                        return;
+                    }
+                }
+
+                procId = process.Id;
+            }
+            else
+            {
+                // This means the more efficient approach to acquire this info failed.
+                if (fabricSystemProcInfo == null) 
+                { 
+                    // This employs EnumProcesses.
+                    procId = NativeMethods.GetProcessIdFromName(procName);
+                }
+                else if (fabricSystemProcInfo.Any(s => s.procName == procName))
+                {
+                    procId = fabricSystemProcInfo.First(s => s.procName == procName).procId;
+                }
+            }
+
+            try
+            {
+                if (IsWindows && procId < 1)
+                {
+                    // This will be a Win32Exception or InvalidOperationException if FabricObserver.exe is not running as Admin or LocalSystem on Windows.
+                    // It's OK. Just means that the elevated process (like FabricHost.exe) won't be observed. 
+                    // It is generally *not* worth running FO process as a Windows elevated user just for this scenario. On Linux, FO always should be run as normal user, not root.
+                    TryRemoveTargetMonitoringLists(dotnetArg);
+                    return;
+                }
+
+                // Ports - Active TCP All
+                int activePortCount = OSInfoProvider.Instance.GetActiveTcpPortCount(procId, CodePackage?.Path);
+                TotalActivePortCountAllSystemServices += activePortCount;
+
+                if (ActiveTcpPortCountError > 0 || ActiveTcpPortCountWarning > 0)
+                {
+                    if (allActiveTcpPortData.ContainsKey(dotnetArg))
+                    {
+                        allActiveTcpPortData[dotnetArg].AddData(activePortCount);
+                    }
+                }
+
+                // Ports - Active TCP Ephemeral
+                int activeEphemeralPortCount = OSInfoProvider.Instance.GetActiveEphemeralPortCount(procId, CodePackage?.Path);
+                TotalActiveEphemeralPortCountAllSystemServices += activeEphemeralPortCount;
+
+                if (ActiveEphemeralPortCountError > 0 || ActiveEphemeralPortCountWarning > 0)
+                {
+                    if (allEphemeralTcpPortData.ContainsKey(dotnetArg))
+                    {
+                        allEphemeralTcpPortData[dotnetArg].AddData(activeEphemeralPortCount);
+                    }
+                }
+
+                // Allocated Handles
+                float handles;
+
+                if (IsWindows)
+                {
+                    handles = ProcessInfoProvider.Instance.GetProcessAllocatedHandles(procId);
+                }
+                else
+                {
+                    handles = ProcessInfoProvider.Instance.GetProcessAllocatedHandles(procId, CodePackage?.Path);
+                }
+
+                TotalAllocatedHandlesAllSystemServices += handles;
+
+                // Threads
+                int threads = 0;
+
+                if (IsWindows)
+                {
+                    threads = NativeMethods.GetProcessThreadCount(procId);
+                }
+                else
+                {
+                    threads = ProcessInfoProvider.GetProcessThreadCount(procId);
+                }
+
+                TotalThreadsAllSystemServices += threads;
+
+                // No need to proceed further if there are no configuration settings for CPU, Memory, Handles thresholds.
+                // Returning here is correct as supplied thresholds apply to all system services.
+                if (CpuErrorUsageThresholdPct <= 0 && CpuWarnUsageThresholdPct <= 0 && MemErrorUsageThresholdMb <= 0 && MemWarnUsageThresholdMb <= 0
+                    && AllocatedHandlesError <= 0 && AllocatedHandlesWarning <= 0 && ThreadCountError <= 0 && ThreadCountWarning <= 0 && !EnableKvsLvidMonitoring)
+                {
+                    return;
+                }
+
+                // Handles/FDs
+                if (AllocatedHandlesError > 0 || AllocatedHandlesWarning > 0)
+                {
+                    if (allHandlesData.ContainsKey(dotnetArg))
+                    {
+                        allHandlesData[dotnetArg].AddData(handles);
+                    }
+                }
+
+                // Threads
+                if (ThreadCountError > 0 || ThreadCountWarning > 0)
+                {
+                    if (allThreadsData.ContainsKey(dotnetArg))
+                    {
+                        allThreadsData[dotnetArg].AddData(threads);
+                    }
+                }
+
+                // KVS LVIDs
+                if (EnableKvsLvidMonitoring && (dotnetArg == "Fabric" || dotnetArg == "FabricRM"))
+                {
+                    double lvidPct = ProcessInfoProvider.Instance.GetProcessKvsLvidsUsagePercentage(dotnetArg, Token);
+
+                    // GetProcessKvsLvidsUsedPercentage internally handles exceptions and will always return -1 when it fails.
+                    if (lvidPct > -1)
+                    {
+                        if (allAppKvsLvidsData.ContainsKey(dotnetArg))
+                        {
+                            allAppKvsLvidsData[dotnetArg].AddData(lvidPct);
+                        }
+                    }
+                }
+
+                // Memory MB
+                if (MemErrorUsageThresholdMb > 0 || MemWarnUsageThresholdMb > 0)
+                {
+                    float processMem = ProcessInfoProvider.Instance.GetProcessWorkingSetMb(procId, dotnetArg, Token, checkPrivateWorkingSet);
+
+                    if (allMemData.ContainsKey(dotnetArg))
+                    {
+                        allMemData[dotnetArg].AddData(processMem);
+                    }
+                }
+
+                // CPU Time for service process.
+                if (CpuErrorUsageThresholdPct > 0 || CpuWarnUsageThresholdPct > 0)
+                {
+                    ICpuUsage cpuUsage;
+
+                    if (IsWindows)
+                    {
+                        cpuUsage = new CpuUsageWin32();
+                    }
+                    else
+                    {
+                        cpuUsage = new CpuUsageProcess();
+                    }
+
+                    TimeSpan duration = TimeSpan.FromSeconds(1);
+
+                    if (MonitorDuration > TimeSpan.MinValue)
+                    {
+                        duration = MonitorDuration;
+                    }
+
+                    Stopwatch timer = Stopwatch.StartNew();
+
+                    while (timer.Elapsed <= duration)
+                    {
+                        token.ThrowIfCancellationRequested();
+
+                        try
+                        {
+                            double cpu = cpuUsage.GetCurrentCpuUsagePercentage(procId, IsWindows ? dotnetArg : null);
+
+                            // process is no longer mapped to process name.
+                            if (cpu > 0)
+                            {
+                                if (allCpuData.ContainsKey(dotnetArg))
+                                {
+                                    allCpuData[dotnetArg].AddData(cpu);
+                                }
+                            }
+
+                            await Task.Delay(150, Token);
+                        }
+                        catch (Exception e) when (e is not (OperationCanceledException or TaskCanceledException))
+                        {
+                            ObserverLogger.LogWarning($"Unhandled Exception thrown in GetProcessInfoAsync:{Environment.NewLine}{e}");
+
+                            // Fix the bug..
+                            throw;
+                        }
+                    }
+
+                    timer.Stop();
+                }
+            }
+            catch (Exception e) when (e is ArgumentException or InvalidOperationException)
+            {
+
+            }
+            catch (Exception e) when (e is not (OperationCanceledException or TaskCanceledException))
+            {
+                ObserverLogger.LogError($"Unhandled exception in GetProcessInfoAsync:{Environment.NewLine}{e}");
+
+                // Fix the bug..
+                throw;
+            }
+            finally
+            {
+                process?.Dispose();
+                process = null;
+            }
+        }
+
+        private void TryRemoveTargetMonitoringLists(string dotnetArg)
+        {
+            try
+            {
+                // CPU data
+                if (allCpuData != null)
+                {
+                    _ = allCpuData.Remove(dotnetArg);
+                }
+
+                // Memory data
+                if (allMemData != null)
+                {
+                    _ = allMemData.Remove(dotnetArg);
+                }
+
+                // Ports
+                if (allActiveTcpPortData != null)
+                {
+                    _ = allActiveTcpPortData.Remove(dotnetArg);
+                }
+
+                if (allEphemeralTcpPortData != null)
+                {
+                    _ = allEphemeralTcpPortData.Remove(dotnetArg);
+                }
+
+                // Handles
+                if (allHandlesData != null)
+                {
+                    _ = allHandlesData.Remove(dotnetArg);
+                }
+
+                // Threads
+                if (allThreadsData != null)
+                {
+                    _ = allThreadsData.Remove(dotnetArg);
+                }
+
+                // KVS LVIDs - Windows-only (EnableKvsLvidMonitoring will always be false otherwise)
+                if (EnableKvsLvidMonitoring && allAppKvsLvidsData != null)
+                {
+                    _ = allAppKvsLvidsData.Remove(dotnetArg);
+                }
+            }
+            catch (Exception e) when (e is ArgumentException or KeyNotFoundException)
+            {
+
+            }
+        }
+
+        private void ProcessResourceDataList<T>(
+                            Dictionary<string, FabricResourceUsageData<T>> data,
+                            T thresholdError,
+                            T thresholdWarning)
+                                where T : struct
+        {
+            string fileName = null;
+            TimeSpan TTL = GetHealthReportTTL();
+
+            if (EnableCsvLogging)
+            {
+                fileName = $"FabricSystemServices{(CsvWriteFormat == CsvFileWriteFormat.MultipleFilesNoArchives ? "_" + DateTime.UtcNow.ToString("o") : string.Empty)}";
+            }
+
+            foreach (var item in data)
+            {
+                Token.ThrowIfCancellationRequested();
+
+                var frud = item.Value;
+
+                if (!frud.Data.Any() || frud.AverageDataValue <= 0)
+                {
+                    continue;
+                }
+
+                string procName = frud.Id;
+                int procId = 0;
+
+                try
+                {
+                    if (IsWindows)
+                    {
+                        // This means the more efficient approach to acquire this info failed.
+                        if (fabricSystemProcInfo == null)
+                        {
+                            procId = NativeMethods.GetProcessIdFromName(procName);
+                        }
+                        else if (fabricSystemProcInfo.Any(s => s.procName == procName))
+                        {
+                            procId = fabricSystemProcInfo.First(s => s.procName == procName).procId;
+                        }
+
+                        // No longer running or not allowed to monitor the proc..
+                        if (procId == 0)
+                        {
+                            continue;
+                        }
+                    }
+                    else
+                    {
+                        if (procName.EndsWith(".dll"))
+                        {
+                            var procs = GetDotnetLinuxProcessesByFirstArgument(procName);
+
+                            // No longer runing.
+                            if (procs?.Length == 0)
+                            {
+                                continue;
+                            }
+
+                            procId = procs[0].Id;
+                        }
+                        else
+                        {
+                            var procs = Process.GetProcessesByName(procName);
+
+                            if (procs?.Length == 0)
+                            {
+                                continue;
+                            }
+
+                            procId = procs[0].Id;
+                        }
+                    }
+
+                    if (EnableCsvLogging)
+                    {
+                        var propertyName = frud.Property;
+
+                        // Log average data value to long-running store (CSV). \\
+
+                        var dataLogMonitorType = propertyName switch
+                        {
+                            ErrorWarningProperty.CpuTime => "CPU %",
+                            ErrorWarningProperty.MemoryConsumptionMb => "Working Set MB",
+                            ErrorWarningProperty.ActiveTcpPorts => "TCP Ports",
+                            ErrorWarningProperty.TotalEphemeralPorts => "Ephemeral Ports",
+                            ErrorWarningProperty.AllocatedFileHandles => "File Handles",
+                            ErrorWarningProperty.ThreadCount => "Threads",
+                            _ => propertyName
+                        };
+
+                        // Log pid
+                        CsvFileLogger.LogData(fileName, frud.Id, "ProcessId", "", procId);
+                        CsvFileLogger.LogData(fileName, frud.Id, dataLogMonitorType, "Average", frud.AverageDataValue);
+                        CsvFileLogger.LogData(fileName, frud.Id, dataLogMonitorType, "Peak", Convert.ToDouble(frud.MaxDataValue));
+                    }
+
+                    ProcessResourceDataReportHealth(
+                        frud,
+                        thresholdError,
+                        thresholdWarning,
+                        TTL,
+                        EntityType.Application,
+                        procName,
+                        null,
+                        false,
+                        false,
+                        procId);
+                }
+                catch (Exception e) when (e is ArgumentException or InvalidOperationException or Win32Exception)
+                {
+                    continue;
+                }
+            }
+        }
+
+        private void CleanUp()
+        {
+            if (allCpuData != null)
+            {
+                foreach (var cpuData in allCpuData)
+                {
+                    cpuData.Value?.ClearData();
+                }
+            }
+
+            if (allEphemeralTcpPortData != null)
+            {
+                foreach (var ephemeralTcpPortData in allEphemeralTcpPortData)
+                {
+                    ephemeralTcpPortData.Value?.ClearData();
+                }
+            }
+
+            if (IsWindows && allAppKvsLvidsData != null)
+            {
+                foreach (var kvsData in allAppKvsLvidsData)
+                {
+                    kvsData.Value?.ClearData();
+                }
+            }
+
+            if (allHandlesData != null)
+            {
+                foreach (var handleData in allHandlesData)
+                {
+                    handleData.Value?.ClearData();
+                }
+            }
+
+            if (allThreadsData != null)
+            {
+                foreach (var threadData in allThreadsData)
+                {
+                    threadData.Value?.ClearData();
+                }
+            }
+
+            if (allMemData != null)
+            {
+                foreach (var memData in allMemData)
+                {
+                    memData.Value?.ClearData();
+                }
+            }
+
+            if (allActiveTcpPortData != null)
+            {
+                foreach (var activeTcpPortData in allActiveTcpPortData)
+                {
+                    activeTcpPortData.Value?.ClearData();
+                }
+            }
+        }
+    }
 }