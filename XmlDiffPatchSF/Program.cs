﻿// ------------------------------------------------------------
// Copyright (c) Microsoft Corporation. All rights reserved.
// Licensed under the MIT License (MIT). See License.txt in the repo root for license information.
// ------------------------------------------------------------

using System;
using System.Xml;
using Microsoft.XmlDiffPatch;
using System.Text;
using System.IO;
using System.Xml.Linq;
using System.Linq;

namespace DiffPatchXmlSF
{
    internal class Program
    {
        private static void Main(string[] args)
        {
            // Help..
            if (args.Length == 1 && args[0] == "?")
            {
                Console.WriteLine(
                    "\nThis utility takes 2 required unnamed parameters, [currentXmlFileFullPath] and [latestXmlFileFullPath], and two optional parameters, [outputFileFullPath], [mergeExistingNodes].\n" +
                    "The first two parameters should be different versions of the *same* configuration file, where the current version is the one you want to patch/merge into the latest version (v1.0 -> v2.0, etc).\n" +
                    "The patch preserves the current version's settings values for elements/attributes that also exist in the latest version.\n" +
                    "If the optional [outputFileFullPath] arg is not provided, then the patched file name will be [latestXmlFileFullPath] appended with \"_patched\" " +
                    "preceding the file extension.\n\n" +
                    "**Note, if you have observer plugins, then you must supply true for [mergeExistingNodes] as the last argument to pull over your plugin settings as part of the merge.**.\n\n" +
                    "Example:\n\n" +
<<<<<<< HEAD
                    "DiffPatchXml \"C:\\repos\\FO\\3.1.26\\configs\\ApplicationManifest.xml\" \"C:\\repos\\FO\\3.2.4.960\\configs\\ApplicationManifest.xml\"\n");
=======
                    "DiffPatchXml \"C:\\repos\\FO\\3.1.26\\configs\\ApplicationManifest.xml\" \"C:\\repos\\FO\\3.2.5\\configs\\ApplicationManifest.xml\"\n");
>>>>>>> 5518742d

                return;
            }

            if (args.Length == 0 || args.Length < 2)
            {
                Console.WriteLine("Please pass the right parameters (2), e.g.,\n\n\t DiffPatchXml [currentXmlFileFullPath] [latestXmlFileFullPath]");
                return;
            }

            if (!File.Exists(args[0]) || !File.Exists(args[1]))
            {
                Console.WriteLine("Supplied xml configuration files must exist.");
                return;
            }

            string currentFileVersionPath = args[0];
            string latestFileVersionPath = args[1];

            try
            {
                var currentXml = XDocument.Load(currentFileVersionPath);
                var latestXml = XDocument.Load(latestFileVersionPath);
                currentXml = null;
                latestXml = null;
            }
            catch (XmlException)
            {
                Console.WriteLine("Only XML is supported.");
                return;
            }

            string diffgramFilePath = Path.GetTempFileName();
            string patchedFilePath = Path.Combine(Path.GetDirectoryName(latestFileVersionPath), Path.GetFileNameWithoutExtension(latestFileVersionPath) + "_patched.xml");
            bool mergeExistingNodes = false;

            if (args.Length == 3 && !bool.TryParse(args[2], out mergeExistingNodes))
            {
               patchedFilePath = args[2];
            }
            else if (args.Length == 4)
            {
                _ = bool.TryParse(args[3], out mergeExistingNodes);
                 patchedFilePath = args[2];
            }

            DiffPatchXmlFiles(currentFileVersionPath, latestFileVersionPath, diffgramFilePath, patchedFilePath, mergeExistingNodes);
        }

        private static void DiffPatchXmlFiles(string currentVersionFilePath, string latestVersionFilePath, string diffGramFilePath, string patchedFilePath, bool mergeExistingNodes = false)
        {
            XmlWriterSettings settings = new XmlWriterSettings
            {
                Encoding = Encoding.UTF8,
                NewLineChars = Environment.NewLine,
                NewLineHandling = NewLineHandling.Entitize,
                NamespaceHandling = NamespaceHandling.OmitDuplicates,
                CheckCharacters = true,
                Indent = true,
                DoNotEscapeUriAttributes = true,
                NewLineOnAttributes = false
            };

            XmlWriter output = null;
            try
            {
                output = XmlWriter.Create(diffGramFilePath, settings);
                GenerateXmlDiffGram(currentVersionFilePath, latestVersionFilePath, ref output);
            }
            finally
            {
                output.Dispose();
            }
           
            /*  Remove changed values from old configs to support carry over to new version, which generally (not always) may have new elements. 
                This enables a master config's values to be preserved across app config upgrades of a Service Fabric app's base configuration (AppManifest and Settings). 
                Based on https://stackoverflow.com/questions/14341490/programmatic-xml-diff-merge-in-c-sharp */

            XNamespace xd = "http://schemas.microsoft.com/xmltools/2002/xmldiff";
            var xdoc = XDocument.Load(diffGramFilePath);

            // xd:change -> match -> @DefaultValue is for ApplicationManifest.xml settings values.
            // xd:change -> match -> @Value is for ApplicationManifest.xml's config override sections and Settings.xml's settings values.
            // xd:change -> match -> @EntryPointType is for Polcies node.
            // xd:remove -> remove enables bringing over existing elements from source config (current) - like for plugins - to the target config (latest).
            if (mergeExistingNodes)
            {
                xdoc.Root.Descendants(xd + "remove").Remove();
            }

            xdoc.Root.Descendants(xd + "change")
                        .Where(
                          n => 
                            n.Attribute("match").Value == "@DefaultValue" ||
                            n.Attribute("match").Value == "@Value" ||
                            n.Attribute("match").Value == "@EntryPointType")?.Remove();

            xdoc.Save(diffGramFilePath);

            PatchXml(currentVersionFilePath, diffGramFilePath, patchedFilePath);
        }

        private static void GenerateXmlDiffGram(string originalFile, string newFile, ref XmlWriter diffGramWriter)
        {
            var xmldiff = new XmlDiff(XmlDiffOptions.IgnoreNamespaces | XmlDiffOptions.IgnorePrefixes | XmlDiffOptions.IgnorePI);

            if (xmldiff.Compare(originalFile, newFile, false, diffGramWriter))
            {
                diffGramWriter.WriteRaw(string.Empty);
            }

            diffGramWriter.Close();
        }

        private static void PatchXml(string originalFile, string diffGramFile, string outputFile)
        {
            var sourceDoc = new XmlDocument(new NameTable());
            sourceDoc.Load(originalFile);

            using (var diffgramReader = new XmlTextReader(diffGramFile))
            {
                var xmlpatch = new XmlPatch();
                xmlpatch.Patch(sourceDoc, diffgramReader);
                diffgramReader.Close();
            }

            XmlWriterSettings settings = new XmlWriterSettings
            {
                Encoding = Encoding.UTF8,
                NewLineChars = Environment.NewLine,
                NewLineHandling = NewLineHandling.Entitize,
                NamespaceHandling = NamespaceHandling.OmitDuplicates,
                CheckCharacters = true,
                Indent = true,
                DoNotEscapeUriAttributes = true,
                NewLineOnAttributes = false,
            };

            using (var output = XmlWriter.Create(outputFile, settings))
            {
                sourceDoc.Save(output);
                output.Close();
            }

            File.Delete(diffGramFile);
        }
    }
}<|MERGE_RESOLUTION|>--- conflicted
+++ resolved
@@ -28,11 +28,7 @@
                     "preceding the file extension.\n\n" +
                     "**Note, if you have observer plugins, then you must supply true for [mergeExistingNodes] as the last argument to pull over your plugin settings as part of the merge.**.\n\n" +
                     "Example:\n\n" +
-<<<<<<< HEAD
-                    "DiffPatchXml \"C:\\repos\\FO\\3.1.26\\configs\\ApplicationManifest.xml\" \"C:\\repos\\FO\\3.2.4.960\\configs\\ApplicationManifest.xml\"\n");
-=======
                     "DiffPatchXml \"C:\\repos\\FO\\3.1.26\\configs\\ApplicationManifest.xml\" \"C:\\repos\\FO\\3.2.5\\configs\\ApplicationManifest.xml\"\n");
->>>>>>> 5518742d
 
                 return;
             }
