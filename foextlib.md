--- conflicted
+++ resolved
@@ -1,8 +1,4 @@
-<<<<<<< HEAD
-## FabricObserver Extensibility Library 3.2.0
-=======
 ## FabricObserver Extensibility Library 3.2.3
->>>>>>> ac341cd2
 
 This .NET Standard 2.0 library is for building FabricObserver plugins, which are custom observers that extend FabricObserver's capabilities to match your needs. Each plugin is managed like a first class observer.
 
