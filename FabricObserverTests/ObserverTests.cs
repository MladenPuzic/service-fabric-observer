﻿// ------------------------------------------------------------
// Copyright (c) Microsoft Corporation. All rights reserved.
// Licensed under the MIT License (MIT). See License.txt in the repo root for license information.
// ------------------------------------------------------------

using ClusterObserver;
using FabricObserver.Observers;
using FabricObserver.Observers.Utilities;
using FabricObserver.Observers.Utilities.Telemetry;
using FabricObserver.Utilities.ServiceFabric;
using Microsoft.Extensions.DependencyInjection;
using Microsoft.VisualStudio.TestTools.UnitTesting;
using ServiceFabric.Mocks;
using System;
using System.Collections.Concurrent;
using System.Collections.Generic;
using System.Data;
using System.Diagnostics;
using System.Fabric;
using System.Fabric.Description;
using System.Fabric.Health;
using System.Fabric.Query;
using System.IO;
using System.Linq;
using System.Security.Cryptography;
using System.Security.Cryptography.X509Certificates;
using System.Threading;
using System.Threading.Tasks;
using System.Xml;
using static ServiceFabric.Mocks.MockConfigurationPackage;
using HealthReport = FabricObserver.Observers.Utilities.HealthReport;

/***PLEASE RUN ALL OF THESE TESTS ON YOUR LOCAL DEV MACHINE WITH A RUNNING SF CLUSTER BEFORE SUBMITTING A PULL REQUEST***/

namespace FabricObserverTests
{
    [TestClass]
    public class ObserverTests
    {
        // Change this to suit your test env.
        private const string NodeName = "_Node_0";
        private static readonly Uri TestServiceName = new("fabric:/app/service");
        private static readonly CancellationToken Token = new();
        private static ICodePackageActivationContext CodePackageContext = null;
        private static StatelessServiceContext TestServiceContext = null;
        private static readonly Logger _logger = new("TestLogger", Path.Combine(Environment.CurrentDirectory, "fabric_observer_logs"), 1)
        {
            EnableETWLogging = true,
            EnableVerboseLogging = true,
        };

        private static FabricClient FabricClient => FabricClientUtilities.FabricClientSingleton;

        [ClassInitialize]
        public static async Task TestClassStartUp(TestContext testContext)
        {
            if (!IsLocalSFRuntimePresent())
            {
                throw new Exception("Can't run these tests without a local dev cluster");
            }

            /* SF runtime mocking care of ServiceFabric.Mocks by loekd.
               https://github.com/loekd/ServiceFabric.Mocks */

            // NOTE: Make changes in Settings.xml located in this project (FabricObserverTests) PackageRoot/Config directory to configure observer settings.
            string configPath = Path.Combine(Environment.CurrentDirectory, "PackageRoot", "Config", "Settings.xml");
            ConfigurationPackage configPackage = BuildConfigurationPackageFromSettingsFile(configPath);

            CodePackageContext =
                new MockCodePackageActivationContext(
                        TestServiceName.AbsoluteUri,
                        "applicationType",
                        "Code",
                        "1.0.0.0",
                        Guid.NewGuid().ToString(),
                        @"C:\Log",
                        @"C:\Temp",
                        @"C:\Work",
                        "ServiceManifest",
                        "1.0.0.0")
                {
                    ConfigurationPackage = configPackage
                };

            TestServiceContext =
                new StatelessServiceContext(
                        new NodeContext(NodeName, new NodeId(0, 1), 0, "NodeType0", "TEST.MACHINE"),
                        CodePackageContext,
                        "FabricObserver.FabricObserverType",
                        TestServiceName,
                        null,
                        Guid.NewGuid(),
                        long.MaxValue);

            // Install required SF test applications.
            await DeployHealthMetricsAppAsync();
            await DeployTestApp42Async();
            await DeployVotingAppAsync();
        }

        [ClassCleanup]
        public static async Task TestClassCleanupAsync()
        {
            Assert.IsTrue(IsLocalSFRuntimePresent());

            // Remove any files generated.
            try
            {
                var outputFolder = Path.Combine(Environment.CurrentDirectory, "fabric_observer_logs");

                if (Directory.Exists(outputFolder))
                {
                    Directory.Delete(outputFolder, true);
                }
            }
            catch (IOException)
            {

            }

            await CleanupTestHealthReportsAsync();
            await RemoveTestApplicationsAsync();
        }

        /* Helpers */

        private static ConfigurationPackage BuildConfigurationPackageFromSettingsFile(string configPath)
        {
            StringReader sreader = null;
            XmlReader xreader = null;

            try
            {
                if (string.IsNullOrWhiteSpace(configPath))
                {
                    return null;
                }

                string configXml = File.ReadAllText(configPath);

                // Safe XML pattern - *Do not use LoadXml*.
                XmlDocument xdoc = new() { XmlResolver = null };
                sreader = new StringReader(configXml);
                xreader = XmlReader.Create(sreader, new XmlReaderSettings { XmlResolver = null });
                xdoc.Load(xreader);

                var nsmgr = new XmlNamespaceManager(xdoc.NameTable);
                nsmgr.AddNamespace("sf", "http://schemas.microsoft.com/2011/01/fabric");
                var sectionNodes = xdoc.SelectNodes("//sf:Section", nsmgr);
                var configSections = new ConfigurationSectionCollection();

                if (sectionNodes != null)
                {
                    foreach (XmlNode node in sectionNodes)
                    {
                        ConfigurationSection configSection = CreateConfigurationSection(node?.Attributes?.Item(0).Value);
                        var sectionParams = xdoc.SelectNodes($"//sf:Section[@Name='{configSection.Name}']//sf:Parameter", nsmgr);

                        if (sectionParams != null)
                        {
                            foreach (XmlNode node2 in sectionParams)
                            {
                                ConfigurationProperty parameter = CreateConfigurationSectionParameters(node2?.Attributes?.Item(0).Value, node2?.Attributes?.Item(1).Value);
                                configSection.Parameters.Add(parameter);
                            }
                        }

                        configSections.Add(configSection);
                    }

                    var configSettings = CreateConfigurationSettings(configSections);
                    ConfigurationPackage configPackage = CreateConfigurationPackage(configSettings, configPath.Replace("\\Settings.xml", ""));
                    return configPackage;
                }
            }
            finally
            {
                sreader.Dispose();
                xreader.Dispose();
            }

            return null;
        }

        private static async Task DeployHealthMetricsAppAsync()
        {
            string appName = "fabric:/HealthMetrics";

            // If fabric:/HealthMetrics is already installed, exit.
            var deployedTestApp =
                    await FabricClient.QueryManager.GetDeployedApplicationListAsync(
                            NodeName,
                            new Uri(appName),
                            TimeSpan.FromSeconds(30),
                            Token);

            if (deployedTestApp?.Count > 0)
            {
                return;
            }

            
            string appType = "HealthMetricsType";
            string appVersion = "1.0.0.0";
            string serviceName1 = "fabric:/HealthMetrics/BandActorService";
            string serviceName2 = "fabric:/HealthMetrics/DoctorActorService";

            // Change this to suit your configuration (so, if you are on Windows and you installed SF on a different drive, for example).
            string imageStoreConnectionString = @"file:C:\SfDevCluster\Data\ImageStoreShare";
            string packagePathInImageStore = "HealthMetrics";
            string packagePathZip = Path.Combine(Environment.CurrentDirectory, "HealthMetrics.zip");
            string serviceType1 = "BandActorServiceType";
            string serviceType2 = "DoctorActorServiceType";
            string packagePath = Path.Combine(Environment.CurrentDirectory, "HealthMetricsApp", "HealthMetrics", "pkg", "Debug");

            try
            {
                // Unzip the compressed HealthMetrics app package.
                System.IO.Compression.ZipFile.ExtractToDirectory(packagePathZip, "HealthMetricsApp", true);

                // Copy the HealthMetrics app package to a location in the image store.
                FabricClient.ApplicationManager.CopyApplicationPackage(imageStoreConnectionString, packagePath, packagePathInImageStore);

                // Provision the HealthMetrics application.          
                await FabricClient.ApplicationManager.ProvisionApplicationAsync(packagePathInImageStore);

                // Create HealthMetrics app instance.
                /* override app params..
                NameValueCollection nameValueCollection = new NameValueCollection();
                nameValueCollection.Add("foo", "bar");
                */
                ApplicationDescription appDesc = new(new Uri(appName), appType, appVersion/*, nameValueCollection */);
                await FabricClient.ApplicationManager.CreateApplicationAsync(appDesc);

                // Create the HealthMetrics service descriptions.
                StatefulServiceDescription serviceDescription1 = new()
                {
                    ApplicationName = new Uri(appName),
                    MinReplicaSetSize = 1,
                    PartitionSchemeDescription = new SingletonPartitionSchemeDescription(),
                    ServiceName = new Uri(serviceName1),
                    ServiceTypeName = serviceType1
                };

                StatefulServiceDescription serviceDescription2 = new()
                {
                    ApplicationName = new Uri(appName),
                    MinReplicaSetSize = 1,
                    PartitionSchemeDescription = new SingletonPartitionSchemeDescription(),
                    ServiceName = new Uri(serviceName2),
                    ServiceTypeName = serviceType2
                };

                // Create the HealthMetrics app services. If any of the services are declared as a default service in the ApplicationManifest.xml,
                // then the service instance is already running and this call will fail..
                await FabricClient.ServiceManager.CreateServiceAsync(serviceDescription1);
                await FabricClient.ServiceManager.CreateServiceAsync(serviceDescription2);

                // This is a hack. Withouth this timeout, the deployed test services may not have populated the FC cache?
                // You may need to increase this value depending upon your dev machine? You'll find out..
                await Task.Delay(TimeSpan.FromSeconds(10));
            }
            catch (FabricException fe)
            {
                if (fe.ErrorCode == FabricErrorCode.ApplicationAlreadyExists)
                {
                    await FabricClient.ApplicationManager.DeleteApplicationAsync(new DeleteApplicationDescription(new Uri(appName)) { ForceDelete = true});
                    await DeployHealthMetricsAppAsync();
                }
                else if (fe.ErrorCode == FabricErrorCode.ApplicationTypeAlreadyExists)
                {
                    var appList = await FabricClient.QueryManager.GetApplicationListAsync(new Uri(appName));
                    if (appList.Count > 0)
                    {
                        await FabricClient.ApplicationManager.DeleteApplicationAsync(new DeleteApplicationDescription(new Uri(appName)) { ForceDelete = true });
                    }
                    await FabricClient.ApplicationManager.UnprovisionApplicationAsync(appType, appVersion);
                    await DeployHealthMetricsAppAsync();
                }
            }
        }

        private static async Task DeployTestApp42Async()
        {
            string appName = "fabric:/TestApp42";

            // If fabric:/TestApp42 is already installed, exit.
            var deployedTestApp =
                    await FabricClient.QueryManager.GetDeployedApplicationListAsync(
                            NodeName,
                            new Uri(appName),
                            TimeSpan.FromSeconds(30),
                            Token);

            if (deployedTestApp?.Count > 0)
            {
                return;
            }

            string appType = "TestApp42Type";
            string appVersion = "1.0.0";

            // Change this to suit your configuration (so, if you are on Windows and you installed SF on a different drive, for example).
            string imageStoreConnectionString = @"file:C:\SfDevCluster\Data\ImageStoreShare";
            string packagePathInImageStore = "TestApp42";
            string packagePathZip = Path.Combine(Environment.CurrentDirectory, "TestApp42.zip");
            string packagePath = Path.Combine(Environment.CurrentDirectory, "TestApp42", "Release");

            try
            {
                // Unzip the compressed HealthMetrics app package.
                System.IO.Compression.ZipFile.ExtractToDirectory(packagePathZip, "TestApp42", true);

                // Copy the HealthMetrics app package to a location in the image store.
                FabricClient.ApplicationManager.CopyApplicationPackage(imageStoreConnectionString, packagePath, packagePathInImageStore);

                // Provision the HealthMetrics application.          
                await FabricClient.ApplicationManager.ProvisionApplicationAsync(packagePathInImageStore);

                // Create HealthMetrics app instance.
                ApplicationDescription appDesc = new(new Uri(appName), appType, appVersion);
                await FabricClient.ApplicationManager.CreateApplicationAsync(appDesc);

                // This is a hack. Withouth this timeout, the deployed test services may not have populated the FC cache?
                // You may need to increase this value depending upon your dev machine? You'll find out..
                await Task.Delay(TimeSpan.FromSeconds(15));
            }
            catch (FabricException fe)
            {
                if (fe.ErrorCode == FabricErrorCode.ApplicationAlreadyExists)
                {
                    await FabricClient.ApplicationManager.DeleteApplicationAsync(new DeleteApplicationDescription(new Uri(appName)) { ForceDelete = true });
                    await DeployTestApp42Async();
                }
                else if (fe.ErrorCode == FabricErrorCode.ApplicationTypeAlreadyExists)
                {
                    var appList = await FabricClient.QueryManager.GetApplicationListAsync(new Uri(appName));
                    if (appList.Count > 0)
                    {
                        await FabricClient.ApplicationManager.DeleteApplicationAsync(new DeleteApplicationDescription(new Uri(appName)) { ForceDelete = true });
                    }
                    await FabricClient.ApplicationManager.UnprovisionApplicationAsync(appType, appVersion);
                    await DeployTestApp42Async();
                }
            }
        }

        private static async Task DeployVotingAppAsync()
        {
            string appName = "fabric:/Voting";

            // If fabric:/Voting is already installed, exit.
            var deployedTestApp =
                    await FabricClient.QueryManager.GetDeployedApplicationListAsync(
                            NodeName,
                            new Uri(appName),
                            TimeSpan.FromSeconds(30),
                            Token);

            if (deployedTestApp?.Count > 0)
            {
                return;
            }

            string appType = "VotingType";
            string appVersion = "1.0.0";

            // Change this to suit your configuration (so, if you are on Windows and you installed SF on a different drive, for example).
            string imageStoreConnectionString = @"file:C:\SfDevCluster\Data\ImageStoreShare";
            string packagePathInImageStore = "VotingApp";
            string packagePathZip = Path.Combine(Environment.CurrentDirectory, "VotingApp.zip");
            string packagePath = Path.Combine(Environment.CurrentDirectory, "VotingApp");

            try
            {
                // Unzip the compressed HealthMetrics app package.
                System.IO.Compression.ZipFile.ExtractToDirectory(packagePathZip, "VotingApp", true);

                // Copy the HealthMetrics app package to a location in the image store.
                FabricClient.ApplicationManager.CopyApplicationPackage(imageStoreConnectionString, packagePath, packagePathInImageStore);

                // Provision the HealthMetrics application.          
                await FabricClient.ApplicationManager.ProvisionApplicationAsync(packagePathInImageStore);

                // Create HealthMetrics app instance.
                ApplicationDescription appDesc = new(new Uri(appName), appType, appVersion);
                await FabricClient.ApplicationManager.CreateApplicationAsync(appDesc);

                // This is a hack. Withouth this timeout, the deployed test services may not have populated the FC cache?
                // You may need to increase this value depending upon your dev machine? You'll find out..
                await Task.Delay(TimeSpan.FromSeconds(15));

                ApplicationUpgradeDescription appUpgradeDescription = new ApplicationUpgradeDescription()
                {
                    ApplicationName = new Uri("fabric:/Voting"),
                    TargetApplicationTypeVersion = "1.0.0",
                    UpgradePolicyDescription = new RollingUpgradePolicyDescription() { UpgradeMode = RollingUpgradeMode.UnmonitoredAuto }
                };

                appUpgradeDescription.ApplicationParameters.Add("VotingWeb_RGMemoryInMbLimit", "2400");

                await FabricClient.ApplicationManager.UpgradeApplicationAsync(
                    appUpgradeDescription,
                    TimeSpan.FromSeconds(60),
                    Token);

                await Task.Delay(TimeSpan.FromSeconds(15));
            }
            catch (FabricException fe)
            {
                if (fe.ErrorCode == FabricErrorCode.ApplicationAlreadyExists)
                {
                    await FabricClient.ApplicationManager.DeleteApplicationAsync(new DeleteApplicationDescription(new Uri(appName)) { ForceDelete = true });
                    await DeployVotingAppAsync();
                }
                else if (fe.ErrorCode == FabricErrorCode.ApplicationTypeAlreadyExists)
                {
                    var appList = await FabricClient.QueryManager.GetApplicationListAsync(new Uri(appName));
                    if (appList.Count > 0)
                    {
                        await FabricClient.ApplicationManager.DeleteApplicationAsync(new DeleteApplicationDescription(new Uri(appName)) { ForceDelete = true });
                    }
                    await FabricClient.ApplicationManager.UnprovisionApplicationAsync(appType, appVersion);
                    await DeployVotingAppAsync();
                }
            }
        }

        private static bool IsLocalSFRuntimePresent()
        {
            try
            {
                int count = Process.GetProcessesByName("Fabric").Length;
                return count > 0;
            }
            catch (InvalidOperationException)
            {
                return false;
            }
        }

        private static async Task CleanupTestHealthReportsAsync()
        {
            FabricClientUtilities fabricClientUtilities = new(NodeName);
            await fabricClientUtilities.ClearFabricObserverHealthReportsAsync(true, Token);
        }

        private static bool InstallCerts()
        {
            if (OperatingSystem.IsLinux())
            {
                // We cannot install certs into local machine store on Linux
                return false;
            }

            var validCert = new X509Certificate2("MyValidCert.p12");
            var expiredCert = new X509Certificate2("MyExpiredCert.p12");

            using var store = new X509Store(StoreName.My, StoreLocation.LocalMachine);
            try
            {
                store.Open(OpenFlags.ReadWrite);
                store.Add(validCert);
                store.Add(expiredCert);
                return true;
            }
            catch (CryptographicException ex) when (ex.HResult == 5) // access denied
            {
                return false;
            }
        }

        private static void UnInstallCerts()
        {
            var validCert = new X509Certificate2("MyValidCert.p12");
            var expiredCert = new X509Certificate2("MyExpiredCert.p12");

            using var store = new X509Store(StoreName.My, StoreLocation.LocalMachine);
            store.Open(OpenFlags.ReadWrite);
            store.Remove(validCert);
            store.Remove(expiredCert);
        }

        private static async Task RemoveTestApplicationsAsync()
        {
            // HealthMetrics \\
            var fabricClient = new FabricClient();
            string imageStoreConnectionString = @"file:C:\SfDevCluster\Data\ImageStoreShare";

            if (await EnsureTestServicesExistAsync("fabric:/HealthMetrics"))
            {
                string appName = "fabric:/HealthMetrics";
                string appType = "HealthMetricsType";
                string appVersion = "1.0.0.0";
                string serviceName1 = "fabric:/HealthMetrics/BandActorService";
                string serviceName2 = "fabric:/HealthMetrics/DoctorActorService";
                string packagePathInImageStore = "HealthMetrics";

                // Clean up the unzipped directory.
                fabricClient.ApplicationManager.RemoveApplicationPackage(imageStoreConnectionString, packagePathInImageStore);

                // Delete services.
                DeleteServiceDescription deleteServiceDescription1 = new(new Uri(serviceName1));
                DeleteServiceDescription deleteServiceDescription2 = new(new Uri(serviceName2));
                await fabricClient.ServiceManager.DeleteServiceAsync(deleteServiceDescription1);
                await fabricClient.ServiceManager.DeleteServiceAsync(deleteServiceDescription2);

                // Delete an application instance from the application type.
                DeleteApplicationDescription deleteApplicationDescription = new(new Uri(appName));
                await fabricClient.ApplicationManager.DeleteApplicationAsync(deleteApplicationDescription);

                // Un-provision the application type.
                await fabricClient.ApplicationManager.UnprovisionApplicationAsync(appType, appVersion);
            }

            // TestApp42 \\

            if (await EnsureTestServicesExistAsync("fabric:/TestApp42"))
            {
                string appName = "fabric:/TestApp42";
                string appType = "TestApp42Type";
                string appVersion = "1.0.0";
                string serviceName1 = "fabric:/TestApp42/ChildProcessCreator";
                string packagePathInImageStore = "TestApp42";

                // Clean up the unzipped directory.
                fabricClient.ApplicationManager.RemoveApplicationPackage(imageStoreConnectionString, packagePathInImageStore);

                // Delete services.
                var deleteServiceDescription1 = new DeleteServiceDescription(new Uri(serviceName1));
                await fabricClient.ServiceManager.DeleteServiceAsync(deleteServiceDescription1);

                // Delete an application instance from the application type.
                var deleteApplicationDescription = new DeleteApplicationDescription(new Uri(appName));
                await fabricClient.ApplicationManager.DeleteApplicationAsync(deleteApplicationDescription);

                // Un-provision the application type.
                await fabricClient.ApplicationManager.UnprovisionApplicationAsync(appType, appVersion);
            }

            // Voting \\

            if (await EnsureTestServicesExistAsync("fabric:/Voting"))
            {
                string appName = "fabric:/Voting";
                string appType = "VotingType";
                string appVersion = "1.0.0";
                string serviceName1 = "fabric:/Voting/VotingData";
                string serviceName2 = "fabric:/Voting/VotingWeb";
                string packagePathInImageStore = "VotingApp";

                // Clean up the unzipped directory.
                fabricClient.ApplicationManager.RemoveApplicationPackage(imageStoreConnectionString, packagePathInImageStore);

                // Delete services.
                var deleteServiceDescription1 = new DeleteServiceDescription(new Uri(serviceName1));
                var deleteServiceDescription2 = new DeleteServiceDescription(new Uri(serviceName2));
                await fabricClient.ServiceManager.DeleteServiceAsync(deleteServiceDescription1);
                await fabricClient.ServiceManager.DeleteServiceAsync(deleteServiceDescription2);

                // Delete an application instance from the application type.
                var deleteApplicationDescription = new DeleteApplicationDescription(new Uri(appName));
                await fabricClient.ApplicationManager.DeleteApplicationAsync(deleteApplicationDescription);

                // Un-provision the application type.
                await fabricClient.ApplicationManager.UnprovisionApplicationAsync(appType, appVersion);
            }
        }

        private static async Task<bool> EnsureTestServicesExistAsync(string appName)
        {
            try
            {
                var services = await FabricClient.QueryManager.GetServiceListAsync(new Uri(appName));
                return services?.Count > 0;
            }
            catch (FabricElementNotFoundException)
            {

            }

            return false;
        }

        /* End Helpers */

        /* Simple Tests */

        [TestMethod]
        public void AppObserver_Constructor_Test()
        {
            ObserverManager.FabricServiceContext = TestServiceContext;
            ObserverManager.TelemetryEnabled = false;
            ObserverManager.EtwEnabled = false;

            using var obs = new AppObserver(TestServiceContext);

            Assert.IsTrue(obs.ObserverLogger != null);
            Assert.IsTrue(obs.HealthReporter != null);
            Assert.IsTrue(obs.ObserverName == ObserverConstants.AppObserverName);
        }

        [TestMethod]
        public void AzureStorageUploadObserver_Constructor_Test()
        {
            ObserverManager.FabricServiceContext = TestServiceContext;
            ObserverManager.TelemetryEnabled = false;
            ObserverManager.EtwEnabled = false;

            using var obs = new AzureStorageUploadObserver(TestServiceContext);

            Assert.IsTrue(obs.ObserverLogger != null);
            Assert.IsTrue(obs.HealthReporter != null);
            Assert.IsTrue(obs.ObserverName == ObserverConstants.AzureStorageUploadObserverName);
        }

        [TestMethod]
        public void CertificateObserver_Constructor_test()
        {
            ObserverManager.FabricServiceContext = TestServiceContext;
            ObserverManager.TelemetryEnabled = false;
            ObserverManager.EtwEnabled = false;

            using var obs = new CertificateObserver(TestServiceContext);

            Assert.IsTrue(obs.ObserverLogger != null);
            Assert.IsTrue(obs.HealthReporter != null);
            Assert.IsTrue(obs.ObserverName == ObserverConstants.CertificateObserverName);
        }

        [TestMethod]
        public void ContainerObserver_Constructor_test()
        {
            ObserverManager.FabricServiceContext = TestServiceContext;
            ObserverManager.TelemetryEnabled = false;
            ObserverManager.EtwEnabled = false;

            using var obs = new ContainerObserver(TestServiceContext);

            Assert.IsTrue(obs.ObserverLogger != null);
            Assert.IsTrue(obs.HealthReporter != null);
            Assert.IsTrue(obs.ObserverName == ObserverConstants.ContainerObserverName);
        }

        [TestMethod]
        public void DiskObserver_Constructor_Test()
        {
            ObserverManager.FabricServiceContext = TestServiceContext;
            ObserverManager.TelemetryEnabled = false;
            ObserverManager.EtwEnabled = false;
            ObserverManager.ObserverWebAppDeployed = true;

            using var obs = new DiskObserver(TestServiceContext);

            Assert.IsTrue(obs.ObserverLogger != null);
            Assert.IsTrue(obs.HealthReporter != null);
            Assert.IsTrue(obs.ObserverName == ObserverConstants.DiskObserverName);
        }

        [TestMethod]
        public void FabricSystemObserver_Constructor_Test()
        {
            ObserverManager.FabricServiceContext = TestServiceContext;
            ObserverManager.TelemetryEnabled = false;
            ObserverManager.EtwEnabled = false;

            using var obs = new FabricSystemObserver(TestServiceContext);

            Assert.IsTrue(obs.ObserverLogger != null);
            Assert.IsTrue(obs.HealthReporter != null);
            Assert.IsTrue(obs.ObserverName == ObserverConstants.FabricSystemObserverName);
        }

        [TestMethod]
        public void NetworkObserver_Constructor_Test()
        {
            ObserverManager.FabricServiceContext = TestServiceContext;
            ObserverManager.TelemetryEnabled = false;
            ObserverManager.EtwEnabled = false;
            ObserverManager.ObserverWebAppDeployed = true;

            using var obs = new NetworkObserver(TestServiceContext);

            Assert.IsTrue(obs.ObserverLogger != null);
            Assert.IsTrue(obs.HealthReporter != null);
            Assert.IsTrue(obs.ObserverName == ObserverConstants.NetworkObserverName);
        }

        [TestMethod]
        public void NodeObserver_Constructor_Test()
        {
            ObserverManager.FabricServiceContext = TestServiceContext;
            ObserverManager.TelemetryEnabled = false;
            ObserverManager.EtwEnabled = false;

            using var obs = new NodeObserver(TestServiceContext);

            Assert.IsTrue(obs.ObserverLogger != null);
            Assert.IsTrue(obs.HealthReporter != null);
            Assert.IsTrue(obs.ObserverName == ObserverConstants.NodeObserverName);
        }

        [TestMethod]
        public void OSObserver_Constructor_Test()
        {
            ObserverManager.FabricServiceContext = TestServiceContext;
            ObserverManager.TelemetryEnabled = false;
            ObserverManager.EtwEnabled = false;

            using var obs = new OSObserver(TestServiceContext);

            Assert.IsTrue(obs.ObserverLogger != null);
            Assert.IsTrue(obs.HealthReporter != null);
            Assert.IsTrue(obs.ObserverName == ObserverConstants.OSObserverName);
        }

        [TestMethod]
        public void SFConfigurationObserver_Constructor_Test()
        {
            using var client = new FabricClient();

            ObserverManager.FabricServiceContext = TestServiceContext;

            ObserverManager.TelemetryEnabled = false;
            ObserverManager.EtwEnabled = false;
            ObserverManager.ObserverWebAppDeployed = true;

            using var obs = new SFConfigurationObserver(TestServiceContext);

            // These are set in derived ObserverBase.
            Assert.IsTrue(obs.ObserverLogger != null);
            Assert.IsTrue(obs.HealthReporter != null);
            Assert.IsTrue(obs.ObserverName == ObserverConstants.SFConfigurationObserverName);
        }

        /* End Simple Tests */

        /* AppObserver Initialization */

        [TestMethod]
        public async Task AppObserver_InitializeAsync_MalformedTargetAppValue_GeneratesWarning()
        {
            ObserverManager.FabricServiceContext = TestServiceContext;
            ObserverManager.TelemetryEnabled = false;
            ObserverManager.EtwEnabled = false;

            using var obs = new AppObserver(TestServiceContext)
            {
                MonitorDuration = TimeSpan.FromSeconds(1),
                JsonConfigPath = Path.Combine(Environment.CurrentDirectory, "PackageRoot", "Config", "AppObserver.config.targetAppMalformed.json"),
                EnableConcurrentMonitoring = true
            };

            await obs.InitializeAsync();

            // observer had internal issues during run - in this case creating a Warning due to malformed targetApp value.
            Assert.IsTrue(obs.OperationalHealthEvents == 1);
        }

        [TestMethod]
        public async Task AppObserver_InitializeAsync_InvalidJson_GeneratesWarning()
        {
            ObserverManager.FabricServiceContext = TestServiceContext;
            ObserverManager.TelemetryEnabled = false;
            ObserverManager.EtwEnabled = false;

            using var obs = new AppObserver(TestServiceContext)
            {
                MonitorDuration = TimeSpan.FromSeconds(1),
                JsonConfigPath = Path.Combine(Environment.CurrentDirectory, "PackageRoot", "Config", "AppObserver.config.invalid.json"),
                EnableConcurrentMonitoring = true,
                EnableChildProcessMonitoring = true
            };

            await obs.InitializeAsync();

            // observer had internal issues during run - in this case creating a Warning due to invalid json.
            Assert.IsTrue(obs.OperationalHealthEvents == 1);
        }

        [TestMethod]
        public async Task AppObserver_InitializeAsync_NoConfigFound_GeneratesWarning()
        {
            ObserverManager.FabricServiceContext = TestServiceContext;
            ObserverManager.TelemetryEnabled = false;
            ObserverManager.EtwEnabled = false;

            using var obs = new AppObserver(TestServiceContext)
            {
                MonitorDuration = TimeSpan.FromSeconds(1),
                JsonConfigPath = Path.Combine(Environment.CurrentDirectory, "PackageRoot", "Config", "AppObserver.config.empty.json"),
                EnableConcurrentMonitoring = true,
                EnableChildProcessMonitoring = true
            };

            await obs.InitializeAsync();

            // observer had internal issues during run - in this case creating a Warning due to malformed targetApp value.
            Assert.IsTrue(obs.OperationalHealthEvents == 1);
        }

        /* Single serviceInclude/serviceExclude real tests. */

        [TestMethod]
        public async Task AppObserver_InitializeAsync_TargetAppType_ServiceExcludeList_EnsureExcluded()
        {
            if (!await EnsureTestServicesExistAsync("fabric:/HealthMetrics"))
            {
                await DeployHealthMetricsAppAsync();
            }

            ObserverManager.FabricServiceContext = TestServiceContext;
            ObserverManager.TelemetryEnabled = false;
            ObserverManager.EtwEnabled = false;

            using var obs = new AppObserver(TestServiceContext)
            {
                MonitorDuration = TimeSpan.FromSeconds(1),
                JsonConfigPath = Path.Combine(Environment.CurrentDirectory, "PackageRoot", "Config", "AppObserver.config.apptype.exclude.json"),
                EnableConcurrentMonitoring = true
            };

            await obs.InitializeAsync();
            var deployedTargets = obs.ReplicaOrInstanceList;
            Assert.IsTrue(deployedTargets.Any());
            Assert.IsFalse(deployedTargets.Any(t => t.ServiceName.OriginalString.Contains("DoctorActorService")));
        }

        [TestMethod]
        public async Task AppObserver_InitializeAsync_TargetApp_ServiceExcludeList_EnsureExcluded()
        {
            if (!await EnsureTestServicesExistAsync("fabric:/HealthMetrics"))
            {
                await DeployHealthMetricsAppAsync();
            }

            ObserverManager.FabricServiceContext = TestServiceContext;
            ObserverManager.TelemetryEnabled = false;
            ObserverManager.EtwEnabled = false;

            using var obs = new AppObserver(TestServiceContext)
            {
                MonitorDuration = TimeSpan.FromSeconds(1),
                JsonConfigPath = Path.Combine(Environment.CurrentDirectory, "PackageRoot", "Config", "AppObserver.config.app.exclude.json"),
                EnableConcurrentMonitoring = true
            };

            await obs.InitializeAsync();
            var deployedTargets = obs.ReplicaOrInstanceList;
            Assert.IsTrue(deployedTargets.Any());
            Assert.IsFalse(deployedTargets.Any(t => t.ServiceName.OriginalString.Contains("DoctorActorServiceType")));
        }

        [TestMethod]
        public async Task AppObserver_InitializeAsync_TargetAppType_ServiceIncludeList_EnsureIncluded()
        {
            if (!await EnsureTestServicesExistAsync("fabric:/HealthMetrics"))
            {
                await DeployHealthMetricsAppAsync();
            }

            ObserverManager.FabricServiceContext = TestServiceContext;
            ObserverManager.TelemetryEnabled = false;
            ObserverManager.EtwEnabled = false;

            using var obs = new AppObserver(TestServiceContext)
            {
                MonitorDuration = TimeSpan.FromSeconds(1),
                JsonConfigPath = Path.Combine(Environment.CurrentDirectory, "PackageRoot", "Config", "AppObserver.config.apptype.include.json"),
                EnableConcurrentMonitoring = true
            };

            await obs.InitializeAsync();
            var deployedTargets = obs.ReplicaOrInstanceList;
            Assert.IsTrue(deployedTargets.Any());
            Assert.IsTrue(deployedTargets.All(t => t.ServiceName.OriginalString.Contains("DoctorActorService")));
        }

        [TestMethod]
        public async Task AppObserver_InitializeAsync_TargetApp_ServiceIncludeList_EnsureIncluded()
        {
            if (!await EnsureTestServicesExistAsync("fabric:/HealthMetrics"))
            {
                await DeployHealthMetricsAppAsync();
            }

            ObserverManager.FabricServiceContext = TestServiceContext;
            ObserverManager.TelemetryEnabled = false;
            ObserverManager.EtwEnabled = false;

            using var obs = new AppObserver(TestServiceContext)
            {
                MonitorDuration = TimeSpan.FromSeconds(1),
                JsonConfigPath = Path.Combine(Environment.CurrentDirectory, "PackageRoot", "Config", "AppObserver.config.app.include.json"),
                EnableConcurrentMonitoring = true
            };

            await obs.InitializeAsync();
            var deployedTargets = obs.ReplicaOrInstanceList;
            Assert.IsTrue(deployedTargets.Any());
            Assert.IsTrue(deployedTargets.All(t => t.ServiceName.OriginalString.Contains("DoctorActorService")));
        }

        /* Multiple exclude/include service settings for single targetApp/Type tests */

        [TestMethod]
        public async Task AppObserver_InitializeAsync_TargetAppType_MultiServiceExcludeList_EnsureNotExcluded()
        {
            if (!await EnsureTestServicesExistAsync("fabric:/HealthMetrics"))
            {
                await DeployHealthMetricsAppAsync();
            }

            ObserverManager.FabricServiceContext = TestServiceContext;
            ObserverManager.TelemetryEnabled = false;
            ObserverManager.EtwEnabled = false;

            using var obs = new AppObserver(TestServiceContext)
            {
                MonitorDuration = TimeSpan.FromSeconds(1),
                JsonConfigPath = Path.Combine(Environment.CurrentDirectory, "PackageRoot", "Config", "AppObserver.config.apptype.multi-exclude.json"),
                EnableConcurrentMonitoring = true
            };

            await obs.InitializeAsync();
            var serviceReplicas = obs.ReplicaOrInstanceList;
            Assert.IsTrue(serviceReplicas.Any());

            // You can't supply multiple Exclude lists for the same target app/type. None of the target services will be excluded..
            Assert.IsTrue(
                serviceReplicas.Count(
                    s => s.ServiceName.OriginalString is "fabric:/HealthMetrics/BandActorService"
                      or "fabric:/HealthMetrics/DoctorActorService") == 2);
        }

        [TestMethod]
        public async Task AppObserver_InitializeAsync_TargetApp_MultiServiceExcludeList_EnsureNotExcluded()
        {
            if (!await EnsureTestServicesExistAsync("fabric:/HealthMetrics"))
            {
                await DeployHealthMetricsAppAsync();
            }

            ObserverManager.FabricServiceContext = TestServiceContext;
            ObserverManager.TelemetryEnabled = false;
            ObserverManager.EtwEnabled = false;

            using var obs = new AppObserver(TestServiceContext)
            {
                MonitorDuration = TimeSpan.FromSeconds(1),
                JsonConfigPath = Path.Combine(Environment.CurrentDirectory, "PackageRoot", "Config", "AppObserver.config.app.multi-exclude.json"),
                EnableConcurrentMonitoring = true
            };

            await obs.InitializeAsync();
            var serviceReplicas = obs.ReplicaOrInstanceList;
            Assert.IsTrue(serviceReplicas.Any());

            // You can't supply multiple Exclude lists for the same target app/type. None of the target services will be excluded..
            Assert.IsTrue(
                serviceReplicas.Count(
                    s => s.ServiceName.OriginalString is "fabric:/HealthMetrics/BandActorService"
                      or "fabric:/HealthMetrics/DoctorActorService") == 2);
        }

        [TestMethod]
        public async Task AppObserver_InitializeAsync_TargetAppType_MultiServiceIncludeList_EnsureIncluded()
        {
            if (!await EnsureTestServicesExistAsync("fabric:/HealthMetrics"))
            {
                await DeployHealthMetricsAppAsync();
            }

            ObserverManager.FabricServiceContext = TestServiceContext;
            ObserverManager.TelemetryEnabled = false;
            ObserverManager.EtwEnabled = false;

            using var obs = new AppObserver(TestServiceContext)
            {
                MonitorDuration = TimeSpan.FromSeconds(1),
                JsonConfigPath = Path.Combine(Environment.CurrentDirectory, "PackageRoot", "Config", "AppObserver.config.apptype.multi-include.json"),
                EnableConcurrentMonitoring = true
            };

            await obs.InitializeAsync();
            var serviceReplicas = obs.ReplicaOrInstanceList;
            Assert.IsTrue(serviceReplicas.Any());
            Assert.IsTrue(serviceReplicas.Count == 2);
        }

        [TestMethod]
        public async Task AppObserver_InitializeAsync_TargetApp_MultiServiceIncludeList_EnsureIncluded()
        {
            if (!await EnsureTestServicesExistAsync("fabric:/HealthMetrics"))
            {
                await DeployHealthMetricsAppAsync();
            }

            ObserverManager.FabricServiceContext = TestServiceContext;
            ObserverManager.TelemetryEnabled = false;
            ObserverManager.EtwEnabled = false;

            using var obs = new AppObserver(TestServiceContext)
            {
                MonitorDuration = TimeSpan.FromSeconds(1),
                JsonConfigPath = Path.Combine(Environment.CurrentDirectory, "PackageRoot", "Config", "AppObserver.config.app.multi-include.json"),
                EnableConcurrentMonitoring = true
            };

            await obs.InitializeAsync();
            var deployedTargets = obs.ReplicaOrInstanceList;
            Assert.IsTrue(deployedTargets.Any());

            await obs.InitializeAsync();
            var serviceReplicas = obs.ReplicaOrInstanceList;
            Assert.IsTrue(serviceReplicas.Any());
            Assert.IsTrue(serviceReplicas.Count == 2);
        }

        /* End InitializeAsync tests. */

        /* ObserveAsync/ReportAsync */

        [TestMethod]
        public async Task AppObserver_ObserveAsync_Successful_IsHealthy()
        {
            var startDateTime = DateTime.Now;

            ObserverManager.FabricServiceContext = TestServiceContext;
            ObserverManager.TelemetryEnabled = false;
            ObserverManager.EtwEnabled = true;

            using var obs = new AppObserver(TestServiceContext)
            {
                MonitorDuration = TimeSpan.FromSeconds(1),
                JsonConfigPath = Path.Combine(Environment.CurrentDirectory, "PackageRoot", "Config", "AppObserver.config.json"),
                EnableConcurrentMonitoring = true,
                IsEtwProviderEnabled = true,
                EnableChildProcessMonitoring = true,
                MaxChildProcTelemetryDataCount = 25,
                MonitorResourceGovernanceLimits = true
            };

            await obs.ObserveAsync(Token);

            // observer ran to completion with no errors.
            Assert.IsTrue(obs.LastRunDateTime > startDateTime);

            // observer detected no warning conditions.
            Assert.IsFalse(obs.HasActiveFabricErrorOrWarning);

            // observer did not have any internal errors during run.
            Assert.IsFalse(obs.IsUnhealthy);
        }

        [TestMethod]
        public async Task AppObserver_ObserveAsync_Successful_WarningsGenerated()
        {
            var startDateTime = DateTime.Now;

            ObserverManager.FabricServiceContext = TestServiceContext;
            ObserverManager.TelemetryEnabled = false;
            ObserverManager.EtwEnabled = true;

            using var obs = new AppObserver(TestServiceContext)
            {
                MonitorDuration = TimeSpan.FromSeconds(1),
                JsonConfigPath = Path.Combine(Environment.CurrentDirectory, "PackageRoot", "Config", "AppObserver_warnings.config.json"),
                EnableConcurrentMonitoring = true,
                CheckPrivateWorkingSet = true,
                IsEtwProviderEnabled = true
            };

            await obs.ObserveAsync(Token);

            // observer ran to completion with no errors.
            Assert.IsTrue(obs.LastRunDateTime > startDateTime);

            // observer detected warning conditions.
            Assert.IsTrue(obs.HasActiveFabricErrorOrWarning);

            // observer did not have any internal errors during run.
            Assert.IsFalse(obs.IsUnhealthy);
        }

        [TestMethod]
        public async Task AppObserver_ObserveAsync_PrivateBytes_Successful_WarningsGenerated()
        {
            var startDateTime = DateTime.Now;

            ObserverManager.FabricServiceContext = TestServiceContext;
            ObserverManager.TelemetryEnabled = false;
            ObserverManager.EtwEnabled = true;

            using var obs = new AppObserver(TestServiceContext)
            {
                MonitorDuration = TimeSpan.FromSeconds(1),
                JsonConfigPath = Path.Combine(Environment.CurrentDirectory, "PackageRoot", "Config", "AppObserver_PrivateBytes_warning.config.json"),
                IsEtwProviderEnabled = true
            };

            await obs.ObserveAsync(Token);

            // observer ran to completion with no errors.
            Assert.IsTrue(obs.LastRunDateTime > startDateTime);

            // observer detected warning conditions.
            Assert.IsTrue(obs.HasActiveFabricErrorOrWarning);

            // observer did not have any internal errors during run.
            Assert.IsFalse(obs.IsUnhealthy);
        }

        // RG \\

        [TestMethod]
        public async Task AppObserver_ObserveAsync_Successful_RGLimitWarningGenerated()
        {
            var startDateTime = DateTime.Now;

            ObserverManager.FabricServiceContext = TestServiceContext;
            ObserverManager.TelemetryEnabled = false;
            ObserverManager.EtwEnabled = false;

            using var obs = new AppObserver(TestServiceContext)
            {
                MonitorDuration = TimeSpan.FromSeconds(1),
                JsonConfigPath = Path.Combine(Environment.CurrentDirectory, "PackageRoot", "Config", "AppObserver_rg_warning.config.json"),
            };

            await obs.ObserveAsync(Token);

            // observer ran to completion with no errors.
            Assert.IsTrue(obs.LastRunDateTime > startDateTime);

            // observer detected warning conditions.
            Assert.IsTrue(obs.HasActiveFabricErrorOrWarning);

            // observer did not have any internal errors during run.
            Assert.IsFalse(obs.IsUnhealthy);
        }

        [TestMethod]
        public async Task AppObserver_ObserveAsync_Successful_RGLimit_Validate_Multiple_Memory_Cpu_Specification()
        {
            var startDateTime = DateTime.Now;

            ObserverManager.FabricServiceContext = TestServiceContext;
            ObserverManager.TelemetryEnabled = false;
            ObserverManager.EtwEnabled = false;

            using var obs = new AppObserver(TestServiceContext)
            {
                MonitorDuration = TimeSpan.FromSeconds(1)
            };

            await obs.ObserveAsync(Token);

            Assert.IsTrue(obs.MonitorResourceGovernanceLimits == true);

            var clientUtilities = new FabricClientUtilities(NodeName);
            string appManifest =
                await FabricClient.ApplicationManager.GetApplicationManifestAsync(
                        "VotingType", "1.0.0",
                        TimeSpan.FromSeconds(60),
                        Token);

            ApplicationList appList = await FabricClient.QueryManager.GetApplicationListAsync();

            ApplicationTypeList applicationTypeList =
                await FabricClient.QueryManager.GetApplicationTypeListAsync("VotingType", TimeSpan.FromSeconds(60), Token);

            var appParameters = appList.First(app => app.ApplicationTypeName == "VotingType").ApplicationParameters;
            var defaultParameters = applicationTypeList.First(a => a.ApplicationTypeVersion == "1.0.0").DefaultParameters;

            ApplicationParameterList parameters = new ApplicationParameterList();

            clientUtilities.AddParametersIfNotExists(parameters, appParameters);
            clientUtilities.AddParametersIfNotExists(parameters, defaultParameters);

            // VotingWeb has both MemoryInMB and MemoryInMBLimit specified in a code package rg policy node. Ensure that only the value
<<<<<<< HEAD
            // of MemoryInMBLimit is used (this is known to be 2048, whereas MemoryInMB is known to be 1024, per the application's App manifest).
            var (RGEnabled, RGMemoryLimit) = clientUtilities.TupleGetMemoryResourceGovernanceInfo(appManifest, "VotingWebPkg", "Code", null);
            Assert.IsTrue(RGEnabled);
            Assert.IsTrue(RGMemoryLimit == 2048);
=======
            // of MemoryInMBLimit is used (this is known to be 2400, whereas MemoryInMB is known to be 1024).
            // This also test application parameter upgrades, because the default parameter for MemoryInMbLimit is 2048 (per the application manifest).
            var (RGMemoryEnabled, RGMemoryLimit) = clientUtilities.TupleGetMemoryResourceGovernanceInfo(appManifest, "VotingWebPkg", "Code", parameters);
            Assert.IsTrue(RGMemoryEnabled);
            Assert.IsTrue(RGMemoryLimit == 2400);

            // A similar thing is tested here, without upgraded app parameters.
            var (RGCpuEnabled, RGCpuLimit) = clientUtilities.TupleGetCpuResourceGovernanceInfo(appManifest, "VotingWebPkg", "Code", parameters);
            Assert.IsTrue(RGCpuEnabled);
            Assert.IsTrue(RGCpuLimit == 3.5);
>>>>>>> 19c3358d

            // observer ran to completion with no errors.
            Assert.IsTrue(obs.LastRunDateTime > startDateTime);

            // observer did not have any internal errors during run.
            Assert.IsFalse(obs.IsUnhealthy);
        }

        [TestMethod]
        public async Task AppObserver_ObserveAsync_OldConfigStyle_Successful_WarningsGenerated()
        {
            var startDateTime = DateTime.Now;

            ObserverManager.FabricServiceContext = TestServiceContext;
            ObserverManager.TelemetryEnabled = false;
            ObserverManager.EtwEnabled = false;

            using var obs = new AppObserver(TestServiceContext)
            {
                MonitorDuration = TimeSpan.FromSeconds(1),
                JsonConfigPath = Path.Combine(Environment.CurrentDirectory, "PackageRoot", "Config", "AppObserver.config.oldstyle_warnings.json"),
                EnableConcurrentMonitoring = true
            };

            await obs.ObserveAsync(Token);

            // observer ran to completion with no errors.
            Assert.IsTrue(obs.LastRunDateTime > startDateTime);

            // observer detected no warning conditions.
            Assert.IsTrue(obs.HasActiveFabricErrorOrWarning);

            // observer did not have any internal errors during run.
            Assert.IsFalse(obs.IsUnhealthy);
        }

        [TestMethod]
        public async Task AppObserver_ObserveAsync_OldConfigStyle_Successful_NoWarningsGenerated()
        {
            var startDateTime = DateTime.Now;

            ObserverManager.FabricServiceContext = TestServiceContext;
            ObserverManager.TelemetryEnabled = false;
            ObserverManager.EtwEnabled = false;

            using var obs = new AppObserver(TestServiceContext)
            {
                MonitorDuration = TimeSpan.FromSeconds(1),
                JsonConfigPath = Path.Combine(Environment.CurrentDirectory, "PackageRoot", "Config", "AppObserver.config.oldstyle_nowarnings.json"),
                EnableConcurrentMonitoring = true
            };

            await obs.ObserveAsync(Token);

            // observer ran to completion with no errors.
            Assert.IsTrue(obs.LastRunDateTime > startDateTime);

            // observer detected no warning conditions.
            Assert.IsFalse(obs.HasActiveFabricErrorOrWarning);

            // observer did not have any internal errors during run.
            Assert.IsFalse(obs.IsUnhealthy);
        }

        #region Concurrency Tests

        [TestMethod]
        public async Task Ensure_ConcurrentQueue_Collection_Has_Data_CPU_Win32Impl()
        {
            FabricClientUtilities fabricClientUtilities = new(NodeName);
            var services = await fabricClientUtilities.GetAllDeployedReplicasOrInstancesAsync(true, Token);

            Assert.IsTrue(services.Any());

            ConcurrentDictionary<string, FabricResourceUsageData<double>> AllAppCpuData = new();
            ConcurrentQueue<int> serviceProcs = new();

            ParallelOptions parallelOptions = new()
            {
                MaxDegreeOfParallelism = -1,
                CancellationToken = Token,
                TaskScheduler = TaskScheduler.Default
            };

            _ = Parallel.For(0, services.Count, parallelOptions, (i, state) =>
            {
                var service = services[i];
                string procName = NativeMethods.GetProcessNameFromId((int)service.HostProcessId);

                _ = AllAppCpuData.TryAdd($"{procName}:{service.HostProcessId}", new FabricResourceUsageData<double>(
                        property: ErrorWarningProperty.CpuTime,
                        id: $"{procName}:{service.HostProcessId}",
                        dataCapacity: 8,
                        useCircularBuffer: false,
                        isParallel: true));

                serviceProcs.Enqueue((int)service.HostProcessId);
            });

            Assert.IsTrue(AllAppCpuData.Any() && serviceProcs.Any());
            Assert.IsTrue(serviceProcs.Count == AllAppCpuData.Count);

            TimeSpan duration = TimeSpan.FromSeconds(3);

            _ = Parallel.For(0, serviceProcs.Count, parallelOptions, (i, state) =>
            {
                Stopwatch sw = Stopwatch.StartNew();
                int procId = serviceProcs.ElementAt(i);
                string procName = NativeMethods.GetProcessNameFromId(procId);
                CpuUsageWin32 cpuUsage = new();

                while (sw.Elapsed <= duration)
                {
                    double cpu = cpuUsage.GetCurrentCpuUsagePercentage(procId, procName);

                    // procId is no longer mapped to process. see CpuUsageProcess/CpuUsageWin32 impls.
                    if (cpu < 0)
                    {
                        continue;
                    }

                    AllAppCpuData[$"{procName}:{procId}"].AddData(cpu);
                    Thread.Sleep(150);
                }
            });

            Assert.IsTrue(AllAppCpuData.All(d => d.Value.Data.Any()));
        }

        [TestMethod]
        public async Task Ensure_ConcurrentQueue_Collection_Has_Data_CPU_NET6ProcessImpl()
        {
            FabricClientUtilities fabricClientUtilities = new(NodeName);
            var services = await fabricClientUtilities.GetAllDeployedReplicasOrInstancesAsync(true, Token);

            Assert.IsTrue(services.Any());

            ConcurrentDictionary<string, FabricResourceUsageData<double>> AllAppCpuData = new();
            ConcurrentQueue<int> serviceProcs = new();

            ParallelOptions parallelOptions = new()
            {
                MaxDegreeOfParallelism = -1,
                CancellationToken = Token,
                TaskScheduler = TaskScheduler.Default
            };

            _ = Parallel.For(0, services.Count, parallelOptions, (i, state) =>
            {
                var service = services[i];
                string procName = NativeMethods.GetProcessNameFromId((int)service.HostProcessId);

                _ = AllAppCpuData.TryAdd($"{procName}:{service.HostProcessId}", new FabricResourceUsageData<double>(
                        property: ErrorWarningProperty.CpuTime,
                        id: $"{procName}:{service.HostProcessId}",
                        dataCapacity: 8,
                        useCircularBuffer: false,
                        isParallel: true));

                serviceProcs.Enqueue((int)service.HostProcessId);
            });

            Assert.IsTrue(AllAppCpuData.Any() && serviceProcs.Any());
            Assert.IsTrue(serviceProcs.Count == AllAppCpuData.Count);

            TimeSpan duration = TimeSpan.FromSeconds(3);

            _ = Parallel.For(0, serviceProcs.Count, parallelOptions, (i, state) =>
            {
                Stopwatch sw = Stopwatch.StartNew();
                int procId = serviceProcs.ElementAt(i);
                string procName = NativeMethods.GetProcessNameFromId(procId);
                CpuUsageProcess cpuUsage = new();

                while (sw.Elapsed <= duration)
                {
                    double cpu = cpuUsage.GetCurrentCpuUsagePercentage(procId, procName);

                    // procId is no longer mapped to process. see CpuUsageProcess/CpuUsageWin32 impls.
                    if (cpu < 0)
                    {
                        continue;
                    }

                    AllAppCpuData[$"{procName}:{procId}"].AddData(cpu);
                    Thread.Sleep(150);
                }
            });

            Assert.IsTrue(AllAppCpuData.All(d => d.Value.Data.Any()));
        }

        [TestMethod]
        public async Task Ensure_CircularBuffer_Collection_Has_Data_CPU_Win32Impl()
        {
            FabricClientUtilities fabricClientUtilities = new(NodeName);
            var services = await fabricClientUtilities.GetAllDeployedReplicasOrInstancesAsync(true, Token);

            Assert.IsTrue(services.Any());

            ConcurrentDictionary<string, FabricResourceUsageData<double>> AllAppCpuData = new();
            ConcurrentQueue<int> serviceProcs = new();

            ParallelOptions parallelOptions = new()
            {
                MaxDegreeOfParallelism = -1,
                CancellationToken = Token,
                TaskScheduler = TaskScheduler.Default
            };

            _ = Parallel.For(0, services.Count, parallelOptions, (i, state) =>
            {
                var service = services[i];
                string procName = NativeMethods.GetProcessNameFromId((int)service.HostProcessId);

                _ = AllAppCpuData.TryAdd($"{procName}:{service.HostProcessId}", new FabricResourceUsageData<double>(
                        property: ErrorWarningProperty.CpuTime,
                        id: $"{procName}:{service.HostProcessId}",
                        dataCapacity: 10,
                        useCircularBuffer: true,
                        isParallel: true));

                serviceProcs.Enqueue((int)service.HostProcessId);
            });

            Assert.IsTrue(AllAppCpuData.Any() && serviceProcs.Any());
            Assert.IsTrue(serviceProcs.Count == AllAppCpuData.Count);

            TimeSpan duration = TimeSpan.FromSeconds(3);

            _ = Parallel.For(0, serviceProcs.Count, parallelOptions, (i, state) =>
            {
                Stopwatch sw = Stopwatch.StartNew();
                int procId = serviceProcs.ElementAt(i);
                string procName = NativeMethods.GetProcessNameFromId(procId);
                CpuUsageWin32 cpuUsage = new();

                while (sw.Elapsed <= duration)
                {
                    double cpu = cpuUsage.GetCurrentCpuUsagePercentage(procId, procName);

                    // procId is no longer mapped to process. see CpuUsageProcess/CpuUsageWin32 impls.
                    if (cpu < 0)
                    {
                        continue;
                    }

                    AllAppCpuData[$"{procName}:{procId}"].AddData(cpu);
                    Thread.Sleep(150);
                }
            });

            Assert.IsTrue(AllAppCpuData.All(d => d.Value.Data.Any()));
        }

        [TestMethod]
        public async Task Ensure_CircularBuffer_Collection_Has_Data_CPU_NET6ProcessImpl()
        {
            FabricClientUtilities fabricClientUtilities = new(NodeName);
            var services = await fabricClientUtilities.GetAllDeployedReplicasOrInstancesAsync(true, Token);

            Assert.IsTrue(services.Any());

            ConcurrentDictionary<string, FabricResourceUsageData<double>> AllAppCpuData = new();
            ConcurrentQueue<int> serviceProcs = new();

            ParallelOptions parallelOptions = new()
            {
                MaxDegreeOfParallelism = -1,
                CancellationToken = Token,
                TaskScheduler = TaskScheduler.Default
            };

            _ = Parallel.For(0, services.Count, parallelOptions, (i, state) =>
            {
                var service = services[i];
                string procName = NativeMethods.GetProcessNameFromId((int)service.HostProcessId);

                _ = AllAppCpuData.TryAdd($"{procName}:{service.HostProcessId}", new FabricResourceUsageData<double>(
                        property: ErrorWarningProperty.CpuTime,
                        id: $"{procName}:{service.HostProcessId}",
                        dataCapacity: 10,
                        useCircularBuffer: true,
                        isParallel: true));

                serviceProcs.Enqueue((int)service.HostProcessId);
            });

            Assert.IsTrue(AllAppCpuData.Any() && serviceProcs.Any());
            Assert.IsTrue(serviceProcs.Count == AllAppCpuData.Count);

            TimeSpan duration = TimeSpan.FromSeconds(3);

            _ = Parallel.For(0, serviceProcs.Count, parallelOptions, (i, state) =>
            {
                Stopwatch sw = Stopwatch.StartNew();
                int procId = serviceProcs.ElementAt(i);
                string procName = NativeMethods.GetProcessNameFromId(procId);
                CpuUsageProcess cpuUsage = new();

                while (sw.Elapsed <= duration)
                {
                    double cpu = cpuUsage.GetCurrentCpuUsagePercentage(procId, procName);

                    // procId is no longer mapped to process. see CpuUsageProcess/CpuUsageWin32 impls.
                    if (cpu < 0)
                    {
                        continue;
                    }

                    AllAppCpuData[$"{procName}:{procId}"].AddData(cpu);
                    Thread.Sleep(150);
                }
            });

            Assert.IsTrue(AllAppCpuData.All(d => d.Value.Data.Any()));
        }

        #endregion

        #region Dump Tests

        [TestMethod]
        public async Task AppObserver_DumpProcessOnWarning_SuccessfulDumpCreation()
        {
            var startDateTime = DateTime.Now;

            ObserverManager.FabricServiceContext = TestServiceContext;
            ObserverManager.TelemetryEnabled = false;
            ObserverManager.EtwEnabled = false;

            using var obs = new AppObserver(TestServiceContext)
            {
                MonitorDuration = TimeSpan.FromSeconds(1),
                JsonConfigPath = Path.Combine(Environment.CurrentDirectory, "PackageRoot", "Config", "AppObserver_warnings_dmps.config.json"),
                DumpsPath = Path.Combine(_logger.LogFolderBasePath, "AppObserver", "MemoryDumps")
            };

            await obs.ObserveAsync(Token);

            Assert.IsTrue(Directory.Exists(obs.DumpsPath));

            var dmps = Directory.GetFiles(obs.DumpsPath, "*.dmp");

            Assert.IsTrue(dmps != null && dmps.Any());

            // VotingData service, and two helper codepackage binaries.
            Assert.IsTrue(dmps.All(d => d.Contains("VotingData") || d.Contains("ConsoleApp6") || d.Contains("ConsoleApp7")));

            // observer ran to completion with no errors.
            Assert.IsTrue(obs.LastRunDateTime > startDateTime);

            // observer detected no warning conditions.
            Assert.IsTrue(obs.HasActiveFabricErrorOrWarning);

            // observer did not have any internal errors during run.
            Assert.IsFalse(obs.IsUnhealthy);

            // Clean up.
            Directory.Delete(obs.DumpsPath, true);

            await CleanupTestHealthReportsAsync();
        }

        [TestMethod]
        public async Task AppObserver_DumpProcessOnError_SuccessfulDumpCreation()
        {
            var startDateTime = DateTime.Now;

            ObserverManager.FabricServiceContext = TestServiceContext;
            ObserverManager.TelemetryEnabled = false;
            ObserverManager.EtwEnabled = false;

            using var obs = new AppObserver(TestServiceContext)
            {
                MonitorDuration = TimeSpan.FromSeconds(1),
                JsonConfigPath = Path.Combine(Environment.CurrentDirectory, "PackageRoot", "Config", "AppObserver_errors_dmps.config.json"),
                DumpsPath = Path.Combine(_logger.LogFolderBasePath, "AppObserver", "MemoryDumps")
            };

            await obs.ObserveAsync(Token);

            Assert.IsTrue(Directory.Exists(obs.DumpsPath));

            var dmps = Directory.GetFiles(obs.DumpsPath, "*.dmp");
            
            Assert.IsTrue(dmps != null && dmps.Any());

            // VotingData service, and two helper codepackage binaries.
            Assert.IsTrue(dmps.All(d => d.Contains("VotingData") || d.Contains("ConsoleApp6") || d.Contains("ConsoleApp7")));

            // observer ran to completion with no errors.
            Assert.IsTrue(obs.LastRunDateTime > startDateTime);

            // observer detected no warning conditions.
            Assert.IsTrue(obs.HasActiveFabricErrorOrWarning);

            // observer did not have any internal errors during run.
            Assert.IsFalse(obs.IsUnhealthy);

            // Clean up.
            Directory.Delete(obs.DumpsPath, true);

            await CleanupTestHealthReportsAsync();
        }
        #endregion

        [TestMethod]
        public async Task ContainerObserver_ObserveAsync_Successful_IsHealthy()
        {
            var startDateTime = DateTime.Now;

            ObserverManager.FabricServiceContext = TestServiceContext;
            ObserverManager.TelemetryEnabled = false;
            ObserverManager.EtwEnabled = false;

            using var obs = new ContainerObserver(TestServiceContext)
            {
                ConfigurationFilePath = Path.Combine(Environment.CurrentDirectory, "PackageRoot", "Config", "ContainerObserver.config.json"),
                EnableConcurrentMonitoring = true
            };

            await obs.ObserveAsync(Token);

            // observer ran to completion with no errors.
            Assert.IsTrue(obs.LastRunDateTime > startDateTime);

            // observer detected no warning conditions.
            Assert.IsFalse(obs.HasActiveFabricErrorOrWarning);

            // observer did not have any internal errors during run.
            Assert.IsFalse(obs.IsUnhealthy);
        }

        [TestMethod]
        public async Task ClusterObserver_ObserveAsync_AppMonitor_Successful_IsHealthy_Detects_Warning()
        {
            if (!await EnsureTestServicesExistAsync("fabric:/Voting"))
            {
                await DeployVotingAppAsync();
                await Task.Delay(TimeSpan.FromSeconds(15));
            }

            var serviceTelemetryData = new ServiceTelemetryData
            {
                ApplicationName = "fabric:/Voting",
                Code = FOErrorWarningCodes.AppErrorPrivateBytesMb,
                Description = "Service Test warning for CO test.",
                EntityType = EntityType.Service,
                Metric = ErrorWarningProperty.PrivateBytesMb,
                NodeName = NodeName,
                HealthState = HealthState.Warning,
                ObserverName = ObserverConstants.AppObserverName,
                Property = "ClusterObserver_App",
                ServiceName = "fabric:/Voting/VotingWeb",
                Source = "FOTest",
                Value = 1024
            };

            var serviceHealthReport = new HealthReport
            {
                AppName = new Uri(serviceTelemetryData.ApplicationName),
                Code = FOErrorWarningCodes.AppErrorPrivateBytesMb,
                HealthData = serviceTelemetryData,
                EntityType = EntityType.Service,
                HealthMessage = "Service Test warning for CO test.",
                HealthReportTimeToLive = TimeSpan.FromSeconds(60),
                NodeName = NodeName,
                Observer = ObserverConstants.AppObserverName,
                ServiceName = new Uri(serviceTelemetryData.ServiceName),
                SourceId = "ClusterObserver_App",
                State = serviceTelemetryData.HealthState,
            };

            using var foEtwListener = new FabricObserverEtwListener(_logger);
            var startDateTime = DateTime.Now;

            ClusterObserverManager.FabricServiceContext = TestServiceContext;
            ClusterObserverManager.EtwEnabled = true;
            ClusterObserverManager.TelemetryEnabled = true;

            var healtherReporter = new ObserverHealthReporter(_logger);
            healtherReporter.ReportHealthToServiceFabric(serviceHealthReport);

            await Task.Delay(TimeSpan.FromSeconds(5));

            // On a one-node cluster like your dev machine, pass true for ignoreDefaultQueryTimeout otherwise each FabricClient query will take 2 minutes 
            // to timeout in ClusterObserver.
            var obs = new ClusterObserver.ClusterObserver(TestServiceContext, ignoreDefaultQueryTimeout: true)
            {
                IsEtwProviderEnabled = true,
                EmitWarningDetails = true,
                ConfigurationSettings = new ConfigSettings(default, null)
                {
                    IsObserverEtwEnabled = true
                }
            };

            await obs.ObserveAsync(Token);

            // ClusterObserver will emit (ETW) the serialized instance of TelemetryDataBase type (ServiceTelemetry in this case).
            List<ServiceTelemetryData> serviceTelemData = foEtwListener.foEtwConverter.ServiceTelemetryData;

            Assert.IsNotNull(serviceTelemData);
            Assert.IsTrue(serviceTelemData.Count > 0);

            foreach (var data in serviceTelemData.Where(d => d.Property == "ClusterObserver_App"))
            {
                Assert.IsTrue(data.EntityType == EntityType.Service);
                Assert.IsTrue(data.HealthState == HealthState.Warning);
                Assert.IsTrue(data.Code == FOErrorWarningCodes.AppErrorPrivateBytesMb);
                Assert.IsTrue(data.Description == "Service Test warning for CO test.");
                Assert.IsTrue(data.Metric == ErrorWarningProperty.PrivateBytesMb);
                Assert.IsTrue(data.NodeName == NodeName);
                Assert.IsTrue(data.ObserverName == ObserverConstants.AppObserverName);
                Assert.IsTrue(data.Source == "FOTest");
                Assert.IsTrue(data.Value == 1024);
            }

            // observer ran to completion with no errors.
            Assert.IsTrue(obs.LastRunDateTime > startDateTime);
        }

        [TestMethod]
        public async Task ClusterObserver_ObserveAsync_NodeMonitor_Successful_IsHealthy_Detects_Warning()
        {
            var nodeTelemetryData = new NodeTelemetryData
            {
                Code = FOErrorWarningCodes.NodeWarningMemoryPercent,
                Description = "Machine Test warning for CO test.",
                EntityType = EntityType.Machine,
                Metric = ErrorWarningProperty.MemoryConsumptionPercentage,
                NodeName = NodeName,
                ObserverName = ObserverConstants.NodeObserverName,
                HealthState = HealthState.Warning,
                Property = "ClusterObserver_Node",
                Source = "FOTest",
                Value = 90
            };

            var nodeHealthReport = new HealthReport
            {
                Code = FOErrorWarningCodes.NodeErrorCpuPercent,
                EntityType = EntityType.Machine,
                HealthData = nodeTelemetryData,
                HealthMessage = "Machine Test warning for CO test.",
                HealthReportTimeToLive = TimeSpan.FromSeconds(60),
                NodeName = NodeName,
                Observer = ObserverConstants.NodeObserverName,
                SourceId = "ClusterObserver_Node",
                State = HealthState.Warning
            };

            using var foEtwListener = new FabricObserverEtwListener(_logger);
            var startDateTime = DateTime.Now;

            ClusterObserverManager.FabricServiceContext = TestServiceContext;
            ClusterObserverManager.EtwEnabled = true;
            ClusterObserverManager.TelemetryEnabled = true;

            var healtherReporter = new ObserverHealthReporter(_logger);
            healtherReporter.ReportHealthToServiceFabric(nodeHealthReport);

            await Task.Delay(TimeSpan.FromSeconds(5));

            // On a one-node cluster like your dev machine, pass true for ignoreDefaultQueryTimeout otherwise each FabricClient query will take 2 minutes 
            // to timeout in ClusterObserver.
            var obs = new ClusterObserver.ClusterObserver(TestServiceContext, ignoreDefaultQueryTimeout: true)
            {
                IsEtwProviderEnabled = true,
                EmitWarningDetails = true,
                ConfigurationSettings = new ConfigSettings(default, null)
                {
                    IsObserverEtwEnabled = true
                }
            };

            await obs.ObserveAsync(Token);

            // ClusterObserver will emit (ETW) the serialized instance of TelemetryDataBase type (NodeTelemetryData in this case).
            List<NodeTelemetryData> nodeTelemData = foEtwListener.foEtwConverter.NodeTelemetryData;

            Assert.IsNotNull(nodeTelemData);
            Assert.IsTrue(nodeTelemData.Count > 0);

            foreach (var data in nodeTelemData.Where(d => d.Property == "NodeObserver_App"))
            {
                Assert.IsTrue(data.EntityType == EntityType.Machine);
                Assert.IsTrue(data.HealthState == HealthState.Warning);
                Assert.IsTrue(data.Code == FOErrorWarningCodes.NodeWarningMemoryPercent);
                Assert.IsTrue(data.Description.Contains("Machine Test warning for CO test."));
                Assert.IsTrue(data.Metric == ErrorWarningProperty.MemoryConsumptionPercentage);
                Assert.IsTrue(data.NodeName == NodeName);
                Assert.IsTrue(data.ObserverName == ObserverConstants.NodeObserverName);
                Assert.IsTrue(data.Property == "ClusterObserver_Node");
                Assert.IsTrue(data.Source == "FOTest");
                Assert.IsTrue(data.Value == 90);
            }

            // observer ran to completion with no errors.
            Assert.IsTrue(obs.LastRunDateTime > startDateTime);
        }

        [TestMethod]
        public async Task CertificateObserver_validCerts()
        {
            if (!InstallCerts())
            {
                Assert.Inconclusive("This test can only be run on Windows as an admin.");
            }

            try
            {
                var startDateTime = DateTime.Now;

                ObserverManager.FabricServiceContext = TestServiceContext;
                ObserverManager.TelemetryEnabled = false;
                ObserverManager.EtwEnabled = false;

                using var obs = new CertificateObserver(TestServiceContext);

                var commonNamesToObserve = new List<string>
                {
                    "MyValidCert" // Common name of valid cert
                };

                var thumbprintsToObserve = new List<string>
                {
                    "1fda27a2923505e47de37db48ff685b049642c25" // thumbprint of valid cert
                };

                obs.DaysUntilAppExpireWarningThreshold = 14;
                obs.DaysUntilClusterExpireWarningThreshold = 14;
                obs.AppCertificateCommonNamesToObserve = commonNamesToObserve;
                obs.AppCertificateThumbprintsToObserve = thumbprintsToObserve;
                obs.SecurityConfiguration = new SecurityConfiguration
                {
                    SecurityType = SecurityType.None,
                    ClusterCertThumbprintOrCommonName = string.Empty,
                    ClusterCertSecondaryThumbprint = string.Empty
                };

                await obs.ObserveAsync(Token);

                // observer ran to completion with no errors.
                Assert.IsTrue(obs.LastRunDateTime > startDateTime);

                // observer detected no error conditions.
                Assert.IsFalse(obs.HasActiveFabricErrorOrWarning);

                // observer did not have any internal errors during run.
                Assert.IsFalse(obs.IsUnhealthy);
            }
            finally
            {
                UnInstallCerts();
            }
        }

        [TestMethod]
        public async Task CertificateObserver_expiredAndexpiringCerts()
        {
            var startDateTime = DateTime.Now;

            ObserverManager.FabricServiceContext = TestServiceContext;
            ObserverManager.TelemetryEnabled = false;
            ObserverManager.EtwEnabled = false;

            using var obs = new CertificateObserver(TestServiceContext);
            IServiceCollection services = new ServiceCollection();
            services.AddScoped(typeof(ObserverBase), s => obs);
            await using ServiceProvider serviceProvider = services.BuildServiceProvider();

            var obsMgr = new ObserverManager(serviceProvider, Token)
            {
                ApplicationName = "fabric:/TestApp0"
            };

            var commonNamesToObserve = new List<string>
            {
                "MyExpiredCert" // common name of expired cert
            };

            var thumbprintsToObserve = new List<string>
            {
                "1fda27a2923505e47de37db48ff685b049642c25" // thumbprint of valid cert, but warning threshold causes expiring
            };

            obs.DaysUntilAppExpireWarningThreshold = int.MaxValue;
            obs.DaysUntilClusterExpireWarningThreshold = 14;
            obs.AppCertificateCommonNamesToObserve = commonNamesToObserve;
            obs.AppCertificateThumbprintsToObserve = thumbprintsToObserve;
            obs.SecurityConfiguration = new SecurityConfiguration
            {
                SecurityType = SecurityType.None,
                ClusterCertThumbprintOrCommonName = string.Empty,
                ClusterCertSecondaryThumbprint = string.Empty
            };

            await obs.ObserveAsync(Token);

            // observer ran to completion with no errors.
            Assert.IsTrue(obs.LastRunDateTime > startDateTime);

            // observer detected error conditions.
            Assert.IsTrue(obs.HasActiveFabricErrorOrWarning);

            // observer did not have any internal errors during run.
            Assert.IsFalse(obs.IsUnhealthy);

            // stop clears health warning
            await obsMgr.StopObserversAsync();
            Assert.IsFalse(obs.HasActiveFabricErrorOrWarning);
        }

        [TestMethod]
        public async Task NodeObserver_Integer_Greater_Than_100_CPU_Warn_Threshold_No_Fail()
        {
            var startDateTime = DateTime.Now;

            ObserverManager.FabricServiceContext = TestServiceContext;
            ObserverManager.TelemetryEnabled = false;
            ObserverManager.EtwEnabled = false;

            using var obs = new NodeObserver(TestServiceContext)
            {
                DataCapacity = 2,
                MonitorDuration = TimeSpan.FromSeconds(1),
                CpuWarningUsageThresholdPct = 10000
            };

            await obs.ObserveAsync(Token);

            // observer ran to completion.
            Assert.IsTrue(obs.LastRunDateTime > startDateTime);

            // observer detected no error conditions (so, it ignored meaningless percentage value).
            Assert.IsFalse(obs.HasActiveFabricErrorOrWarning);

            // observer did not have any internal errors during run.
            Assert.IsFalse(obs.IsUnhealthy);
        }

        [TestMethod]
        public async Task NodeObserver_Negative_Integer_CPU_Mem_Ports_Firewalls_Values_No_Exceptions_In_Intialize()
        {
            var startDateTime = DateTime.Now;

            ObserverManager.FabricServiceContext = TestServiceContext;
            ObserverManager.TelemetryEnabled = false;
            ObserverManager.EtwEnabled = false;

            using var obs = new NodeObserver(TestServiceContext)
            {
                DataCapacity = 2,
                MonitorDuration = TimeSpan.FromSeconds(1),
                CpuWarningUsageThresholdPct = -1000,
                MemWarningUsageThresholdMb = -2500,
                EphemeralPortsRawErrorThreshold = -42,
                FirewallRulesWarningThreshold = -1,
                ActivePortsWarningThreshold = -100
            };

            await obs.ObserveAsync(Token);

            // Bad values don't crash Initialize.
            Assert.IsFalse(obs.IsUnhealthy);

            // It ran (crashing in Initialize would not set LastRunDate, which is MinValue until set.)
            Assert.IsTrue(obs.LastRunDateTime > startDateTime);
        }

        [TestMethod]
        public async Task NodeObserver_Negative_Integer_Thresholds_CPU_Mem_Ports_Firewalls_All_Data_Containers_Are_Null()
        {
            var startDateTime = DateTime.Now;

            ObserverManager.FabricServiceContext = TestServiceContext;
            ObserverManager.TelemetryEnabled = false;
            ObserverManager.EtwEnabled = false;

            using var obs = new NodeObserver(TestServiceContext)
            {
                DataCapacity = 2,
                MonitorDuration = TimeSpan.FromSeconds(1),
                CpuWarningUsageThresholdPct = -1000,
                MemWarningUsageThresholdMb = -2500,
                EphemeralPortsRawErrorThreshold = -42,
                FirewallRulesWarningThreshold = -1,
                ActivePortsWarningThreshold = -100
            };

            await obs.ObserveAsync(Token);

            // Bad values don't crash Initialize.
            Assert.IsFalse(obs.IsUnhealthy);

            // Data containers are null.
            Assert.IsTrue(obs.CpuTimeData == null);
            Assert.IsTrue(obs.MemDataInUse == null);
            Assert.IsTrue(obs.MemDataPercent == null);
            Assert.IsTrue(obs.ActivePortsData == null);
            Assert.IsTrue(obs.EphemeralPortsDataRaw == null);

            // It ran (crashing in Initialize would not set LastRunDate, which is MinValue until set.)
            Assert.IsTrue(obs.LastRunDateTime > startDateTime);
        }

        [TestMethod]
        public async Task OSObserver_ObserveAsync_Successful_IsHealthy_NoWarningsOrErrors()
        {
            var startDateTime = DateTime.Now;

            ObserverManager.FabricServiceContext = TestServiceContext;
            ObserverManager.TelemetryEnabled = false;
            ObserverManager.EtwEnabled = true;

            using var obs = new OSObserver(TestServiceContext)
            {
                ClusterManifestPath = Path.Combine(Environment.CurrentDirectory, "clusterManifest.xml"),
                IsObserverWebApiAppDeployed = true,
                IsEtwProviderEnabled = true
            };

            // This is required since output files are only created if fo api app is also deployed to cluster..

            await obs.ObserveAsync(Token);

            // observer ran to completion with no errors.
            Assert.IsTrue(obs.LastRunDateTime > startDateTime);

            // observer detected no error conditions.
            Assert.IsFalse(obs.HasActiveFabricErrorOrWarning);

            // observer did not have any internal errors during run.
            Assert.IsFalse(obs.IsUnhealthy);

            var outputFilePath = Path.Combine(Environment.CurrentDirectory, "fabric_observer_logs", "SysInfo.txt");

            // Output log file was created successfully during test.
            Assert.IsTrue(File.Exists(outputFilePath)
                          && File.GetLastWriteTime(outputFilePath) > startDateTime
                          && File.GetLastWriteTime(outputFilePath) < obs.LastRunDateTime);

            // Output file is not empty.
            Assert.IsTrue((await File.ReadAllLinesAsync(outputFilePath)).Length > 0);
        }

        [TestMethod]
        public async Task DiskObserver_ObserveAsync_Successful_IsHealthy_NoWarningsOrErrors()
        {
            var startDateTime = DateTime.Now;

            ObserverManager.FabricServiceContext = TestServiceContext;
            ObserverManager.TelemetryEnabled = false;
            ObserverManager.EtwEnabled = true;

            var warningDictionary = new Dictionary<string, double>
            {
                { @"C:\SFDevCluster\Log\Traces", 50000 }
            };

            using var obs = new DiskObserver(TestServiceContext)
            {
                // This is required since output files are only created if fo api app is also deployed to cluster..
                IsObserverWebApiAppDeployed = true,
                MonitorDuration = TimeSpan.FromSeconds(1),
                FolderSizeMonitoringEnabled = true,
                FolderSizeConfigDataWarning = warningDictionary,
                IsEtwProviderEnabled = true
            };

            await obs.ObserveAsync(Token);

            // observer ran to completion with no errors.
            Assert.IsTrue(obs.LastRunDateTime > startDateTime);

            // observer detected no error conditions.
            Assert.IsFalse(obs.HasActiveFabricErrorOrWarning);

            // observer did not have any internal errors during run.
            Assert.IsFalse(obs.IsUnhealthy);

            var outputFilePath = Path.Combine(Environment.CurrentDirectory, "fabric_observer_logs", "disks.txt");

            // Output log file was created successfully during test.
            Assert.IsTrue(File.Exists(outputFilePath)
                          && File.GetLastWriteTime(outputFilePath) > startDateTime
                          && File.GetLastWriteTime(outputFilePath) < obs.LastRunDateTime);

            // Output file is not empty.
            Assert.IsTrue((await File.ReadAllLinesAsync(outputFilePath)).Length > 0);
        }

        [TestMethod]
        public async Task DiskObserver_ObserveAsync_Successful_IsHealthy_WarningsOrErrors()
        {
            var startDateTime = DateTime.Now;

            ObserverManager.FabricServiceContext = TestServiceContext;
            ObserverManager.TelemetryEnabled = false;
            ObserverManager.EtwEnabled = true;

            var warningDictionary = new Dictionary<string, double>
            {
                /* Windows paths.. */

                { @"%USERPROFILE%\AppData\Local\Temp", 50 },
                
                // This should be rather large.
                { "%USERPROFILE%", 50 }
            };

            using var obs = new DiskObserver(TestServiceContext)
            {
                // This should cause a Warning on most dev machines.
                DiskSpacePercentWarningThreshold = 10,
                FolderSizeMonitoringEnabled = true,

                // Folder size monitoring. This will most likely generate a warning.
                FolderSizeConfigDataWarning = warningDictionary,

                // This is required since output files are only created if fo api app is also deployed to cluster..
                IsObserverWebApiAppDeployed = true,
                MonitorDuration = TimeSpan.FromSeconds(5),
                IsEtwProviderEnabled = true,
            };

            IServiceCollection services = new ServiceCollection();
            services.AddScoped(typeof(ObserverBase), s => obs);
            await using ServiceProvider serviceProvider = services.BuildServiceProvider();

            var obsMgr = new ObserverManager(serviceProvider, Token)
            {
                ApplicationName = "fabric:/TestApp0"
            };

            await obs.ObserveAsync(Token);

            // observer ran to completion with no errors.
            Assert.IsTrue(obs.LastRunDateTime > startDateTime);

            // observer detected issues with disk/folder size.
            Assert.IsTrue(obs.HasActiveFabricErrorOrWarning);

            // Disk consumption and folder size warnings were generated.
            Assert.IsTrue(obs.CurrentWarningCount == 3);

            // observer did not have any internal errors during run.
            Assert.IsFalse(obs.IsUnhealthy);

            var outputFilePath = Path.Combine(Environment.CurrentDirectory, "fabric_observer_logs", "disks.txt");

            // Output log file was created successfully during test.
            Assert.IsTrue(File.Exists(outputFilePath)
                          && File.GetLastWriteTime(outputFilePath) > startDateTime
                          && File.GetLastWriteTime(outputFilePath) < obs.LastRunDateTime);

            // Output file is not empty.
            Assert.IsTrue((await File.ReadAllLinesAsync(outputFilePath)).Length > 0);

            // Stop clears health warning
            await obsMgr.StopObserversAsync();
            Assert.IsFalse(obs.HasActiveFabricErrorOrWarning);
        }

        [TestMethod]
        public async Task NetworkObserver_ObserveAsync_Successful_Warnings()
        {
            var startDateTime = DateTime.Now;

            ObserverManager.FabricServiceContext = TestServiceContext;
            ObserverManager.TelemetryEnabled = false;
            ObserverManager.EtwEnabled = false;

            using var obs = new NetworkObserver(TestServiceContext);
            await obs.ObserveAsync(Token);

            // Observer ran to completion with no errors.
            Assert.IsTrue(obs.LastRunDateTime > startDateTime);

            // The config file used for testing contains an endpoint that does not exist, so NetworkObserver
            // will put the related Application entity into Warning state.
            Assert.IsTrue(obs.HasActiveFabricErrorOrWarning);
        }

        [TestMethod]
        public async Task NetworkObserver_ObserveAsync_Successful_WritesLocalFile_ObsWebDeployed()
        {
            var startDateTime = DateTime.Now;

            ObserverManager.FabricServiceContext = TestServiceContext;
            ObserverManager.TelemetryEnabled = false;
            ObserverManager.EtwEnabled = false;

            using var obs = new NetworkObserver(TestServiceContext)
            {
                // This is required since output files are only created if fo api app is also deployed to cluster..
                IsObserverWebApiAppDeployed = true
            };

            await obs.ObserveAsync(Token);

            // Observer ran to completion with no errors.
            // The supplied config does not include deployed app network configs, so
            // ObserveAsync will return in milliseconds.
            Assert.IsTrue(obs.LastRunDateTime > startDateTime);
            var outputFilePath = Path.Combine(_logger.LogFolderBasePath, "NetInfo.txt");

            // Output log file was created successfully during test.
            Assert.IsTrue(File.Exists(outputFilePath)
                          && File.GetLastWriteTime(outputFilePath) > startDateTime
                          && File.GetLastWriteTime(outputFilePath) < obs.LastRunDateTime);

            // Output file is not empty.
            Assert.IsTrue((await File.ReadAllLinesAsync(outputFilePath)).Length > 0);
        }

        [TestMethod]
        public async Task NodeObserver_ObserveAsync_Successful_IsHealthy_NoWarningsOrErrorsDetected()
        {
            var startDateTime = DateTime.Now;

            ObserverManager.FabricServiceContext = TestServiceContext;
            ObserverManager.TelemetryEnabled = false;
            ObserverManager.EtwEnabled = true;

            using var obs = new NodeObserver(TestServiceContext)
            {
                IsEnabled = true,
                MonitorDuration = TimeSpan.FromSeconds(5),
                CpuWarningUsageThresholdPct = 90, // This will generate Warning for sure.
                ActivePortsWarningThreshold = 10000,
                MemoryWarningLimitPercent = 90,
                EphemeralPortsPercentWarningThreshold = 30,
                FirewallRulesWarningThreshold = 3000,
                IsEtwProviderEnabled = true
            };

            await obs.ObserveAsync(Token);

            // observer ran to completion with no errors.
            Assert.IsTrue(obs.LastRunDateTime > startDateTime);

            // observer did not have any internal errors during run.
            Assert.IsFalse(obs.IsUnhealthy);

            Assert.IsFalse(obs.HasActiveFabricErrorOrWarning);
        }

        [TestMethod]
        public async Task NodeObserver_ObserveAsync_Successful_IsHealthy_WarningsOrErrorsDetected()
        {
            var startDateTime = DateTime.Now;

            ObserverManager.FabricServiceContext = TestServiceContext;
            ObserverManager.TelemetryEnabled = false;
            ObserverManager.EtwEnabled = true;

            using var obs = new NodeObserver(TestServiceContext)
            {
                MonitorDuration = TimeSpan.FromSeconds(1),
                DataCapacity = 5,
                UseCircularBuffer = false,
                IsEtwProviderEnabled = true,
                CpuWarningUsageThresholdPct = 0.01F, // This will generate Warning for sure.
                MemWarningUsageThresholdMb = 1, // This will generate Warning for sure.
                ActivePortsWarningThreshold = 100, // This will generate Warning for sure.
                EphemeralPortsPercentWarningThreshold = 0.01 // This will generate Warning for sure.
            };

            await obs.ObserveAsync(Token);

            // observer ran to completion with no errors.
            Assert.IsTrue(obs.LastRunDateTime > startDateTime);
            Assert.IsTrue(obs.HasActiveFabricErrorOrWarning);

            // observer did not have any internal errors during run.
            Assert.IsFalse(obs.IsUnhealthy);
        }

        [TestMethod]
        public async Task SFConfigurationObserver_ObserveAsync_Successful_IsHealthy()
        {
            var startDateTime = DateTime.Now;

            ObserverManager.FabricServiceContext = TestServiceContext;
            ObserverManager.TelemetryEnabled = false;
            ObserverManager.EtwEnabled = false;

            using var obs = new SFConfigurationObserver(TestServiceContext)
            {
                IsEnabled = true,

                // This is required since output files are only created if fo api app is also deployed to cluster..
                IsObserverWebApiAppDeployed = true,
                ClusterManifestPath = Path.Combine(Environment.CurrentDirectory, "clusterManifest.xml")
            };

            await obs.ObserveAsync(Token);

            // observer ran to completion with no errors.
            Assert.IsTrue(obs.LastRunDateTime > startDateTime);

            // observer detected no error conditions.
            Assert.IsFalse(obs.HasActiveFabricErrorOrWarning);

            // observer did not have any internal errors during run.
            Assert.IsFalse(obs.IsUnhealthy);

            var outputFilePath = Path.Combine(Environment.CurrentDirectory, "fabric_observer_logs", "SFInfraInfo.txt");

            // Output log file was created successfully during test.
            Assert.IsTrue(File.Exists(outputFilePath)
                          && File.GetLastWriteTime(outputFilePath) > startDateTime
                          && File.GetLastWriteTime(outputFilePath) < obs.LastRunDateTime);

            // Output file is not empty.
            Assert.IsTrue((await File.ReadAllLinesAsync(outputFilePath)).Length > 0);
        }

        [TestMethod]
        public async Task FabricSystemObserver_ObserveAsync_Successful_IsHealthy_NoWarningsOrErrors()
        {
            using var client = new FabricClient();
            var nodeList = await client.QueryManager.GetNodeListAsync();

            // This is meant to be run on your dev machine's one node test cluster.
            if (nodeList?.Count > 1)
            {
                return;
            }

            var startDateTime = DateTime.Now;

            ObserverManager.FabricServiceContext = TestServiceContext;
            ObserverManager.TelemetryEnabled = false;
            ObserverManager.EtwEnabled = true;

            using var obs = new FabricSystemObserver(TestServiceContext)
            {
                IsEnabled = true,
                DataCapacity = 5,
                MonitorDuration = TimeSpan.FromSeconds(1),
                IsEtwProviderEnabled = true,
                MemWarnUsageThresholdMb = 10000,
                CpuWarnUsageThresholdPct = 90,
                ActiveEphemeralPortCountWarning = 20000
            };

            await obs.ObserveAsync(Token);

            // observer ran to completion with no errors.
            Assert.IsTrue(obs.LastRunDateTime > startDateTime);

            // Adjust defaults in FabricObserver project's Observers/FabricSystemObserver.cs
            // file to experiment with err/warn detection/reporting behavior.
            // observer did not detect any errors or warnings for supplied thresholds.
            Assert.IsFalse(obs.HasActiveFabricErrorOrWarning);

            // observer did not have any internal errors during run.
            Assert.IsFalse(obs.IsUnhealthy);
        }

        [TestMethod]
        public async Task FabricSystemObserver_ObserveAsync_Successful_IsHealthy_MemoryWarningsOrErrorsDetected()
        {
            var startDateTime = DateTime.Now;

            ObserverManager.FabricServiceContext = TestServiceContext;
            ObserverManager.TelemetryEnabled = false;
            ObserverManager.EtwEnabled = true;

            using var obs = new FabricSystemObserver(TestServiceContext)
            {
                IsEnabled = true,
                MonitorDuration = TimeSpan.FromSeconds(1),
                MemWarnUsageThresholdMb = 5,
                IsEtwProviderEnabled = true
            };

            await obs.ObserveAsync(Token);

            // observer ran to completion.
            Assert.IsTrue(obs.LastRunDateTime > startDateTime);

            // observer detected errors or warnings for supplied threshold(s).
            Assert.IsTrue(obs.HasActiveFabricErrorOrWarning);

            // observer did not have any internal errors during run.
            Assert.IsFalse(obs.IsUnhealthy);
        }

        [TestMethod]
        public async Task FabricSystemObserver_ObserveAsync_Successful_IsHealthy_ActiveTcpPortsWarningsOrErrorsDetected()
        {
            var nodeList = await FabricClient.QueryManager.GetNodeListAsync();

            // This is meant to be run on your dev machine's one node test cluster.
            if (nodeList?.Count > 1)
            {
                return;
            }

            var startDateTime = DateTime.Now;

            ObserverManager.FabricServiceContext = TestServiceContext;
            ObserverManager.TelemetryEnabled = false;
            ObserverManager.EtwEnabled = false;

            using var obs = new FabricSystemObserver(TestServiceContext)
            {
                MonitorDuration = TimeSpan.FromSeconds(1),
                ActiveTcpPortCountWarning = 3
            };

            await obs.ObserveAsync(Token);

            // observer ran to completion with no errors.
            Assert.IsTrue(obs.LastRunDateTime > startDateTime);

            // Experiment with err/warn detection/reporting behavior.
            // observer detected errors or warnings for supplied threshold(s).
            Assert.IsTrue(obs.HasActiveFabricErrorOrWarning);

            // observer did not have any internal errors during run.
            Assert.IsFalse(obs.IsUnhealthy);
        }

        [TestMethod]
        public async Task FabricSystemObserver_ObserveAsync_Successful_IsHealthy_EphemeralPortsWarningsOrErrorsDetected()
        {
            var nodeList = await FabricClient.QueryManager.GetNodeListAsync();

            // This is meant to be run on your dev machine's one node test cluster.
            if (nodeList?.Count > 1)
            {
                return;
            }

            var startDateTime = DateTime.Now;

            ObserverManager.FabricServiceContext = TestServiceContext;
            ObserverManager.TelemetryEnabled = false;
            ObserverManager.EtwEnabled = false;

            using var obs = new FabricSystemObserver(TestServiceContext)
            {
                MonitorDuration = TimeSpan.FromSeconds(1),
                ActiveEphemeralPortCountWarning = 1
            };

            await obs.ObserveAsync(Token);

            // observer ran to completion with no errors.
            Assert.IsTrue(obs.LastRunDateTime > startDateTime);

            // Experiment with err/warn detection/reporting behavior.
            // observer detected errors or warnings for supplied threshold(s).
            Assert.IsTrue(obs.HasActiveFabricErrorOrWarning);

            // observer did not have any internal errors during run.
            Assert.IsFalse(obs.IsUnhealthy);
        }

        [TestMethod]
        public async Task FabricSystemObserver_ObserveAsync_Successful_IsHealthy_HandlesWarningsOrErrorsDetected()
        {
            var nodeList = await FabricClient.QueryManager.GetNodeListAsync();

            // This is meant to be run on your dev machine's one node test cluster.
            if (nodeList?.Count > 1)
            {
                return;
            }

            var startDateTime = DateTime.Now;

            ObserverManager.FabricServiceContext = TestServiceContext;
            ObserverManager.TelemetryEnabled = false;
            ObserverManager.EtwEnabled = false;

            using var obs = new FabricSystemObserver(TestServiceContext)
            {
                MonitorDuration = TimeSpan.FromSeconds(1),
                AllocatedHandlesWarning = 100
            };

            await obs.ObserveAsync(Token);

            // observer ran to completion with no errors.
            Assert.IsTrue(obs.LastRunDateTime > startDateTime);

            // Experiment with err/warn detection/reporting behavior.
            // observer detected errors or warnings for supplied threshold(s).
            Assert.IsTrue(obs.HasActiveFabricErrorOrWarning);

            // observer did not have any internal errors during run.
            Assert.IsFalse(obs.IsUnhealthy);
        }

        [TestMethod]
        public async Task FabricSystemObserver_Negative_Integer_CPU_Warn_Threshold_No_Unhandled_Exception()
        {
            using var client = new FabricClient();
            var nodeList = await client.QueryManager.GetNodeListAsync();

            // This is meant to be run on your dev machine's one node test cluster.
            if (nodeList?.Count > 1)
            {
                return;
            }

            var startDateTime = DateTime.Now;

            ObserverManager.FabricServiceContext = TestServiceContext;
            ObserverManager.TelemetryEnabled = false;
            ObserverManager.EtwEnabled = false;


            using var obs = new FabricSystemObserver(TestServiceContext)
            {
                MonitorDuration = TimeSpan.FromSeconds(1),
                CpuWarnUsageThresholdPct = -42
            };

            await obs.ObserveAsync(Token);

            // observer ran to completion with no errors.
            Assert.IsTrue(obs.LastRunDateTime > startDateTime);

            // observer detected no error conditions.
            Assert.IsFalse(obs.HasActiveFabricErrorOrWarning);

            // observer did not have any internal errors during run.
            Assert.IsFalse(obs.IsUnhealthy);
        }

        [TestMethod]
        public async Task FabricSystemObserver_Integer_Greater_Than_100_CPU_Warn_Threshold_No_Unhandled_Exception()
        {
            var nodeList = await FabricClient.QueryManager.GetNodeListAsync();

            // This is meant to be run on your dev machine's one node test cluster.
            if (nodeList?.Count > 1)
            {
                return;
            }

            var startDateTime = DateTime.Now;

            ObserverManager.FabricServiceContext = TestServiceContext;
            ObserverManager.TelemetryEnabled = false;
            ObserverManager.EtwEnabled = false;

            using var obs = new FabricSystemObserver(TestServiceContext)
            {
                MonitorDuration = TimeSpan.FromSeconds(1),
                CpuWarnUsageThresholdPct = 420
            };

            await obs.ObserveAsync(Token);

            // observer ran to completion with no errors.
            Assert.IsTrue(obs.LastRunDateTime > startDateTime);

            // observer detected no error conditions.
            Assert.IsFalse(obs.HasActiveFabricErrorOrWarning);

            // observer did not have any internal errors during run.
            Assert.IsFalse(obs.IsUnhealthy);
        }

        [TestMethod]
        public void Ephemeral_Ports_Machine_Total_Greater_Than_Zero()
        {
            int ports = OSInfoProvider.Instance.GetActiveEphemeralPortCount();

            // 0 would mean something failed in the impl or that there are no active TCP connections on the machine (unlikely).
            Assert.IsTrue(ports > 0);
        }

        [TestMethod]
        public void Active_TCP_Ports_Machine_Total_Greater_Than_Zero()
        {
            int ports = OSInfoProvider.Instance.GetActiveTcpPortCount();

            // 0 would mean something failed in the impl or that there are no active TCP connections on the machine (highly unlikely).
            Assert.IsTrue(ports > 0);
        }

        [TestMethod]
        public void Validate_Dynamic_Port_Range_LowPort_HighPort_TotalNumberOfPorts()
        {
            var (LowPort, HighPort, NumberOfPorts) = OSInfoProvider.Instance.TupleGetDynamicPortRange();
            Assert.IsTrue(NumberOfPorts > 0);
            Assert.IsTrue(LowPort > 0);
            Assert.IsTrue(HighPort > LowPort);
            Assert.IsTrue(NumberOfPorts == HighPort - LowPort);
        }

        [TestMethod]
        public void Active_Ephemeral_Ports_Machine_Total_Greater_Than_Zero()
        {
            int ports = OSInfoProvider.Instance.GetActiveEphemeralPortCount();

            // 0 would mean something failed in the impl or that there are no active TCP connections in the dynamic range on the machine (highly unlikely).
            Assert.IsTrue(ports > 0);
        }

        [TestMethod]
        public void Active_TCP_Ports_Machine_Greater_Than_Active_Ephemeral_Ports_Machine()
        {
            int total_tcp_ports = OSInfoProvider.Instance.GetActiveTcpPortCount();
            int ephemeral_tcp_ports = OSInfoProvider.Instance.GetActiveEphemeralPortCount();
            
            Assert.IsTrue(total_tcp_ports > 0 && ephemeral_tcp_ports > 0);
            Assert.IsTrue(total_tcp_ports > ephemeral_tcp_ports);
        }

        #region ETW Tests

        // AppObserver: ChildProcessTelemetryData \\

        [TestMethod]
        public async Task AppObserver_ETW_EventData_IsChildProcessTelemetryData()
        {
            using var foEtwListener = new FabricObserverEtwListener(_logger);
            await AppObserver_ObserveAsync_Successful_IsHealthy();
            List<List<ChildProcessTelemetryData>> childProcessTelemetryData = foEtwListener.foEtwConverter.ChildProcessTelemetry;
            
            Assert.IsNotNull(childProcessTelemetryData);
            Assert.IsTrue(childProcessTelemetryData.Count > 0);

            foreach (var t in childProcessTelemetryData)
            {
                foreach (var x in t)
                {
                    Assert.IsFalse(string.IsNullOrWhiteSpace(x.ApplicationName));
                    Assert.IsFalse(string.IsNullOrWhiteSpace(x.ServiceName));
                    Assert.IsFalse(string.IsNullOrWhiteSpace(x.Metric));
                    Assert.IsFalse(string.IsNullOrWhiteSpace(x.ProcessName));
                    Assert.IsFalse(string.IsNullOrWhiteSpace(x.ProcessStartTime));
                    Assert.IsFalse(string.IsNullOrWhiteSpace(x.PartitionId));
                    Assert.IsFalse(string.IsNullOrWhiteSpace(x.NodeName));
                    Assert.IsFalse(x.ReplicaId == 0);
                    Assert.IsFalse(x.ChildProcessCount == 0);

                    Assert.IsTrue(x.ChildProcessInfo != null && x.ChildProcessInfo.Count == x.ChildProcessCount);
                    Assert.IsTrue(x.ChildProcessInfo.FindAll(p => p.ProcessId > 0).Distinct().Count() == x.ChildProcessCount);

                    foreach (var c in x.ChildProcessInfo)
                    {
                        Assert.IsFalse(string.IsNullOrWhiteSpace(c.ProcessName));
                    
                        Assert.IsTrue(
                            !string.IsNullOrWhiteSpace(c.ProcessStartTime) 
                            && DateTime.TryParse(c.ProcessStartTime, out DateTime startTime) && startTime > DateTime.MinValue);
                        Assert.IsTrue(c.Value > -1);
                        Assert.IsTrue(c.ProcessId > 0);
                    }
                }
            }
        }

        // AppObserver: TelemetryData \\

        [TestMethod]
        public async Task AppObserver_ETW_EventData_IsTelemetryData()
        {
            using var foEtwListener = new FabricObserverEtwListener(_logger);

            await AppObserver_ObserveAsync_Successful_IsHealthy();

            List<ServiceTelemetryData> telemData = foEtwListener.foEtwConverter.ServiceTelemetryData;
            
            Assert.IsNotNull(telemData);
            Assert.IsTrue(telemData.Count > 0);

            foreach (var data in telemData)
            {
                Assert.IsFalse(string.IsNullOrWhiteSpace(data.ApplicationName));
                Assert.IsFalse(string.IsNullOrWhiteSpace(data.ApplicationType));
                Assert.IsFalse(string.IsNullOrWhiteSpace(data.NodeName));
                Assert.IsFalse(string.IsNullOrWhiteSpace(data.ClusterId));
                Assert.IsFalse(string.IsNullOrWhiteSpace(data.Metric));
                Assert.IsFalse(string.IsNullOrWhiteSpace(data.ObserverName));
                Assert.IsFalse(string.IsNullOrWhiteSpace(data.ProcessName));
                Assert.IsFalse(string.IsNullOrWhiteSpace(data.ServiceName));
                Assert.IsFalse(string.IsNullOrWhiteSpace(data.OS));

                Assert.IsFalse(
                    string.IsNullOrWhiteSpace(data.ProcessStartTime)
                    && DateTime.TryParse(data.ProcessStartTime, out DateTime startDate)
                    && startDate > DateTime.MinValue);

                Assert.IsTrue(data.EntityType is EntityType.Service or EntityType.Process);
                Assert.IsTrue(data.ServicePackageActivationMode is "ExclusiveProcess"
                              or "SharedProcess");
                Assert.IsTrue(data.HealthState == HealthState.Invalid);
                Assert.IsTrue(data.ProcessId > 0);
                Assert.IsTrue(data.ObserverName == ObserverConstants.AppObserverName);
                Assert.IsTrue(data.Code == null);
                Assert.IsTrue(data.Description == null);
                Assert.IsTrue(data.Source == ObserverConstants.FabricObserverName);
                Assert.IsTrue(data.Value >= 0.0);
            }
        }

        [TestMethod]
        public async Task AppObserver_ETW_EventData_IsTelemetryData_HealthWarnings()
        {
            using var foEtwListener = new FabricObserverEtwListener(_logger);

            await AppObserver_ObserveAsync_Successful_WarningsGenerated();

            List<ServiceTelemetryData> telemData = foEtwListener.foEtwConverter.ServiceTelemetryData;
            
            Assert.IsNotNull(telemData);
            Assert.IsTrue(telemData.Count > 0);

            var warningEvents = telemData.Where(t => t.HealthState == HealthState.Warning);
            Assert.IsTrue(warningEvents.Any());

            foreach (var data in warningEvents)
            {
                Assert.IsFalse(string.IsNullOrWhiteSpace(data.ApplicationName));
                Assert.IsFalse(string.IsNullOrWhiteSpace(data.ApplicationType));
                Assert.IsFalse(string.IsNullOrWhiteSpace(data.Code));
                Assert.IsFalse(string.IsNullOrWhiteSpace(data.Description));
                Assert.IsFalse(string.IsNullOrWhiteSpace(data.Property));
                Assert.IsFalse(string.IsNullOrWhiteSpace(data.NodeName));
                Assert.IsFalse(string.IsNullOrWhiteSpace(data.ClusterId));
                Assert.IsFalse(string.IsNullOrWhiteSpace(data.Metric));
                Assert.IsFalse(string.IsNullOrWhiteSpace(data.ObserverName));
                Assert.IsFalse(string.IsNullOrWhiteSpace(data.ProcessName));
                Assert.IsFalse(string.IsNullOrWhiteSpace(data.ServiceName));
                Assert.IsFalse(string.IsNullOrWhiteSpace(data.OS));

                Assert.IsFalse(
                    string.IsNullOrWhiteSpace(data.ProcessStartTime)
                    && DateTime.TryParse(data.ProcessStartTime, out DateTime startDate)
                    && startDate > DateTime.MinValue);

                Assert.IsTrue(data.EntityType is EntityType.Service or EntityType.Process);
                Assert.IsTrue(data.ServicePackageActivationMode is "ExclusiveProcess"
                              or "SharedProcess");
                Assert.IsTrue(data.HealthState == HealthState.Warning);
                Assert.IsTrue(data.ProcessId > 0);
                Assert.IsTrue(data.Value > 0.0);
                Assert.IsTrue(data.ObserverName == ObserverConstants.AppObserverName);
                Assert.IsTrue(data.Source == $"{data.ObserverName}({data.Code})");
            }
        }

        // RG
        [TestMethod]
        public async Task AppObserver_ETW_EventData_RG_ValuesAreNonZero()
        {
            using var foEtwListener = new FabricObserverEtwListener(_logger);

            await AppObserver_ObserveAsync_Successful_IsHealthy();

            List<ServiceTelemetryData> telemData = foEtwListener.foEtwConverter.ServiceTelemetryData;

            Assert.IsNotNull(telemData);
            Assert.IsTrue(telemData.Count > 0);

            telemData = telemData.Where(t => t.ApplicationName == "fabric:/Voting").ToList();
            Assert.IsTrue(telemData.Any());

            foreach (var data in telemData)
            {
                Assert.IsFalse(string.IsNullOrWhiteSpace(data.ApplicationName));
                Assert.IsFalse(string.IsNullOrWhiteSpace(data.ApplicationType));
                Assert.IsFalse(string.IsNullOrWhiteSpace(data.NodeName));
                Assert.IsFalse(string.IsNullOrWhiteSpace(data.ClusterId));
                Assert.IsFalse(string.IsNullOrWhiteSpace(data.Metric));
                Assert.IsFalse(string.IsNullOrWhiteSpace(data.ObserverName));
                Assert.IsFalse(string.IsNullOrWhiteSpace(data.ProcessName));
                Assert.IsFalse(string.IsNullOrWhiteSpace(data.ServiceName));
                Assert.IsFalse(string.IsNullOrWhiteSpace(data.OS));
                Assert.IsFalse(
                    string.IsNullOrWhiteSpace(data.ProcessStartTime)
                    && DateTime.TryParse(data.ProcessStartTime, out DateTime startDate)
                    && startDate > DateTime.MinValue);

                Assert.IsTrue(data.EntityType is EntityType.Service or EntityType.Process);
                Assert.IsTrue(data.ServicePackageActivationMode is "ExclusiveProcess"
                              or "SharedProcess");
                Assert.IsTrue(data.HealthState == HealthState.Invalid);
                Assert.IsTrue(data.ProcessId > 0);
                Assert.IsTrue(data.ObserverName == ObserverConstants.AppObserverName);
                Assert.IsTrue(data.Code == null);
                Assert.IsTrue(data.Description == null);
                Assert.IsTrue(data.Source == ObserverConstants.FabricObserverName);
                
                // RG
                if (data.ProcessName is "VotingData" or "VotingWeb" or "ConsoleApp6" or "ConsoleApp7")
                {
                    Assert.IsTrue(data.RGMemoryEnabled && data.RGAppliedMemoryLimitMb > 0);     
                }

                if (data.ProcessName == "VotingData" || data.ProcessName == "VotingWeb")
                {
                    Assert.IsTrue(data.RGCpuEnabled && data.RGAppliedCpuLimitCores > 0);
                }

                Assert.IsTrue(data.Value >= 0.0);
            }
        }

        // Private Bytes
        [TestMethod]
        public async Task AppObserver_ETW_PrivateBytes_Multiple_CodePackages_ValuesAreNonZero_Warnings_MB_Percent()
        {
            using var foEtwListener = new FabricObserverEtwListener(_logger);
            await AppObserver_ObserveAsync_PrivateBytes_Successful_WarningsGenerated();
            List<ServiceTelemetryData> telemData = foEtwListener.foEtwConverter.ServiceTelemetryData;

            Assert.IsNotNull(telemData);
            Assert.IsTrue(telemData.Count > 0);

            telemData = telemData.Where(
                t => t.ApplicationName == "fabric:/Voting" && t.HealthState == HealthState.Warning).ToList();

            // 2 service code packages + 2 helper code packages (VotingData) * 2 metrics = 8 warnings...
            Assert.IsTrue(telemData.Any() && telemData.Count == 8);
        }

        // Private Bytes
        [TestMethod]
        public async Task AppObserver_ETW_PrivateBytes_Warning_ChildProcesses()
        {
            using var foEtwListener = new FabricObserverEtwListener(_logger);
            await AppObserver_ObserveAsync_PrivateBytes_Successful_WarningsGenerated();
            List<ServiceTelemetryData> telemData = foEtwListener.foEtwConverter.ServiceTelemetryData;
            List<List<ChildProcessTelemetryData>> childProcessTelemetryData = foEtwListener.foEtwConverter.ChildProcessTelemetry;

            Assert.IsNotNull(telemData);
            Assert.IsTrue(telemData.Count > 0);
            Assert.IsNotNull(childProcessTelemetryData);
            Assert.IsTrue(childProcessTelemetryData.Count > 0);

            // We only care about the launched test app, fabric:/TestApp42, and one metric, Private Bytes (MB).
            childProcessTelemetryData =
                childProcessTelemetryData.Where(
                    c => c.Find(cti => cti.ApplicationName == "fabric:/TestApp42").Metric == ErrorWarningProperty.PrivateBytesMb).ToList();
            
            // Ensure parent service is put into warning.
            telemData = telemData.Where(
                t => t.ApplicationName == "fabric:/TestApp42" && t.HealthState == HealthState.Warning).ToList();

            // TestApp42 service launches 3 child processes.
            Assert.IsTrue(childProcessTelemetryData[0][0].ChildProcessInfo.Count == 3);

            // 1 service code package (with 2 children) * 1 metric = 1 warning (parent).
            Assert.IsTrue(telemData.Count(t => t.ApplicationName == "fabric:/TestApp42" && t.Metric == ErrorWarningProperty.PrivateBytesMb) == 1);

            // All children should definitely have more than 0 bytes committed.
            Assert.IsTrue(childProcessTelemetryData.All(
                c => c.TrueForAll(ct => ct.ApplicationName == "fabric:/TestApp42" && ct.Value > 0)));
        }

        // RG - warningRGMemoryLimitPercent
        [TestMethod]
        public async Task AppObserver_ETW_RGMemoryLimitPercent_Warning()
        {
            using var foEtwListener = new FabricObserverEtwListener(_logger);
            await AppObserver_ObserveAsync_Successful_RGLimitWarningGenerated();
            List<ServiceTelemetryData> telemData = foEtwListener.foEtwConverter.ServiceTelemetryData;

            Assert.IsNotNull(telemData);
            Assert.IsTrue(telemData.Count > 0);

            telemData = telemData.Where(
                t => t.ApplicationName == "fabric:/Voting" && t.HealthState == HealthState.Warning).ToList();

            // 2 service code packages + 2 helper code packages (VotingData) * 1 metric = 4 warnings...
            Assert.IsTrue(telemData.All(t => t.Metric == ErrorWarningProperty.RGMemoryUsagePercent && telemData.Count == 4));
        }

        // DiskObserver: TelemetryData \\

        [TestMethod]
        public async Task DiskObserver_ETW_EventData_IsTelemetryData()
        {
            using var foEtwListener = new FabricObserverEtwListener(_logger);

            await DiskObserver_ObserveAsync_Successful_IsHealthy_NoWarningsOrErrors();

            List<DiskTelemetryData> telemData = foEtwListener.foEtwConverter.DiskTelemetryData;
            
            Assert.IsNotNull(telemData);
            Assert.IsTrue(telemData.Count > 0);

            foreach (var data in telemData)
            {
                Assert.IsFalse(string.IsNullOrWhiteSpace(data.ObserverName));
                Assert.IsFalse(string.IsNullOrWhiteSpace(data.DriveName));
                Assert.IsFalse(string.IsNullOrWhiteSpace(data.NodeName));
                Assert.IsFalse(string.IsNullOrWhiteSpace(data.ClusterId));
                Assert.IsFalse(string.IsNullOrWhiteSpace(data.Metric));
                if (data.Metric == ErrorWarningProperty.FolderSizeMB)
                {
                    Assert.IsFalse(string.IsNullOrWhiteSpace(data.FolderName));
                }
                Assert.IsFalse(string.IsNullOrWhiteSpace(data.OS));
                Assert.IsFalse(string.IsNullOrWhiteSpace(data.Property));

                Assert.IsTrue(data.EntityType == EntityType.Disk);
                Assert.IsTrue(data.HealthState == HealthState.Invalid);
                Assert.IsTrue(data.ObserverName == ObserverConstants.DiskObserverName);
                Assert.IsTrue(data.Code == null);
                Assert.IsTrue(data.Description == null);
            }
        }

        [TestMethod]
        public async Task DiskObserver_ETW_EventData_IsTelemetryData_Warnings()
        {
            using var foEtwListener = new FabricObserverEtwListener(_logger);

            await DiskObserver_ObserveAsync_Successful_IsHealthy_WarningsOrErrors();

            List<DiskTelemetryData> telemData = foEtwListener.foEtwConverter.DiskTelemetryData;
            
            Assert.IsNotNull(telemData);
            Assert.IsTrue(telemData.Count > 0);

            telemData = telemData.Where(d => d.HealthState == HealthState.Warning).ToList();
            Assert.IsTrue(telemData.Any());

            foreach (var data in telemData)
            {
                Assert.IsTrue(data.EntityType == EntityType.Disk);
                Assert.IsFalse(string.IsNullOrWhiteSpace(data.NodeName));
                Assert.IsFalse(string.IsNullOrWhiteSpace(data.DriveName));
                Assert.IsFalse(string.IsNullOrWhiteSpace(data.ClusterId));
                Assert.IsFalse(string.IsNullOrWhiteSpace(data.Code));
                Assert.IsFalse(string.IsNullOrWhiteSpace(data.Description));
                Assert.IsFalse(string.IsNullOrWhiteSpace(data.Metric));
                if (data.Metric == ErrorWarningProperty.FolderSizeMB)
                {
                    Assert.IsFalse(string.IsNullOrWhiteSpace(data.FolderName));
                }
                Assert.IsFalse(string.IsNullOrWhiteSpace(data.ObserverName));
                Assert.IsFalse(string.IsNullOrWhiteSpace(data.OS));
                Assert.IsFalse(string.IsNullOrWhiteSpace(data.Property));

                Assert.IsTrue(data.ObserverName == ObserverConstants.DiskObserverName);
                Assert.IsTrue(data.HealthState == HealthState.Warning);
                Assert.IsTrue(data.Value > 0.0);
                Assert.IsTrue(data.Source == $"{data.ObserverName}({data.Code})");
            }
        }

        // FabricSystemObserver: TelemetryData \\

        [TestMethod]
        public async Task FabricSystemObserver_ETW_EventData_Is_SystemServiceTelemetryData()
        {
            using var foEtwListener = new FabricObserverEtwListener(_logger);

            await FabricSystemObserver_ObserveAsync_Successful_IsHealthy_NoWarningsOrErrors();

            List<SystemServiceTelemetryData> telemData = foEtwListener.foEtwConverter.SystemServiceTelemetryData;
            
            Assert.IsNotNull(telemData);
            Assert.IsTrue(telemData.Count > 0);

            foreach (var data in telemData)
            {
                Assert.IsFalse(string.IsNullOrWhiteSpace(data.ApplicationName));
                Assert.IsFalse(string.IsNullOrWhiteSpace(data.NodeName));
                Assert.IsFalse(string.IsNullOrWhiteSpace(data.ClusterId));
                Assert.IsFalse(string.IsNullOrWhiteSpace(data.Metric));
                Assert.IsFalse(string.IsNullOrWhiteSpace(data.ObserverName));
                Assert.IsFalse(string.IsNullOrWhiteSpace(data.ProcessName));
                Assert.IsFalse(string.IsNullOrWhiteSpace(data.OS));

                Assert.IsFalse(
                    string.IsNullOrWhiteSpace(data.ProcessStartTime)
                    && DateTime.TryParse(data.ProcessStartTime, out DateTime startDate)
                    && startDate > DateTime.MinValue);

                Assert.IsTrue(data.EntityType == EntityType.Application);
                Assert.IsTrue(data.HealthState == HealthState.Invalid);
                Assert.IsTrue(data.ProcessId > 0);
                Assert.IsTrue(data.ObserverName == ObserverConstants.FabricSystemObserverName);
                Assert.IsTrue(data.Code == null);
                Assert.IsTrue(data.Description == null);
                Assert.IsTrue(data.Source == ObserverConstants.FabricObserverName);
                Assert.IsTrue(data.Value >= 0.0);
            }
        }

        [TestMethod]
        public async Task FabricSystemObserver_ETW_EventData_Is_SystemServiceTelemetryData_Warnings()
        {
            using var foEtwListener = new FabricObserverEtwListener(_logger);

            await FabricSystemObserver_ObserveAsync_Successful_IsHealthy_MemoryWarningsOrErrorsDetected();

            List<SystemServiceTelemetryData> telemData = foEtwListener.foEtwConverter.SystemServiceTelemetryData;
            
            Assert.IsNotNull(telemData);
            Assert.IsTrue(telemData.Count > 0);

            telemData = telemData.Where(d => d.HealthState == HealthState.Warning).ToList();
            Assert.IsTrue(telemData.Any());

            foreach (var data in telemData)
            {
                Assert.IsFalse(string.IsNullOrWhiteSpace(data.ApplicationName));
                Assert.IsFalse(string.IsNullOrWhiteSpace(data.NodeName));
                Assert.IsFalse(string.IsNullOrWhiteSpace(data.ClusterId));
                Assert.IsFalse(string.IsNullOrWhiteSpace(data.Metric));
                Assert.IsFalse(string.IsNullOrWhiteSpace(data.ObserverName));
                Assert.IsFalse(string.IsNullOrWhiteSpace(data.ProcessName));
                Assert.IsFalse(string.IsNullOrWhiteSpace(data.OS));

                Assert.IsFalse(
                    string.IsNullOrWhiteSpace(data.ProcessStartTime)
                    && DateTime.TryParse(data.ProcessStartTime, out DateTime startDate)
                    && startDate > DateTime.MinValue);

                Assert.IsTrue(data.EntityType == EntityType.Application);
                Assert.IsTrue(data.HealthState == HealthState.Warning);
                Assert.IsTrue(data.ProcessId > 0);
                Assert.IsTrue(data.ObserverName == ObserverConstants.FabricSystemObserverName);
                Assert.IsTrue(data.Code != null);
                Assert.IsTrue(data.Description != null);
                Assert.IsTrue(data.Property != null);
                Assert.IsTrue(data.Source == $"{data.ObserverName}({data.Code})");
                Assert.IsTrue(data.Value > 0.0);
            }
        }

        // NodeObserver: TelemetryData \\

        [TestMethod]
        public async Task NodeObserver_ETW_EventData_IsTelemetryData()
        {
            using var foEtwListener = new FabricObserverEtwListener(_logger);

            await NodeObserver_ObserveAsync_Successful_IsHealthy_NoWarningsOrErrorsDetected();

            List<NodeTelemetryData> telemData = foEtwListener.foEtwConverter.NodeTelemetryData;
            
            Assert.IsNotNull(telemData);
            Assert.IsTrue(telemData.Count > 0);

            foreach (var data in telemData)
            {
                Assert.IsFalse(string.IsNullOrWhiteSpace(data.NodeName));
                Assert.IsFalse(string.IsNullOrWhiteSpace(data.NodeType));
                Assert.IsFalse(string.IsNullOrWhiteSpace(data.ClusterId));
                Assert.IsFalse(string.IsNullOrWhiteSpace(data.Metric));
                Assert.IsFalse(string.IsNullOrWhiteSpace(data.ObserverName));
                Assert.IsFalse(string.IsNullOrWhiteSpace(data.OS));
                Assert.IsFalse(data.Property == null);

                Assert.IsTrue(data.EntityType == EntityType.Machine);
                Assert.IsTrue(data.HealthState == HealthState.Invalid);
                Assert.IsTrue(data.ObserverName == ObserverConstants.NodeObserverName);
                Assert.IsTrue(data.Code == null);
                Assert.IsTrue(data.Description == null);
                Assert.IsTrue(data.Value >= 0.0);
            }
        }

        [TestMethod]
        public async Task NodeObserver_ETW_EventData_IsTelemetryData_Warnings()
        {
            using var foEtwListener = new FabricObserverEtwListener(_logger);

            await NodeObserver_ObserveAsync_Successful_IsHealthy_WarningsOrErrorsDetected();

            List<NodeTelemetryData> telemData = foEtwListener.foEtwConverter.NodeTelemetryData;
            
            Assert.IsNotNull(telemData);
            Assert.IsTrue(telemData.Count > 0);

            telemData = telemData.Where(d => d.HealthState == HealthState.Warning).ToList();
            Assert.IsTrue(telemData.Any());

            foreach (var data in telemData)
            {
                Assert.IsFalse(string.IsNullOrWhiteSpace(data.NodeName));
                Assert.IsFalse(string.IsNullOrWhiteSpace(data.NodeType));
                Assert.IsFalse(string.IsNullOrWhiteSpace(data.ClusterId));
                Assert.IsFalse(string.IsNullOrWhiteSpace(data.Metric));
                Assert.IsFalse(string.IsNullOrWhiteSpace(data.ObserverName));
                Assert.IsFalse(string.IsNullOrWhiteSpace(data.OS));
                Assert.IsFalse(string.IsNullOrWhiteSpace(data.Code));
                Assert.IsFalse(string.IsNullOrWhiteSpace(data.Property));
                Assert.IsFalse(string.IsNullOrWhiteSpace(data.Description));


                Assert.IsTrue(data.EntityType == EntityType.Machine);
                Assert.IsTrue(data.ObserverName == ObserverConstants.NodeObserverName);
                Assert.IsTrue(data.HealthState == HealthState.Warning);
                Assert.IsTrue(data.Source == $"{data.ObserverName}({data.Code})");
                Assert.IsTrue(data.Value > 0.0);
            }

        }

        // NodeObserver: NodeSnapshotTelemetryData \\

        [TestMethod]
        public async Task NodeObserver_ETW_EventData_IsNodeSnapshotTelemetryData()
        {
            using var foEtwListener = new FabricObserverEtwListener(_logger);
            var startDateTime = DateTime.Now;
            ObserverManager.FabricServiceContext = TestServiceContext;
            ObserverManager.TelemetryEnabled = false;
            ObserverManager.EtwEnabled = true;

            using var obs = new NodeObserver(TestServiceContext)
            {
                IsEnabled = true,
                MonitorDuration = TimeSpan.FromSeconds(5),
                CpuWarningUsageThresholdPct = 90,
                ActivePortsWarningThreshold = 10000,
                MemoryWarningLimitPercent = 90,
                EphemeralPortsPercentWarningThreshold = 30,
                FirewallRulesWarningThreshold = 3000,
                IsEtwProviderEnabled = true
            };

            await obs.ObserveAsync(Token);
            NodeSnapshotTelemetryData telemData = foEtwListener.foEtwConverter.NodeSnapshotTelemetryData;

            Assert.IsNotNull(telemData);
            Assert.IsFalse(string.IsNullOrWhiteSpace(telemData.SnapshotId));
            Assert.IsFalse(string.IsNullOrWhiteSpace(telemData.SnapshotTimestamp));
            Assert.IsFalse(string.IsNullOrWhiteSpace(telemData.CodeVersion));
            Assert.IsFalse(string.IsNullOrWhiteSpace(telemData.ConfigVersion));
            Assert.IsFalse(string.IsNullOrWhiteSpace(telemData.FaultDomain));
            Assert.IsFalse(string.IsNullOrWhiteSpace(telemData.NodeId));
            Assert.IsFalse(string.IsNullOrWhiteSpace(telemData.NodeInstanceId));
            Assert.IsFalse(string.IsNullOrWhiteSpace(telemData.NodeName));
            Assert.IsFalse(string.IsNullOrWhiteSpace(telemData.NodeType));
            Assert.IsFalse(string.IsNullOrWhiteSpace(telemData.NodeDownAt));
            Assert.IsFalse(string.IsNullOrWhiteSpace(telemData.NodeUpAt));
            Assert.IsFalse(string.IsNullOrWhiteSpace(telemData.UpgradeDomain));
            Assert.IsTrue(string.IsNullOrWhiteSpace(telemData.InfrastructurePlacementID));
            Assert.IsFalse(string.IsNullOrWhiteSpace(telemData.NodeStatus));
            Assert.IsFalse(string.IsNullOrWhiteSpace(telemData.HealthState));
            Assert.IsFalse(string.IsNullOrWhiteSpace(telemData.IpAddressOrFQDN));
            Assert.IsFalse(telemData.IsNodeByNodeUpgradeInProgress);
            Assert.IsFalse(telemData.NodeDeactivationInfo == null);
        }

        // OSObserver: MachineTelemetryData \\

        [TestMethod]
        public async Task OSObserver_ETW_EventData_IsMachineTelemetryData()
        {
            using var foEtwListener = new FabricObserverEtwListener(_logger);
            await OSObserver_ObserveAsync_Successful_IsHealthy_NoWarningsOrErrors();
            MachineTelemetryData machineTelemetryData = foEtwListener.foEtwConverter.MachineTelemetryData;
            
            Assert.IsNotNull(machineTelemetryData);

            Assert.IsFalse(string.IsNullOrWhiteSpace(machineTelemetryData.DriveInfo));
            Assert.IsFalse(string.IsNullOrWhiteSpace(machineTelemetryData.EphemeralTcpPortRange));
            Assert.IsFalse(string.IsNullOrWhiteSpace(machineTelemetryData.FabricApplicationTcpPortRange));
            Assert.IsFalse(string.IsNullOrWhiteSpace(machineTelemetryData.HealthState));
            Assert.IsFalse(string.IsNullOrWhiteSpace(machineTelemetryData.LastBootUpTime));
            Assert.IsFalse(string.IsNullOrWhiteSpace(machineTelemetryData.NodeName));
            Assert.IsFalse(string.IsNullOrWhiteSpace(machineTelemetryData.ObserverName));
            Assert.IsFalse(string.IsNullOrWhiteSpace(machineTelemetryData.OSInstallDate));
            Assert.IsFalse(string.IsNullOrWhiteSpace(machineTelemetryData.OSName));
            Assert.IsFalse(string.IsNullOrWhiteSpace(machineTelemetryData.OSVersion));

            if (OperatingSystem.IsWindows())
            {
                Assert.IsTrue(machineTelemetryData.ActiveFirewallRules > 0);
            }

            Assert.IsTrue(machineTelemetryData.ActiveEphemeralTcpPorts > 0);
            Assert.IsTrue(machineTelemetryData.ActiveTcpPorts > 0);
            Assert.IsTrue(machineTelemetryData.AvailablePhysicalMemoryGB > 0);
            Assert.IsTrue(machineTelemetryData.FreeVirtualMemoryGB > 0);
            Assert.IsTrue(machineTelemetryData.LogicalDriveCount > 0);
            Assert.IsTrue(machineTelemetryData.LogicalProcessorCount > 0);
            Assert.IsTrue(machineTelemetryData.NumberOfRunningProcesses > 0);
            Assert.IsTrue(machineTelemetryData.TotalMemorySizeGB > 0);
        }
        #endregion

        #region CodePackage Tests

        // Tests for ensuring ServiceManifests that specify multiple code packages are correctly handled by AppObserver. \\

        [TestMethod]
        public async Task AppObserver_Detects_Monitors_Multiple_Helper_CodePackages()
        {
            ObserverManager.FabricServiceContext = TestServiceContext;
            ObserverManager.TelemetryEnabled = false;
            ObserverManager.EtwEnabled = false;

            using var obs = new AppObserver(TestServiceContext)
            {
                MonitorDuration = TimeSpan.FromSeconds(1),
                JsonConfigPath = Path.Combine(Environment.CurrentDirectory, "PackageRoot", "Config", "AppObserver.config.json"),
                EnableConcurrentMonitoring = true,
                EnableChildProcessMonitoring = true
            };

            var startDateTime = DateTime.Now;
            
            await obs.InitializeAsync();

            // fabric:/Voting application has 2 default services (that create service types) and 2 extra CodePackages (specified in VotingData manifest)
            // that contain helper binaries, ConsoleApp6.exe and ConsoleApp7.exe. Therefore, Console6App7 and ConsoleApp7 processes should be added to ReplicaOrInstanceList
            // and therefore will be treated like any service that AppObserver monitors.
            Assert.IsTrue(obs.ReplicaOrInstanceList.Any(r => r.HostProcessName == "ConsoleApp6"));
            Assert.IsTrue(obs.ReplicaOrInstanceList.Any(r => r.HostProcessName == "ConsoleApp7"));
            
            await obs.ObserveAsync(Token);

            // observer ran to completion with no errors.
            Assert.IsTrue(obs.LastRunDateTime > startDateTime);

            // observer detected no warning conditions.
            Assert.IsFalse(obs.HasActiveFabricErrorOrWarning);

            // observer did not have any internal errors during run.
            Assert.IsFalse(obs.IsUnhealthy);
        }
        #endregion
    }
}<|MERGE_RESOLUTION|>--- conflicted
+++ resolved
@@ -1,3235 +1,3228 @@
-﻿// ------------------------------------------------------------
-// Copyright (c) Microsoft Corporation. All rights reserved.
-// Licensed under the MIT License (MIT). See License.txt in the repo root for license information.
-// ------------------------------------------------------------
-
-using ClusterObserver;
-using FabricObserver.Observers;
-using FabricObserver.Observers.Utilities;
-using FabricObserver.Observers.Utilities.Telemetry;
-using FabricObserver.Utilities.ServiceFabric;
-using Microsoft.Extensions.DependencyInjection;
-using Microsoft.VisualStudio.TestTools.UnitTesting;
-using ServiceFabric.Mocks;
-using System;
-using System.Collections.Concurrent;
-using System.Collections.Generic;
-using System.Data;
-using System.Diagnostics;
-using System.Fabric;
-using System.Fabric.Description;
-using System.Fabric.Health;
-using System.Fabric.Query;
-using System.IO;
-using System.Linq;
-using System.Security.Cryptography;
-using System.Security.Cryptography.X509Certificates;
-using System.Threading;
-using System.Threading.Tasks;
-using System.Xml;
-using static ServiceFabric.Mocks.MockConfigurationPackage;
-using HealthReport = FabricObserver.Observers.Utilities.HealthReport;
-
-/***PLEASE RUN ALL OF THESE TESTS ON YOUR LOCAL DEV MACHINE WITH A RUNNING SF CLUSTER BEFORE SUBMITTING A PULL REQUEST***/
-
-namespace FabricObserverTests
-{
-    [TestClass]
-    public class ObserverTests
-    {
-        // Change this to suit your test env.
-        private const string NodeName = "_Node_0";
-        private static readonly Uri TestServiceName = new("fabric:/app/service");
-        private static readonly CancellationToken Token = new();
-        private static ICodePackageActivationContext CodePackageContext = null;
-        private static StatelessServiceContext TestServiceContext = null;
-        private static readonly Logger _logger = new("TestLogger", Path.Combine(Environment.CurrentDirectory, "fabric_observer_logs"), 1)
-        {
-            EnableETWLogging = true,
-            EnableVerboseLogging = true,
-        };
-
-        private static FabricClient FabricClient => FabricClientUtilities.FabricClientSingleton;
-
-        [ClassInitialize]
-        public static async Task TestClassStartUp(TestContext testContext)
-        {
-            if (!IsLocalSFRuntimePresent())
-            {
-                throw new Exception("Can't run these tests without a local dev cluster");
-            }
-
-            /* SF runtime mocking care of ServiceFabric.Mocks by loekd.
-               https://github.com/loekd/ServiceFabric.Mocks */
-
-            // NOTE: Make changes in Settings.xml located in this project (FabricObserverTests) PackageRoot/Config directory to configure observer settings.
-            string configPath = Path.Combine(Environment.CurrentDirectory, "PackageRoot", "Config", "Settings.xml");
-            ConfigurationPackage configPackage = BuildConfigurationPackageFromSettingsFile(configPath);
-
-            CodePackageContext =
-                new MockCodePackageActivationContext(
-                        TestServiceName.AbsoluteUri,
-                        "applicationType",
-                        "Code",
-                        "1.0.0.0",
-                        Guid.NewGuid().ToString(),
-                        @"C:\Log",
-                        @"C:\Temp",
-                        @"C:\Work",
-                        "ServiceManifest",
-                        "1.0.0.0")
-                {
-                    ConfigurationPackage = configPackage
-                };
-
-            TestServiceContext =
-                new StatelessServiceContext(
-                        new NodeContext(NodeName, new NodeId(0, 1), 0, "NodeType0", "TEST.MACHINE"),
-                        CodePackageContext,
-                        "FabricObserver.FabricObserverType",
-                        TestServiceName,
-                        null,
-                        Guid.NewGuid(),
-                        long.MaxValue);
-
-            // Install required SF test applications.
-            await DeployHealthMetricsAppAsync();
-            await DeployTestApp42Async();
-            await DeployVotingAppAsync();
-        }
-
-        [ClassCleanup]
-        public static async Task TestClassCleanupAsync()
-        {
-            Assert.IsTrue(IsLocalSFRuntimePresent());
-
-            // Remove any files generated.
-            try
-            {
-                var outputFolder = Path.Combine(Environment.CurrentDirectory, "fabric_observer_logs");
-
-                if (Directory.Exists(outputFolder))
-                {
-                    Directory.Delete(outputFolder, true);
-                }
-            }
-            catch (IOException)
-            {
-
-            }
-
-            await CleanupTestHealthReportsAsync();
-            await RemoveTestApplicationsAsync();
-        }
-
-        /* Helpers */
-
-        private static ConfigurationPackage BuildConfigurationPackageFromSettingsFile(string configPath)
-        {
-            StringReader sreader = null;
-            XmlReader xreader = null;
-
-            try
-            {
-                if (string.IsNullOrWhiteSpace(configPath))
-                {
-                    return null;
-                }
-
-                string configXml = File.ReadAllText(configPath);
-
-                // Safe XML pattern - *Do not use LoadXml*.
-                XmlDocument xdoc = new() { XmlResolver = null };
-                sreader = new StringReader(configXml);
-                xreader = XmlReader.Create(sreader, new XmlReaderSettings { XmlResolver = null });
-                xdoc.Load(xreader);
-
-                var nsmgr = new XmlNamespaceManager(xdoc.NameTable);
-                nsmgr.AddNamespace("sf", "http://schemas.microsoft.com/2011/01/fabric");
-                var sectionNodes = xdoc.SelectNodes("//sf:Section", nsmgr);
-                var configSections = new ConfigurationSectionCollection();
-
-                if (sectionNodes != null)
-                {
-                    foreach (XmlNode node in sectionNodes)
-                    {
-                        ConfigurationSection configSection = CreateConfigurationSection(node?.Attributes?.Item(0).Value);
-                        var sectionParams = xdoc.SelectNodes($"//sf:Section[@Name='{configSection.Name}']//sf:Parameter", nsmgr);
-
-                        if (sectionParams != null)
-                        {
-                            foreach (XmlNode node2 in sectionParams)
-                            {
-                                ConfigurationProperty parameter = CreateConfigurationSectionParameters(node2?.Attributes?.Item(0).Value, node2?.Attributes?.Item(1).Value);
-                                configSection.Parameters.Add(parameter);
-                            }
-                        }
-
-                        configSections.Add(configSection);
-                    }
-
-                    var configSettings = CreateConfigurationSettings(configSections);
-                    ConfigurationPackage configPackage = CreateConfigurationPackage(configSettings, configPath.Replace("\\Settings.xml", ""));
-                    return configPackage;
-                }
-            }
-            finally
-            {
-                sreader.Dispose();
-                xreader.Dispose();
-            }
-
-            return null;
-        }
-
-        private static async Task DeployHealthMetricsAppAsync()
-        {
-            string appName = "fabric:/HealthMetrics";
-
-            // If fabric:/HealthMetrics is already installed, exit.
-            var deployedTestApp =
-                    await FabricClient.QueryManager.GetDeployedApplicationListAsync(
-                            NodeName,
-                            new Uri(appName),
-                            TimeSpan.FromSeconds(30),
-                            Token);
-
-            if (deployedTestApp?.Count > 0)
-            {
-                return;
-            }
-
-            
-            string appType = "HealthMetricsType";
-            string appVersion = "1.0.0.0";
-            string serviceName1 = "fabric:/HealthMetrics/BandActorService";
-            string serviceName2 = "fabric:/HealthMetrics/DoctorActorService";
-
-            // Change this to suit your configuration (so, if you are on Windows and you installed SF on a different drive, for example).
-            string imageStoreConnectionString = @"file:C:\SfDevCluster\Data\ImageStoreShare";
-            string packagePathInImageStore = "HealthMetrics";
-            string packagePathZip = Path.Combine(Environment.CurrentDirectory, "HealthMetrics.zip");
-            string serviceType1 = "BandActorServiceType";
-            string serviceType2 = "DoctorActorServiceType";
-            string packagePath = Path.Combine(Environment.CurrentDirectory, "HealthMetricsApp", "HealthMetrics", "pkg", "Debug");
-
-            try
-            {
-                // Unzip the compressed HealthMetrics app package.
-                System.IO.Compression.ZipFile.ExtractToDirectory(packagePathZip, "HealthMetricsApp", true);
-
-                // Copy the HealthMetrics app package to a location in the image store.
-                FabricClient.ApplicationManager.CopyApplicationPackage(imageStoreConnectionString, packagePath, packagePathInImageStore);
-
-                // Provision the HealthMetrics application.          
-                await FabricClient.ApplicationManager.ProvisionApplicationAsync(packagePathInImageStore);
-
-                // Create HealthMetrics app instance.
-                /* override app params..
-                NameValueCollection nameValueCollection = new NameValueCollection();
-                nameValueCollection.Add("foo", "bar");
-                */
-                ApplicationDescription appDesc = new(new Uri(appName), appType, appVersion/*, nameValueCollection */);
-                await FabricClient.ApplicationManager.CreateApplicationAsync(appDesc);
-
-                // Create the HealthMetrics service descriptions.
-                StatefulServiceDescription serviceDescription1 = new()
-                {
-                    ApplicationName = new Uri(appName),
-                    MinReplicaSetSize = 1,
-                    PartitionSchemeDescription = new SingletonPartitionSchemeDescription(),
-                    ServiceName = new Uri(serviceName1),
-                    ServiceTypeName = serviceType1
-                };
-
-                StatefulServiceDescription serviceDescription2 = new()
-                {
-                    ApplicationName = new Uri(appName),
-                    MinReplicaSetSize = 1,
-                    PartitionSchemeDescription = new SingletonPartitionSchemeDescription(),
-                    ServiceName = new Uri(serviceName2),
-                    ServiceTypeName = serviceType2
-                };
-
-                // Create the HealthMetrics app services. If any of the services are declared as a default service in the ApplicationManifest.xml,
-                // then the service instance is already running and this call will fail..
-                await FabricClient.ServiceManager.CreateServiceAsync(serviceDescription1);
-                await FabricClient.ServiceManager.CreateServiceAsync(serviceDescription2);
-
-                // This is a hack. Withouth this timeout, the deployed test services may not have populated the FC cache?
-                // You may need to increase this value depending upon your dev machine? You'll find out..
-                await Task.Delay(TimeSpan.FromSeconds(10));
-            }
-            catch (FabricException fe)
-            {
-                if (fe.ErrorCode == FabricErrorCode.ApplicationAlreadyExists)
-                {
-                    await FabricClient.ApplicationManager.DeleteApplicationAsync(new DeleteApplicationDescription(new Uri(appName)) { ForceDelete = true});
-                    await DeployHealthMetricsAppAsync();
-                }
-                else if (fe.ErrorCode == FabricErrorCode.ApplicationTypeAlreadyExists)
-                {
-                    var appList = await FabricClient.QueryManager.GetApplicationListAsync(new Uri(appName));
-                    if (appList.Count > 0)
-                    {
-                        await FabricClient.ApplicationManager.DeleteApplicationAsync(new DeleteApplicationDescription(new Uri(appName)) { ForceDelete = true });
-                    }
-                    await FabricClient.ApplicationManager.UnprovisionApplicationAsync(appType, appVersion);
-                    await DeployHealthMetricsAppAsync();
-                }
-            }
-        }
-
-        private static async Task DeployTestApp42Async()
-        {
-            string appName = "fabric:/TestApp42";
-
-            // If fabric:/TestApp42 is already installed, exit.
-            var deployedTestApp =
-                    await FabricClient.QueryManager.GetDeployedApplicationListAsync(
-                            NodeName,
-                            new Uri(appName),
-                            TimeSpan.FromSeconds(30),
-                            Token);
-
-            if (deployedTestApp?.Count > 0)
-            {
-                return;
-            }
-
-            string appType = "TestApp42Type";
-            string appVersion = "1.0.0";
-
-            // Change this to suit your configuration (so, if you are on Windows and you installed SF on a different drive, for example).
-            string imageStoreConnectionString = @"file:C:\SfDevCluster\Data\ImageStoreShare";
-            string packagePathInImageStore = "TestApp42";
-            string packagePathZip = Path.Combine(Environment.CurrentDirectory, "TestApp42.zip");
-            string packagePath = Path.Combine(Environment.CurrentDirectory, "TestApp42", "Release");
-
-            try
-            {
-                // Unzip the compressed HealthMetrics app package.
-                System.IO.Compression.ZipFile.ExtractToDirectory(packagePathZip, "TestApp42", true);
-
-                // Copy the HealthMetrics app package to a location in the image store.
-                FabricClient.ApplicationManager.CopyApplicationPackage(imageStoreConnectionString, packagePath, packagePathInImageStore);
-
-                // Provision the HealthMetrics application.          
-                await FabricClient.ApplicationManager.ProvisionApplicationAsync(packagePathInImageStore);
-
-                // Create HealthMetrics app instance.
-                ApplicationDescription appDesc = new(new Uri(appName), appType, appVersion);
-                await FabricClient.ApplicationManager.CreateApplicationAsync(appDesc);
-
-                // This is a hack. Withouth this timeout, the deployed test services may not have populated the FC cache?
-                // You may need to increase this value depending upon your dev machine? You'll find out..
-                await Task.Delay(TimeSpan.FromSeconds(15));
-            }
-            catch (FabricException fe)
-            {
-                if (fe.ErrorCode == FabricErrorCode.ApplicationAlreadyExists)
-                {
-                    await FabricClient.ApplicationManager.DeleteApplicationAsync(new DeleteApplicationDescription(new Uri(appName)) { ForceDelete = true });
-                    await DeployTestApp42Async();
-                }
-                else if (fe.ErrorCode == FabricErrorCode.ApplicationTypeAlreadyExists)
-                {
-                    var appList = await FabricClient.QueryManager.GetApplicationListAsync(new Uri(appName));
-                    if (appList.Count > 0)
-                    {
-                        await FabricClient.ApplicationManager.DeleteApplicationAsync(new DeleteApplicationDescription(new Uri(appName)) { ForceDelete = true });
-                    }
-                    await FabricClient.ApplicationManager.UnprovisionApplicationAsync(appType, appVersion);
-                    await DeployTestApp42Async();
-                }
-            }
-        }
-
-        private static async Task DeployVotingAppAsync()
-        {
-            string appName = "fabric:/Voting";
-
-            // If fabric:/Voting is already installed, exit.
-            var deployedTestApp =
-                    await FabricClient.QueryManager.GetDeployedApplicationListAsync(
-                            NodeName,
-                            new Uri(appName),
-                            TimeSpan.FromSeconds(30),
-                            Token);
-
-            if (deployedTestApp?.Count > 0)
-            {
-                return;
-            }
-
-            string appType = "VotingType";
-            string appVersion = "1.0.0";
-
-            // Change this to suit your configuration (so, if you are on Windows and you installed SF on a different drive, for example).
-            string imageStoreConnectionString = @"file:C:\SfDevCluster\Data\ImageStoreShare";
-            string packagePathInImageStore = "VotingApp";
-            string packagePathZip = Path.Combine(Environment.CurrentDirectory, "VotingApp.zip");
-            string packagePath = Path.Combine(Environment.CurrentDirectory, "VotingApp");
-
-            try
-            {
-                // Unzip the compressed HealthMetrics app package.
-                System.IO.Compression.ZipFile.ExtractToDirectory(packagePathZip, "VotingApp", true);
-
-                // Copy the HealthMetrics app package to a location in the image store.
-                FabricClient.ApplicationManager.CopyApplicationPackage(imageStoreConnectionString, packagePath, packagePathInImageStore);
-
-                // Provision the HealthMetrics application.          
-                await FabricClient.ApplicationManager.ProvisionApplicationAsync(packagePathInImageStore);
-
-                // Create HealthMetrics app instance.
-                ApplicationDescription appDesc = new(new Uri(appName), appType, appVersion);
-                await FabricClient.ApplicationManager.CreateApplicationAsync(appDesc);
-
-                // This is a hack. Withouth this timeout, the deployed test services may not have populated the FC cache?
-                // You may need to increase this value depending upon your dev machine? You'll find out..
-                await Task.Delay(TimeSpan.FromSeconds(15));
-
-                ApplicationUpgradeDescription appUpgradeDescription = new ApplicationUpgradeDescription()
-                {
-                    ApplicationName = new Uri("fabric:/Voting"),
-                    TargetApplicationTypeVersion = "1.0.0",
-                    UpgradePolicyDescription = new RollingUpgradePolicyDescription() { UpgradeMode = RollingUpgradeMode.UnmonitoredAuto }
-                };
-
-                appUpgradeDescription.ApplicationParameters.Add("VotingWeb_RGMemoryInMbLimit", "2400");
-
-                await FabricClient.ApplicationManager.UpgradeApplicationAsync(
-                    appUpgradeDescription,
-                    TimeSpan.FromSeconds(60),
-                    Token);
-
-                await Task.Delay(TimeSpan.FromSeconds(15));
-            }
-            catch (FabricException fe)
-            {
-                if (fe.ErrorCode == FabricErrorCode.ApplicationAlreadyExists)
-                {
-                    await FabricClient.ApplicationManager.DeleteApplicationAsync(new DeleteApplicationDescription(new Uri(appName)) { ForceDelete = true });
-                    await DeployVotingAppAsync();
-                }
-                else if (fe.ErrorCode == FabricErrorCode.ApplicationTypeAlreadyExists)
-                {
-                    var appList = await FabricClient.QueryManager.GetApplicationListAsync(new Uri(appName));
-                    if (appList.Count > 0)
-                    {
-                        await FabricClient.ApplicationManager.DeleteApplicationAsync(new DeleteApplicationDescription(new Uri(appName)) { ForceDelete = true });
-                    }
-                    await FabricClient.ApplicationManager.UnprovisionApplicationAsync(appType, appVersion);
-                    await DeployVotingAppAsync();
-                }
-            }
-        }
-
-        private static bool IsLocalSFRuntimePresent()
-        {
-            try
-            {
-                int count = Process.GetProcessesByName("Fabric").Length;
-                return count > 0;
-            }
-            catch (InvalidOperationException)
-            {
-                return false;
-            }
-        }
-
-        private static async Task CleanupTestHealthReportsAsync()
-        {
-            FabricClientUtilities fabricClientUtilities = new(NodeName);
-            await fabricClientUtilities.ClearFabricObserverHealthReportsAsync(true, Token);
-        }
-
-        private static bool InstallCerts()
-        {
-            if (OperatingSystem.IsLinux())
-            {
-                // We cannot install certs into local machine store on Linux
-                return false;
-            }
-
-            var validCert = new X509Certificate2("MyValidCert.p12");
-            var expiredCert = new X509Certificate2("MyExpiredCert.p12");
-
-            using var store = new X509Store(StoreName.My, StoreLocation.LocalMachine);
-            try
-            {
-                store.Open(OpenFlags.ReadWrite);
-                store.Add(validCert);
-                store.Add(expiredCert);
-                return true;
-            }
-            catch (CryptographicException ex) when (ex.HResult == 5) // access denied
-            {
-                return false;
-            }
-        }
-
-        private static void UnInstallCerts()
-        {
-            var validCert = new X509Certificate2("MyValidCert.p12");
-            var expiredCert = new X509Certificate2("MyExpiredCert.p12");
-
-            using var store = new X509Store(StoreName.My, StoreLocation.LocalMachine);
-            store.Open(OpenFlags.ReadWrite);
-            store.Remove(validCert);
-            store.Remove(expiredCert);
-        }
-
-        private static async Task RemoveTestApplicationsAsync()
-        {
-            // HealthMetrics \\
-            var fabricClient = new FabricClient();
-            string imageStoreConnectionString = @"file:C:\SfDevCluster\Data\ImageStoreShare";
-
-            if (await EnsureTestServicesExistAsync("fabric:/HealthMetrics"))
-            {
-                string appName = "fabric:/HealthMetrics";
-                string appType = "HealthMetricsType";
-                string appVersion = "1.0.0.0";
-                string serviceName1 = "fabric:/HealthMetrics/BandActorService";
-                string serviceName2 = "fabric:/HealthMetrics/DoctorActorService";
-                string packagePathInImageStore = "HealthMetrics";
-
-                // Clean up the unzipped directory.
-                fabricClient.ApplicationManager.RemoveApplicationPackage(imageStoreConnectionString, packagePathInImageStore);
-
-                // Delete services.
-                DeleteServiceDescription deleteServiceDescription1 = new(new Uri(serviceName1));
-                DeleteServiceDescription deleteServiceDescription2 = new(new Uri(serviceName2));
-                await fabricClient.ServiceManager.DeleteServiceAsync(deleteServiceDescription1);
-                await fabricClient.ServiceManager.DeleteServiceAsync(deleteServiceDescription2);
-
-                // Delete an application instance from the application type.
-                DeleteApplicationDescription deleteApplicationDescription = new(new Uri(appName));
-                await fabricClient.ApplicationManager.DeleteApplicationAsync(deleteApplicationDescription);
-
-                // Un-provision the application type.
-                await fabricClient.ApplicationManager.UnprovisionApplicationAsync(appType, appVersion);
-            }
-
-            // TestApp42 \\
-
-            if (await EnsureTestServicesExistAsync("fabric:/TestApp42"))
-            {
-                string appName = "fabric:/TestApp42";
-                string appType = "TestApp42Type";
-                string appVersion = "1.0.0";
-                string serviceName1 = "fabric:/TestApp42/ChildProcessCreator";
-                string packagePathInImageStore = "TestApp42";
-
-                // Clean up the unzipped directory.
-                fabricClient.ApplicationManager.RemoveApplicationPackage(imageStoreConnectionString, packagePathInImageStore);
-
-                // Delete services.
-                var deleteServiceDescription1 = new DeleteServiceDescription(new Uri(serviceName1));
-                await fabricClient.ServiceManager.DeleteServiceAsync(deleteServiceDescription1);
-
-                // Delete an application instance from the application type.
-                var deleteApplicationDescription = new DeleteApplicationDescription(new Uri(appName));
-                await fabricClient.ApplicationManager.DeleteApplicationAsync(deleteApplicationDescription);
-
-                // Un-provision the application type.
-                await fabricClient.ApplicationManager.UnprovisionApplicationAsync(appType, appVersion);
-            }
-
-            // Voting \\
-
-            if (await EnsureTestServicesExistAsync("fabric:/Voting"))
-            {
-                string appName = "fabric:/Voting";
-                string appType = "VotingType";
-                string appVersion = "1.0.0";
-                string serviceName1 = "fabric:/Voting/VotingData";
-                string serviceName2 = "fabric:/Voting/VotingWeb";
-                string packagePathInImageStore = "VotingApp";
-
-                // Clean up the unzipped directory.
-                fabricClient.ApplicationManager.RemoveApplicationPackage(imageStoreConnectionString, packagePathInImageStore);
-
-                // Delete services.
-                var deleteServiceDescription1 = new DeleteServiceDescription(new Uri(serviceName1));
-                var deleteServiceDescription2 = new DeleteServiceDescription(new Uri(serviceName2));
-                await fabricClient.ServiceManager.DeleteServiceAsync(deleteServiceDescription1);
-                await fabricClient.ServiceManager.DeleteServiceAsync(deleteServiceDescription2);
-
-                // Delete an application instance from the application type.
-                var deleteApplicationDescription = new DeleteApplicationDescription(new Uri(appName));
-                await fabricClient.ApplicationManager.DeleteApplicationAsync(deleteApplicationDescription);
-
-                // Un-provision the application type.
-                await fabricClient.ApplicationManager.UnprovisionApplicationAsync(appType, appVersion);
-            }
-        }
-
-        private static async Task<bool> EnsureTestServicesExistAsync(string appName)
-        {
-            try
-            {
-                var services = await FabricClient.QueryManager.GetServiceListAsync(new Uri(appName));
-                return services?.Count > 0;
-            }
-            catch (FabricElementNotFoundException)
-            {
-
-            }
-
-            return false;
-        }
-
-        /* End Helpers */
-
-        /* Simple Tests */
-
-        [TestMethod]
-        public void AppObserver_Constructor_Test()
-        {
-            ObserverManager.FabricServiceContext = TestServiceContext;
-            ObserverManager.TelemetryEnabled = false;
-            ObserverManager.EtwEnabled = false;
-
-            using var obs = new AppObserver(TestServiceContext);
-
-            Assert.IsTrue(obs.ObserverLogger != null);
-            Assert.IsTrue(obs.HealthReporter != null);
-            Assert.IsTrue(obs.ObserverName == ObserverConstants.AppObserverName);
-        }
-
-        [TestMethod]
-        public void AzureStorageUploadObserver_Constructor_Test()
-        {
-            ObserverManager.FabricServiceContext = TestServiceContext;
-            ObserverManager.TelemetryEnabled = false;
-            ObserverManager.EtwEnabled = false;
-
-            using var obs = new AzureStorageUploadObserver(TestServiceContext);
-
-            Assert.IsTrue(obs.ObserverLogger != null);
-            Assert.IsTrue(obs.HealthReporter != null);
-            Assert.IsTrue(obs.ObserverName == ObserverConstants.AzureStorageUploadObserverName);
-        }
-
-        [TestMethod]
-        public void CertificateObserver_Constructor_test()
-        {
-            ObserverManager.FabricServiceContext = TestServiceContext;
-            ObserverManager.TelemetryEnabled = false;
-            ObserverManager.EtwEnabled = false;
-
-            using var obs = new CertificateObserver(TestServiceContext);
-
-            Assert.IsTrue(obs.ObserverLogger != null);
-            Assert.IsTrue(obs.HealthReporter != null);
-            Assert.IsTrue(obs.ObserverName == ObserverConstants.CertificateObserverName);
-        }
-
-        [TestMethod]
-        public void ContainerObserver_Constructor_test()
-        {
-            ObserverManager.FabricServiceContext = TestServiceContext;
-            ObserverManager.TelemetryEnabled = false;
-            ObserverManager.EtwEnabled = false;
-
-            using var obs = new ContainerObserver(TestServiceContext);
-
-            Assert.IsTrue(obs.ObserverLogger != null);
-            Assert.IsTrue(obs.HealthReporter != null);
-            Assert.IsTrue(obs.ObserverName == ObserverConstants.ContainerObserverName);
-        }
-
-        [TestMethod]
-        public void DiskObserver_Constructor_Test()
-        {
-            ObserverManager.FabricServiceContext = TestServiceContext;
-            ObserverManager.TelemetryEnabled = false;
-            ObserverManager.EtwEnabled = false;
-            ObserverManager.ObserverWebAppDeployed = true;
-
-            using var obs = new DiskObserver(TestServiceContext);
-
-            Assert.IsTrue(obs.ObserverLogger != null);
-            Assert.IsTrue(obs.HealthReporter != null);
-            Assert.IsTrue(obs.ObserverName == ObserverConstants.DiskObserverName);
-        }
-
-        [TestMethod]
-        public void FabricSystemObserver_Constructor_Test()
-        {
-            ObserverManager.FabricServiceContext = TestServiceContext;
-            ObserverManager.TelemetryEnabled = false;
-            ObserverManager.EtwEnabled = false;
-
-            using var obs = new FabricSystemObserver(TestServiceContext);
-
-            Assert.IsTrue(obs.ObserverLogger != null);
-            Assert.IsTrue(obs.HealthReporter != null);
-            Assert.IsTrue(obs.ObserverName == ObserverConstants.FabricSystemObserverName);
-        }
-
-        [TestMethod]
-        public void NetworkObserver_Constructor_Test()
-        {
-            ObserverManager.FabricServiceContext = TestServiceContext;
-            ObserverManager.TelemetryEnabled = false;
-            ObserverManager.EtwEnabled = false;
-            ObserverManager.ObserverWebAppDeployed = true;
-
-            using var obs = new NetworkObserver(TestServiceContext);
-
-            Assert.IsTrue(obs.ObserverLogger != null);
-            Assert.IsTrue(obs.HealthReporter != null);
-            Assert.IsTrue(obs.ObserverName == ObserverConstants.NetworkObserverName);
-        }
-
-        [TestMethod]
-        public void NodeObserver_Constructor_Test()
-        {
-            ObserverManager.FabricServiceContext = TestServiceContext;
-            ObserverManager.TelemetryEnabled = false;
-            ObserverManager.EtwEnabled = false;
-
-            using var obs = new NodeObserver(TestServiceContext);
-
-            Assert.IsTrue(obs.ObserverLogger != null);
-            Assert.IsTrue(obs.HealthReporter != null);
-            Assert.IsTrue(obs.ObserverName == ObserverConstants.NodeObserverName);
-        }
-
-        [TestMethod]
-        public void OSObserver_Constructor_Test()
-        {
-            ObserverManager.FabricServiceContext = TestServiceContext;
-            ObserverManager.TelemetryEnabled = false;
-            ObserverManager.EtwEnabled = false;
-
-            using var obs = new OSObserver(TestServiceContext);
-
-            Assert.IsTrue(obs.ObserverLogger != null);
-            Assert.IsTrue(obs.HealthReporter != null);
-            Assert.IsTrue(obs.ObserverName == ObserverConstants.OSObserverName);
-        }
-
-        [TestMethod]
-        public void SFConfigurationObserver_Constructor_Test()
-        {
-            using var client = new FabricClient();
-
-            ObserverManager.FabricServiceContext = TestServiceContext;
-
-            ObserverManager.TelemetryEnabled = false;
-            ObserverManager.EtwEnabled = false;
-            ObserverManager.ObserverWebAppDeployed = true;
-
-            using var obs = new SFConfigurationObserver(TestServiceContext);
-
-            // These are set in derived ObserverBase.
-            Assert.IsTrue(obs.ObserverLogger != null);
-            Assert.IsTrue(obs.HealthReporter != null);
-            Assert.IsTrue(obs.ObserverName == ObserverConstants.SFConfigurationObserverName);
-        }
-
-        /* End Simple Tests */
-
-        /* AppObserver Initialization */
-
-        [TestMethod]
-        public async Task AppObserver_InitializeAsync_MalformedTargetAppValue_GeneratesWarning()
-        {
-            ObserverManager.FabricServiceContext = TestServiceContext;
-            ObserverManager.TelemetryEnabled = false;
-            ObserverManager.EtwEnabled = false;
-
-            using var obs = new AppObserver(TestServiceContext)
-            {
-                MonitorDuration = TimeSpan.FromSeconds(1),
-                JsonConfigPath = Path.Combine(Environment.CurrentDirectory, "PackageRoot", "Config", "AppObserver.config.targetAppMalformed.json"),
-                EnableConcurrentMonitoring = true
-            };
-
-            await obs.InitializeAsync();
-
-            // observer had internal issues during run - in this case creating a Warning due to malformed targetApp value.
-            Assert.IsTrue(obs.OperationalHealthEvents == 1);
-        }
-
-        [TestMethod]
-        public async Task AppObserver_InitializeAsync_InvalidJson_GeneratesWarning()
-        {
-            ObserverManager.FabricServiceContext = TestServiceContext;
-            ObserverManager.TelemetryEnabled = false;
-            ObserverManager.EtwEnabled = false;
-
-            using var obs = new AppObserver(TestServiceContext)
-            {
-                MonitorDuration = TimeSpan.FromSeconds(1),
-                JsonConfigPath = Path.Combine(Environment.CurrentDirectory, "PackageRoot", "Config", "AppObserver.config.invalid.json"),
-                EnableConcurrentMonitoring = true,
-                EnableChildProcessMonitoring = true
-            };
-
-            await obs.InitializeAsync();
-
-            // observer had internal issues during run - in this case creating a Warning due to invalid json.
-            Assert.IsTrue(obs.OperationalHealthEvents == 1);
-        }
-
-        [TestMethod]
-        public async Task AppObserver_InitializeAsync_NoConfigFound_GeneratesWarning()
-        {
-            ObserverManager.FabricServiceContext = TestServiceContext;
-            ObserverManager.TelemetryEnabled = false;
-            ObserverManager.EtwEnabled = false;
-
-            using var obs = new AppObserver(TestServiceContext)
-            {
-                MonitorDuration = TimeSpan.FromSeconds(1),
-                JsonConfigPath = Path.Combine(Environment.CurrentDirectory, "PackageRoot", "Config", "AppObserver.config.empty.json"),
-                EnableConcurrentMonitoring = true,
-                EnableChildProcessMonitoring = true
-            };
-
-            await obs.InitializeAsync();
-
-            // observer had internal issues during run - in this case creating a Warning due to malformed targetApp value.
-            Assert.IsTrue(obs.OperationalHealthEvents == 1);
-        }
-
-        /* Single serviceInclude/serviceExclude real tests. */
-
-        [TestMethod]
-        public async Task AppObserver_InitializeAsync_TargetAppType_ServiceExcludeList_EnsureExcluded()
-        {
-            if (!await EnsureTestServicesExistAsync("fabric:/HealthMetrics"))
-            {
-                await DeployHealthMetricsAppAsync();
-            }
-
-            ObserverManager.FabricServiceContext = TestServiceContext;
-            ObserverManager.TelemetryEnabled = false;
-            ObserverManager.EtwEnabled = false;
-
-            using var obs = new AppObserver(TestServiceContext)
-            {
-                MonitorDuration = TimeSpan.FromSeconds(1),
-                JsonConfigPath = Path.Combine(Environment.CurrentDirectory, "PackageRoot", "Config", "AppObserver.config.apptype.exclude.json"),
-                EnableConcurrentMonitoring = true
-            };
-
-            await obs.InitializeAsync();
-            var deployedTargets = obs.ReplicaOrInstanceList;
-            Assert.IsTrue(deployedTargets.Any());
-            Assert.IsFalse(deployedTargets.Any(t => t.ServiceName.OriginalString.Contains("DoctorActorService")));
-        }
-
-        [TestMethod]
-        public async Task AppObserver_InitializeAsync_TargetApp_ServiceExcludeList_EnsureExcluded()
-        {
-            if (!await EnsureTestServicesExistAsync("fabric:/HealthMetrics"))
-            {
-                await DeployHealthMetricsAppAsync();
-            }
-
-            ObserverManager.FabricServiceContext = TestServiceContext;
-            ObserverManager.TelemetryEnabled = false;
-            ObserverManager.EtwEnabled = false;
-
-            using var obs = new AppObserver(TestServiceContext)
-            {
-                MonitorDuration = TimeSpan.FromSeconds(1),
-                JsonConfigPath = Path.Combine(Environment.CurrentDirectory, "PackageRoot", "Config", "AppObserver.config.app.exclude.json"),
-                EnableConcurrentMonitoring = true
-            };
-
-            await obs.InitializeAsync();
-            var deployedTargets = obs.ReplicaOrInstanceList;
-            Assert.IsTrue(deployedTargets.Any());
-            Assert.IsFalse(deployedTargets.Any(t => t.ServiceName.OriginalString.Contains("DoctorActorServiceType")));
-        }
-
-        [TestMethod]
-        public async Task AppObserver_InitializeAsync_TargetAppType_ServiceIncludeList_EnsureIncluded()
-        {
-            if (!await EnsureTestServicesExistAsync("fabric:/HealthMetrics"))
-            {
-                await DeployHealthMetricsAppAsync();
-            }
-
-            ObserverManager.FabricServiceContext = TestServiceContext;
-            ObserverManager.TelemetryEnabled = false;
-            ObserverManager.EtwEnabled = false;
-
-            using var obs = new AppObserver(TestServiceContext)
-            {
-                MonitorDuration = TimeSpan.FromSeconds(1),
-                JsonConfigPath = Path.Combine(Environment.CurrentDirectory, "PackageRoot", "Config", "AppObserver.config.apptype.include.json"),
-                EnableConcurrentMonitoring = true
-            };
-
-            await obs.InitializeAsync();
-            var deployedTargets = obs.ReplicaOrInstanceList;
-            Assert.IsTrue(deployedTargets.Any());
-            Assert.IsTrue(deployedTargets.All(t => t.ServiceName.OriginalString.Contains("DoctorActorService")));
-        }
-
-        [TestMethod]
-        public async Task AppObserver_InitializeAsync_TargetApp_ServiceIncludeList_EnsureIncluded()
-        {
-            if (!await EnsureTestServicesExistAsync("fabric:/HealthMetrics"))
-            {
-                await DeployHealthMetricsAppAsync();
-            }
-
-            ObserverManager.FabricServiceContext = TestServiceContext;
-            ObserverManager.TelemetryEnabled = false;
-            ObserverManager.EtwEnabled = false;
-
-            using var obs = new AppObserver(TestServiceContext)
-            {
-                MonitorDuration = TimeSpan.FromSeconds(1),
-                JsonConfigPath = Path.Combine(Environment.CurrentDirectory, "PackageRoot", "Config", "AppObserver.config.app.include.json"),
-                EnableConcurrentMonitoring = true
-            };
-
-            await obs.InitializeAsync();
-            var deployedTargets = obs.ReplicaOrInstanceList;
-            Assert.IsTrue(deployedTargets.Any());
-            Assert.IsTrue(deployedTargets.All(t => t.ServiceName.OriginalString.Contains("DoctorActorService")));
-        }
-
-        /* Multiple exclude/include service settings for single targetApp/Type tests */
-
-        [TestMethod]
-        public async Task AppObserver_InitializeAsync_TargetAppType_MultiServiceExcludeList_EnsureNotExcluded()
-        {
-            if (!await EnsureTestServicesExistAsync("fabric:/HealthMetrics"))
-            {
-                await DeployHealthMetricsAppAsync();
-            }
-
-            ObserverManager.FabricServiceContext = TestServiceContext;
-            ObserverManager.TelemetryEnabled = false;
-            ObserverManager.EtwEnabled = false;
-
-            using var obs = new AppObserver(TestServiceContext)
-            {
-                MonitorDuration = TimeSpan.FromSeconds(1),
-                JsonConfigPath = Path.Combine(Environment.CurrentDirectory, "PackageRoot", "Config", "AppObserver.config.apptype.multi-exclude.json"),
-                EnableConcurrentMonitoring = true
-            };
-
-            await obs.InitializeAsync();
-            var serviceReplicas = obs.ReplicaOrInstanceList;
-            Assert.IsTrue(serviceReplicas.Any());
-
-            // You can't supply multiple Exclude lists for the same target app/type. None of the target services will be excluded..
-            Assert.IsTrue(
-                serviceReplicas.Count(
-                    s => s.ServiceName.OriginalString is "fabric:/HealthMetrics/BandActorService"
-                      or "fabric:/HealthMetrics/DoctorActorService") == 2);
-        }
-
-        [TestMethod]
-        public async Task AppObserver_InitializeAsync_TargetApp_MultiServiceExcludeList_EnsureNotExcluded()
-        {
-            if (!await EnsureTestServicesExistAsync("fabric:/HealthMetrics"))
-            {
-                await DeployHealthMetricsAppAsync();
-            }
-
-            ObserverManager.FabricServiceContext = TestServiceContext;
-            ObserverManager.TelemetryEnabled = false;
-            ObserverManager.EtwEnabled = false;
-
-            using var obs = new AppObserver(TestServiceContext)
-            {
-                MonitorDuration = TimeSpan.FromSeconds(1),
-                JsonConfigPath = Path.Combine(Environment.CurrentDirectory, "PackageRoot", "Config", "AppObserver.config.app.multi-exclude.json"),
-                EnableConcurrentMonitoring = true
-            };
-
-            await obs.InitializeAsync();
-            var serviceReplicas = obs.ReplicaOrInstanceList;
-            Assert.IsTrue(serviceReplicas.Any());
-
-            // You can't supply multiple Exclude lists for the same target app/type. None of the target services will be excluded..
-            Assert.IsTrue(
-                serviceReplicas.Count(
-                    s => s.ServiceName.OriginalString is "fabric:/HealthMetrics/BandActorService"
-                      or "fabric:/HealthMetrics/DoctorActorService") == 2);
-        }
-
-        [TestMethod]
-        public async Task AppObserver_InitializeAsync_TargetAppType_MultiServiceIncludeList_EnsureIncluded()
-        {
-            if (!await EnsureTestServicesExistAsync("fabric:/HealthMetrics"))
-            {
-                await DeployHealthMetricsAppAsync();
-            }
-
-            ObserverManager.FabricServiceContext = TestServiceContext;
-            ObserverManager.TelemetryEnabled = false;
-            ObserverManager.EtwEnabled = false;
-
-            using var obs = new AppObserver(TestServiceContext)
-            {
-                MonitorDuration = TimeSpan.FromSeconds(1),
-                JsonConfigPath = Path.Combine(Environment.CurrentDirectory, "PackageRoot", "Config", "AppObserver.config.apptype.multi-include.json"),
-                EnableConcurrentMonitoring = true
-            };
-
-            await obs.InitializeAsync();
-            var serviceReplicas = obs.ReplicaOrInstanceList;
-            Assert.IsTrue(serviceReplicas.Any());
-            Assert.IsTrue(serviceReplicas.Count == 2);
-        }
-
-        [TestMethod]
-        public async Task AppObserver_InitializeAsync_TargetApp_MultiServiceIncludeList_EnsureIncluded()
-        {
-            if (!await EnsureTestServicesExistAsync("fabric:/HealthMetrics"))
-            {
-                await DeployHealthMetricsAppAsync();
-            }
-
-            ObserverManager.FabricServiceContext = TestServiceContext;
-            ObserverManager.TelemetryEnabled = false;
-            ObserverManager.EtwEnabled = false;
-
-            using var obs = new AppObserver(TestServiceContext)
-            {
-                MonitorDuration = TimeSpan.FromSeconds(1),
-                JsonConfigPath = Path.Combine(Environment.CurrentDirectory, "PackageRoot", "Config", "AppObserver.config.app.multi-include.json"),
-                EnableConcurrentMonitoring = true
-            };
-
-            await obs.InitializeAsync();
-            var deployedTargets = obs.ReplicaOrInstanceList;
-            Assert.IsTrue(deployedTargets.Any());
-
-            await obs.InitializeAsync();
-            var serviceReplicas = obs.ReplicaOrInstanceList;
-            Assert.IsTrue(serviceReplicas.Any());
-            Assert.IsTrue(serviceReplicas.Count == 2);
-        }
-
-        /* End InitializeAsync tests. */
-
-        /* ObserveAsync/ReportAsync */
-
-        [TestMethod]
-        public async Task AppObserver_ObserveAsync_Successful_IsHealthy()
-        {
-            var startDateTime = DateTime.Now;
-
-            ObserverManager.FabricServiceContext = TestServiceContext;
-            ObserverManager.TelemetryEnabled = false;
-            ObserverManager.EtwEnabled = true;
-
-            using var obs = new AppObserver(TestServiceContext)
-            {
-                MonitorDuration = TimeSpan.FromSeconds(1),
-                JsonConfigPath = Path.Combine(Environment.CurrentDirectory, "PackageRoot", "Config", "AppObserver.config.json"),
-                EnableConcurrentMonitoring = true,
-                IsEtwProviderEnabled = true,
-                EnableChildProcessMonitoring = true,
-                MaxChildProcTelemetryDataCount = 25,
-                MonitorResourceGovernanceLimits = true
-            };
-
-            await obs.ObserveAsync(Token);
-
-            // observer ran to completion with no errors.
-            Assert.IsTrue(obs.LastRunDateTime > startDateTime);
-
-            // observer detected no warning conditions.
-            Assert.IsFalse(obs.HasActiveFabricErrorOrWarning);
-
-            // observer did not have any internal errors during run.
-            Assert.IsFalse(obs.IsUnhealthy);
-        }
-
-        [TestMethod]
-        public async Task AppObserver_ObserveAsync_Successful_WarningsGenerated()
-        {
-            var startDateTime = DateTime.Now;
-
-            ObserverManager.FabricServiceContext = TestServiceContext;
-            ObserverManager.TelemetryEnabled = false;
-            ObserverManager.EtwEnabled = true;
-
-            using var obs = new AppObserver(TestServiceContext)
-            {
-                MonitorDuration = TimeSpan.FromSeconds(1),
-                JsonConfigPath = Path.Combine(Environment.CurrentDirectory, "PackageRoot", "Config", "AppObserver_warnings.config.json"),
-                EnableConcurrentMonitoring = true,
-                CheckPrivateWorkingSet = true,
-                IsEtwProviderEnabled = true
-            };
-
-            await obs.ObserveAsync(Token);
-
-            // observer ran to completion with no errors.
-            Assert.IsTrue(obs.LastRunDateTime > startDateTime);
-
-            // observer detected warning conditions.
-            Assert.IsTrue(obs.HasActiveFabricErrorOrWarning);
-
-            // observer did not have any internal errors during run.
-            Assert.IsFalse(obs.IsUnhealthy);
-        }
-
-        [TestMethod]
-        public async Task AppObserver_ObserveAsync_PrivateBytes_Successful_WarningsGenerated()
-        {
-            var startDateTime = DateTime.Now;
-
-            ObserverManager.FabricServiceContext = TestServiceContext;
-            ObserverManager.TelemetryEnabled = false;
-            ObserverManager.EtwEnabled = true;
-
-            using var obs = new AppObserver(TestServiceContext)
-            {
-                MonitorDuration = TimeSpan.FromSeconds(1),
-                JsonConfigPath = Path.Combine(Environment.CurrentDirectory, "PackageRoot", "Config", "AppObserver_PrivateBytes_warning.config.json"),
-                IsEtwProviderEnabled = true
-            };
-
-            await obs.ObserveAsync(Token);
-
-            // observer ran to completion with no errors.
-            Assert.IsTrue(obs.LastRunDateTime > startDateTime);
-
-            // observer detected warning conditions.
-            Assert.IsTrue(obs.HasActiveFabricErrorOrWarning);
-
-            // observer did not have any internal errors during run.
-            Assert.IsFalse(obs.IsUnhealthy);
-        }
-
-        // RG \\
-
-        [TestMethod]
-        public async Task AppObserver_ObserveAsync_Successful_RGLimitWarningGenerated()
-        {
-            var startDateTime = DateTime.Now;
-
-            ObserverManager.FabricServiceContext = TestServiceContext;
-            ObserverManager.TelemetryEnabled = false;
-            ObserverManager.EtwEnabled = false;
-
-            using var obs = new AppObserver(TestServiceContext)
-            {
-                MonitorDuration = TimeSpan.FromSeconds(1),
-                JsonConfigPath = Path.Combine(Environment.CurrentDirectory, "PackageRoot", "Config", "AppObserver_rg_warning.config.json"),
-            };
-
-            await obs.ObserveAsync(Token);
-
-            // observer ran to completion with no errors.
-            Assert.IsTrue(obs.LastRunDateTime > startDateTime);
-
-            // observer detected warning conditions.
-            Assert.IsTrue(obs.HasActiveFabricErrorOrWarning);
-
-            // observer did not have any internal errors during run.
-            Assert.IsFalse(obs.IsUnhealthy);
-        }
-
-        [TestMethod]
-        public async Task AppObserver_ObserveAsync_Successful_RGLimit_Validate_Multiple_Memory_Cpu_Specification()
-        {
-            var startDateTime = DateTime.Now;
-
-            ObserverManager.FabricServiceContext = TestServiceContext;
-            ObserverManager.TelemetryEnabled = false;
-            ObserverManager.EtwEnabled = false;
-
-            using var obs = new AppObserver(TestServiceContext)
-            {
-                MonitorDuration = TimeSpan.FromSeconds(1)
-            };
-
-            await obs.ObserveAsync(Token);
-
-            Assert.IsTrue(obs.MonitorResourceGovernanceLimits == true);
-
-            var clientUtilities = new FabricClientUtilities(NodeName);
-            string appManifest =
-                await FabricClient.ApplicationManager.GetApplicationManifestAsync(
-                        "VotingType", "1.0.0",
-                        TimeSpan.FromSeconds(60),
-                        Token);
-
-            ApplicationList appList = await FabricClient.QueryManager.GetApplicationListAsync();
-
-            ApplicationTypeList applicationTypeList =
-                await FabricClient.QueryManager.GetApplicationTypeListAsync("VotingType", TimeSpan.FromSeconds(60), Token);
-
-            var appParameters = appList.First(app => app.ApplicationTypeName == "VotingType").ApplicationParameters;
-            var defaultParameters = applicationTypeList.First(a => a.ApplicationTypeVersion == "1.0.0").DefaultParameters;
-
-            ApplicationParameterList parameters = new ApplicationParameterList();
-
-            clientUtilities.AddParametersIfNotExists(parameters, appParameters);
-            clientUtilities.AddParametersIfNotExists(parameters, defaultParameters);
-
-            // VotingWeb has both MemoryInMB and MemoryInMBLimit specified in a code package rg policy node. Ensure that only the value
-<<<<<<< HEAD
-            // of MemoryInMBLimit is used (this is known to be 2048, whereas MemoryInMB is known to be 1024, per the application's App manifest).
-            var (RGEnabled, RGMemoryLimit) = clientUtilities.TupleGetMemoryResourceGovernanceInfo(appManifest, "VotingWebPkg", "Code", null);
-            Assert.IsTrue(RGEnabled);
-            Assert.IsTrue(RGMemoryLimit == 2048);
-=======
-            // of MemoryInMBLimit is used (this is known to be 2400, whereas MemoryInMB is known to be 1024).
-            // This also test application parameter upgrades, because the default parameter for MemoryInMbLimit is 2048 (per the application manifest).
-            var (RGMemoryEnabled, RGMemoryLimit) = clientUtilities.TupleGetMemoryResourceGovernanceInfo(appManifest, "VotingWebPkg", "Code", parameters);
-            Assert.IsTrue(RGMemoryEnabled);
-            Assert.IsTrue(RGMemoryLimit == 2400);
-
-            // A similar thing is tested here, without upgraded app parameters.
-            var (RGCpuEnabled, RGCpuLimit) = clientUtilities.TupleGetCpuResourceGovernanceInfo(appManifest, "VotingWebPkg", "Code", parameters);
-            Assert.IsTrue(RGCpuEnabled);
-            Assert.IsTrue(RGCpuLimit == 3.5);
->>>>>>> 19c3358d
-
-            // observer ran to completion with no errors.
-            Assert.IsTrue(obs.LastRunDateTime > startDateTime);
-
-            // observer did not have any internal errors during run.
-            Assert.IsFalse(obs.IsUnhealthy);
-        }
-
-        [TestMethod]
-        public async Task AppObserver_ObserveAsync_OldConfigStyle_Successful_WarningsGenerated()
-        {
-            var startDateTime = DateTime.Now;
-
-            ObserverManager.FabricServiceContext = TestServiceContext;
-            ObserverManager.TelemetryEnabled = false;
-            ObserverManager.EtwEnabled = false;
-
-            using var obs = new AppObserver(TestServiceContext)
-            {
-                MonitorDuration = TimeSpan.FromSeconds(1),
-                JsonConfigPath = Path.Combine(Environment.CurrentDirectory, "PackageRoot", "Config", "AppObserver.config.oldstyle_warnings.json"),
-                EnableConcurrentMonitoring = true
-            };
-
-            await obs.ObserveAsync(Token);
-
-            // observer ran to completion with no errors.
-            Assert.IsTrue(obs.LastRunDateTime > startDateTime);
-
-            // observer detected no warning conditions.
-            Assert.IsTrue(obs.HasActiveFabricErrorOrWarning);
-
-            // observer did not have any internal errors during run.
-            Assert.IsFalse(obs.IsUnhealthy);
-        }
-
-        [TestMethod]
-        public async Task AppObserver_ObserveAsync_OldConfigStyle_Successful_NoWarningsGenerated()
-        {
-            var startDateTime = DateTime.Now;
-
-            ObserverManager.FabricServiceContext = TestServiceContext;
-            ObserverManager.TelemetryEnabled = false;
-            ObserverManager.EtwEnabled = false;
-
-            using var obs = new AppObserver(TestServiceContext)
-            {
-                MonitorDuration = TimeSpan.FromSeconds(1),
-                JsonConfigPath = Path.Combine(Environment.CurrentDirectory, "PackageRoot", "Config", "AppObserver.config.oldstyle_nowarnings.json"),
-                EnableConcurrentMonitoring = true
-            };
-
-            await obs.ObserveAsync(Token);
-
-            // observer ran to completion with no errors.
-            Assert.IsTrue(obs.LastRunDateTime > startDateTime);
-
-            // observer detected no warning conditions.
-            Assert.IsFalse(obs.HasActiveFabricErrorOrWarning);
-
-            // observer did not have any internal errors during run.
-            Assert.IsFalse(obs.IsUnhealthy);
-        }
-
-        #region Concurrency Tests
-
-        [TestMethod]
-        public async Task Ensure_ConcurrentQueue_Collection_Has_Data_CPU_Win32Impl()
-        {
-            FabricClientUtilities fabricClientUtilities = new(NodeName);
-            var services = await fabricClientUtilities.GetAllDeployedReplicasOrInstancesAsync(true, Token);
-
-            Assert.IsTrue(services.Any());
-
-            ConcurrentDictionary<string, FabricResourceUsageData<double>> AllAppCpuData = new();
-            ConcurrentQueue<int> serviceProcs = new();
-
-            ParallelOptions parallelOptions = new()
-            {
-                MaxDegreeOfParallelism = -1,
-                CancellationToken = Token,
-                TaskScheduler = TaskScheduler.Default
-            };
-
-            _ = Parallel.For(0, services.Count, parallelOptions, (i, state) =>
-            {
-                var service = services[i];
-                string procName = NativeMethods.GetProcessNameFromId((int)service.HostProcessId);
-
-                _ = AllAppCpuData.TryAdd($"{procName}:{service.HostProcessId}", new FabricResourceUsageData<double>(
-                        property: ErrorWarningProperty.CpuTime,
-                        id: $"{procName}:{service.HostProcessId}",
-                        dataCapacity: 8,
-                        useCircularBuffer: false,
-                        isParallel: true));
-
-                serviceProcs.Enqueue((int)service.HostProcessId);
-            });
-
-            Assert.IsTrue(AllAppCpuData.Any() && serviceProcs.Any());
-            Assert.IsTrue(serviceProcs.Count == AllAppCpuData.Count);
-
-            TimeSpan duration = TimeSpan.FromSeconds(3);
-
-            _ = Parallel.For(0, serviceProcs.Count, parallelOptions, (i, state) =>
-            {
-                Stopwatch sw = Stopwatch.StartNew();
-                int procId = serviceProcs.ElementAt(i);
-                string procName = NativeMethods.GetProcessNameFromId(procId);
-                CpuUsageWin32 cpuUsage = new();
-
-                while (sw.Elapsed <= duration)
-                {
-                    double cpu = cpuUsage.GetCurrentCpuUsagePercentage(procId, procName);
-
-                    // procId is no longer mapped to process. see CpuUsageProcess/CpuUsageWin32 impls.
-                    if (cpu < 0)
-                    {
-                        continue;
-                    }
-
-                    AllAppCpuData[$"{procName}:{procId}"].AddData(cpu);
-                    Thread.Sleep(150);
-                }
-            });
-
-            Assert.IsTrue(AllAppCpuData.All(d => d.Value.Data.Any()));
-        }
-
-        [TestMethod]
-        public async Task Ensure_ConcurrentQueue_Collection_Has_Data_CPU_NET6ProcessImpl()
-        {
-            FabricClientUtilities fabricClientUtilities = new(NodeName);
-            var services = await fabricClientUtilities.GetAllDeployedReplicasOrInstancesAsync(true, Token);
-
-            Assert.IsTrue(services.Any());
-
-            ConcurrentDictionary<string, FabricResourceUsageData<double>> AllAppCpuData = new();
-            ConcurrentQueue<int> serviceProcs = new();
-
-            ParallelOptions parallelOptions = new()
-            {
-                MaxDegreeOfParallelism = -1,
-                CancellationToken = Token,
-                TaskScheduler = TaskScheduler.Default
-            };
-
-            _ = Parallel.For(0, services.Count, parallelOptions, (i, state) =>
-            {
-                var service = services[i];
-                string procName = NativeMethods.GetProcessNameFromId((int)service.HostProcessId);
-
-                _ = AllAppCpuData.TryAdd($"{procName}:{service.HostProcessId}", new FabricResourceUsageData<double>(
-                        property: ErrorWarningProperty.CpuTime,
-                        id: $"{procName}:{service.HostProcessId}",
-                        dataCapacity: 8,
-                        useCircularBuffer: false,
-                        isParallel: true));
-
-                serviceProcs.Enqueue((int)service.HostProcessId);
-            });
-
-            Assert.IsTrue(AllAppCpuData.Any() && serviceProcs.Any());
-            Assert.IsTrue(serviceProcs.Count == AllAppCpuData.Count);
-
-            TimeSpan duration = TimeSpan.FromSeconds(3);
-
-            _ = Parallel.For(0, serviceProcs.Count, parallelOptions, (i, state) =>
-            {
-                Stopwatch sw = Stopwatch.StartNew();
-                int procId = serviceProcs.ElementAt(i);
-                string procName = NativeMethods.GetProcessNameFromId(procId);
-                CpuUsageProcess cpuUsage = new();
-
-                while (sw.Elapsed <= duration)
-                {
-                    double cpu = cpuUsage.GetCurrentCpuUsagePercentage(procId, procName);
-
-                    // procId is no longer mapped to process. see CpuUsageProcess/CpuUsageWin32 impls.
-                    if (cpu < 0)
-                    {
-                        continue;
-                    }
-
-                    AllAppCpuData[$"{procName}:{procId}"].AddData(cpu);
-                    Thread.Sleep(150);
-                }
-            });
-
-            Assert.IsTrue(AllAppCpuData.All(d => d.Value.Data.Any()));
-        }
-
-        [TestMethod]
-        public async Task Ensure_CircularBuffer_Collection_Has_Data_CPU_Win32Impl()
-        {
-            FabricClientUtilities fabricClientUtilities = new(NodeName);
-            var services = await fabricClientUtilities.GetAllDeployedReplicasOrInstancesAsync(true, Token);
-
-            Assert.IsTrue(services.Any());
-
-            ConcurrentDictionary<string, FabricResourceUsageData<double>> AllAppCpuData = new();
-            ConcurrentQueue<int> serviceProcs = new();
-
-            ParallelOptions parallelOptions = new()
-            {
-                MaxDegreeOfParallelism = -1,
-                CancellationToken = Token,
-                TaskScheduler = TaskScheduler.Default
-            };
-
-            _ = Parallel.For(0, services.Count, parallelOptions, (i, state) =>
-            {
-                var service = services[i];
-                string procName = NativeMethods.GetProcessNameFromId((int)service.HostProcessId);
-
-                _ = AllAppCpuData.TryAdd($"{procName}:{service.HostProcessId}", new FabricResourceUsageData<double>(
-                        property: ErrorWarningProperty.CpuTime,
-                        id: $"{procName}:{service.HostProcessId}",
-                        dataCapacity: 10,
-                        useCircularBuffer: true,
-                        isParallel: true));
-
-                serviceProcs.Enqueue((int)service.HostProcessId);
-            });
-
-            Assert.IsTrue(AllAppCpuData.Any() && serviceProcs.Any());
-            Assert.IsTrue(serviceProcs.Count == AllAppCpuData.Count);
-
-            TimeSpan duration = TimeSpan.FromSeconds(3);
-
-            _ = Parallel.For(0, serviceProcs.Count, parallelOptions, (i, state) =>
-            {
-                Stopwatch sw = Stopwatch.StartNew();
-                int procId = serviceProcs.ElementAt(i);
-                string procName = NativeMethods.GetProcessNameFromId(procId);
-                CpuUsageWin32 cpuUsage = new();
-
-                while (sw.Elapsed <= duration)
-                {
-                    double cpu = cpuUsage.GetCurrentCpuUsagePercentage(procId, procName);
-
-                    // procId is no longer mapped to process. see CpuUsageProcess/CpuUsageWin32 impls.
-                    if (cpu < 0)
-                    {
-                        continue;
-                    }
-
-                    AllAppCpuData[$"{procName}:{procId}"].AddData(cpu);
-                    Thread.Sleep(150);
-                }
-            });
-
-            Assert.IsTrue(AllAppCpuData.All(d => d.Value.Data.Any()));
-        }
-
-        [TestMethod]
-        public async Task Ensure_CircularBuffer_Collection_Has_Data_CPU_NET6ProcessImpl()
-        {
-            FabricClientUtilities fabricClientUtilities = new(NodeName);
-            var services = await fabricClientUtilities.GetAllDeployedReplicasOrInstancesAsync(true, Token);
-
-            Assert.IsTrue(services.Any());
-
-            ConcurrentDictionary<string, FabricResourceUsageData<double>> AllAppCpuData = new();
-            ConcurrentQueue<int> serviceProcs = new();
-
-            ParallelOptions parallelOptions = new()
-            {
-                MaxDegreeOfParallelism = -1,
-                CancellationToken = Token,
-                TaskScheduler = TaskScheduler.Default
-            };
-
-            _ = Parallel.For(0, services.Count, parallelOptions, (i, state) =>
-            {
-                var service = services[i];
-                string procName = NativeMethods.GetProcessNameFromId((int)service.HostProcessId);
-
-                _ = AllAppCpuData.TryAdd($"{procName}:{service.HostProcessId}", new FabricResourceUsageData<double>(
-                        property: ErrorWarningProperty.CpuTime,
-                        id: $"{procName}:{service.HostProcessId}",
-                        dataCapacity: 10,
-                        useCircularBuffer: true,
-                        isParallel: true));
-
-                serviceProcs.Enqueue((int)service.HostProcessId);
-            });
-
-            Assert.IsTrue(AllAppCpuData.Any() && serviceProcs.Any());
-            Assert.IsTrue(serviceProcs.Count == AllAppCpuData.Count);
-
-            TimeSpan duration = TimeSpan.FromSeconds(3);
-
-            _ = Parallel.For(0, serviceProcs.Count, parallelOptions, (i, state) =>
-            {
-                Stopwatch sw = Stopwatch.StartNew();
-                int procId = serviceProcs.ElementAt(i);
-                string procName = NativeMethods.GetProcessNameFromId(procId);
-                CpuUsageProcess cpuUsage = new();
-
-                while (sw.Elapsed <= duration)
-                {
-                    double cpu = cpuUsage.GetCurrentCpuUsagePercentage(procId, procName);
-
-                    // procId is no longer mapped to process. see CpuUsageProcess/CpuUsageWin32 impls.
-                    if (cpu < 0)
-                    {
-                        continue;
-                    }
-
-                    AllAppCpuData[$"{procName}:{procId}"].AddData(cpu);
-                    Thread.Sleep(150);
-                }
-            });
-
-            Assert.IsTrue(AllAppCpuData.All(d => d.Value.Data.Any()));
-        }
-
-        #endregion
-
-        #region Dump Tests
-
-        [TestMethod]
-        public async Task AppObserver_DumpProcessOnWarning_SuccessfulDumpCreation()
-        {
-            var startDateTime = DateTime.Now;
-
-            ObserverManager.FabricServiceContext = TestServiceContext;
-            ObserverManager.TelemetryEnabled = false;
-            ObserverManager.EtwEnabled = false;
-
-            using var obs = new AppObserver(TestServiceContext)
-            {
-                MonitorDuration = TimeSpan.FromSeconds(1),
-                JsonConfigPath = Path.Combine(Environment.CurrentDirectory, "PackageRoot", "Config", "AppObserver_warnings_dmps.config.json"),
-                DumpsPath = Path.Combine(_logger.LogFolderBasePath, "AppObserver", "MemoryDumps")
-            };
-
-            await obs.ObserveAsync(Token);
-
-            Assert.IsTrue(Directory.Exists(obs.DumpsPath));
-
-            var dmps = Directory.GetFiles(obs.DumpsPath, "*.dmp");
-
-            Assert.IsTrue(dmps != null && dmps.Any());
-
-            // VotingData service, and two helper codepackage binaries.
-            Assert.IsTrue(dmps.All(d => d.Contains("VotingData") || d.Contains("ConsoleApp6") || d.Contains("ConsoleApp7")));
-
-            // observer ran to completion with no errors.
-            Assert.IsTrue(obs.LastRunDateTime > startDateTime);
-
-            // observer detected no warning conditions.
-            Assert.IsTrue(obs.HasActiveFabricErrorOrWarning);
-
-            // observer did not have any internal errors during run.
-            Assert.IsFalse(obs.IsUnhealthy);
-
-            // Clean up.
-            Directory.Delete(obs.DumpsPath, true);
-
-            await CleanupTestHealthReportsAsync();
-        }
-
-        [TestMethod]
-        public async Task AppObserver_DumpProcessOnError_SuccessfulDumpCreation()
-        {
-            var startDateTime = DateTime.Now;
-
-            ObserverManager.FabricServiceContext = TestServiceContext;
-            ObserverManager.TelemetryEnabled = false;
-            ObserverManager.EtwEnabled = false;
-
-            using var obs = new AppObserver(TestServiceContext)
-            {
-                MonitorDuration = TimeSpan.FromSeconds(1),
-                JsonConfigPath = Path.Combine(Environment.CurrentDirectory, "PackageRoot", "Config", "AppObserver_errors_dmps.config.json"),
-                DumpsPath = Path.Combine(_logger.LogFolderBasePath, "AppObserver", "MemoryDumps")
-            };
-
-            await obs.ObserveAsync(Token);
-
-            Assert.IsTrue(Directory.Exists(obs.DumpsPath));
-
-            var dmps = Directory.GetFiles(obs.DumpsPath, "*.dmp");
-            
-            Assert.IsTrue(dmps != null && dmps.Any());
-
-            // VotingData service, and two helper codepackage binaries.
-            Assert.IsTrue(dmps.All(d => d.Contains("VotingData") || d.Contains("ConsoleApp6") || d.Contains("ConsoleApp7")));
-
-            // observer ran to completion with no errors.
-            Assert.IsTrue(obs.LastRunDateTime > startDateTime);
-
-            // observer detected no warning conditions.
-            Assert.IsTrue(obs.HasActiveFabricErrorOrWarning);
-
-            // observer did not have any internal errors during run.
-            Assert.IsFalse(obs.IsUnhealthy);
-
-            // Clean up.
-            Directory.Delete(obs.DumpsPath, true);
-
-            await CleanupTestHealthReportsAsync();
-        }
-        #endregion
-
-        [TestMethod]
-        public async Task ContainerObserver_ObserveAsync_Successful_IsHealthy()
-        {
-            var startDateTime = DateTime.Now;
-
-            ObserverManager.FabricServiceContext = TestServiceContext;
-            ObserverManager.TelemetryEnabled = false;
-            ObserverManager.EtwEnabled = false;
-
-            using var obs = new ContainerObserver(TestServiceContext)
-            {
-                ConfigurationFilePath = Path.Combine(Environment.CurrentDirectory, "PackageRoot", "Config", "ContainerObserver.config.json"),
-                EnableConcurrentMonitoring = true
-            };
-
-            await obs.ObserveAsync(Token);
-
-            // observer ran to completion with no errors.
-            Assert.IsTrue(obs.LastRunDateTime > startDateTime);
-
-            // observer detected no warning conditions.
-            Assert.IsFalse(obs.HasActiveFabricErrorOrWarning);
-
-            // observer did not have any internal errors during run.
-            Assert.IsFalse(obs.IsUnhealthy);
-        }
-
-        [TestMethod]
-        public async Task ClusterObserver_ObserveAsync_AppMonitor_Successful_IsHealthy_Detects_Warning()
-        {
-            if (!await EnsureTestServicesExistAsync("fabric:/Voting"))
-            {
-                await DeployVotingAppAsync();
-                await Task.Delay(TimeSpan.FromSeconds(15));
-            }
-
-            var serviceTelemetryData = new ServiceTelemetryData
-            {
-                ApplicationName = "fabric:/Voting",
-                Code = FOErrorWarningCodes.AppErrorPrivateBytesMb,
-                Description = "Service Test warning for CO test.",
-                EntityType = EntityType.Service,
-                Metric = ErrorWarningProperty.PrivateBytesMb,
-                NodeName = NodeName,
-                HealthState = HealthState.Warning,
-                ObserverName = ObserverConstants.AppObserverName,
-                Property = "ClusterObserver_App",
-                ServiceName = "fabric:/Voting/VotingWeb",
-                Source = "FOTest",
-                Value = 1024
-            };
-
-            var serviceHealthReport = new HealthReport
-            {
-                AppName = new Uri(serviceTelemetryData.ApplicationName),
-                Code = FOErrorWarningCodes.AppErrorPrivateBytesMb,
-                HealthData = serviceTelemetryData,
-                EntityType = EntityType.Service,
-                HealthMessage = "Service Test warning for CO test.",
-                HealthReportTimeToLive = TimeSpan.FromSeconds(60),
-                NodeName = NodeName,
-                Observer = ObserverConstants.AppObserverName,
-                ServiceName = new Uri(serviceTelemetryData.ServiceName),
-                SourceId = "ClusterObserver_App",
-                State = serviceTelemetryData.HealthState,
-            };
-
-            using var foEtwListener = new FabricObserverEtwListener(_logger);
-            var startDateTime = DateTime.Now;
-
-            ClusterObserverManager.FabricServiceContext = TestServiceContext;
-            ClusterObserverManager.EtwEnabled = true;
-            ClusterObserverManager.TelemetryEnabled = true;
-
-            var healtherReporter = new ObserverHealthReporter(_logger);
-            healtherReporter.ReportHealthToServiceFabric(serviceHealthReport);
-
-            await Task.Delay(TimeSpan.FromSeconds(5));
-
-            // On a one-node cluster like your dev machine, pass true for ignoreDefaultQueryTimeout otherwise each FabricClient query will take 2 minutes 
-            // to timeout in ClusterObserver.
-            var obs = new ClusterObserver.ClusterObserver(TestServiceContext, ignoreDefaultQueryTimeout: true)
-            {
-                IsEtwProviderEnabled = true,
-                EmitWarningDetails = true,
-                ConfigurationSettings = new ConfigSettings(default, null)
-                {
-                    IsObserverEtwEnabled = true
-                }
-            };
-
-            await obs.ObserveAsync(Token);
-
-            // ClusterObserver will emit (ETW) the serialized instance of TelemetryDataBase type (ServiceTelemetry in this case).
-            List<ServiceTelemetryData> serviceTelemData = foEtwListener.foEtwConverter.ServiceTelemetryData;
-
-            Assert.IsNotNull(serviceTelemData);
-            Assert.IsTrue(serviceTelemData.Count > 0);
-
-            foreach (var data in serviceTelemData.Where(d => d.Property == "ClusterObserver_App"))
-            {
-                Assert.IsTrue(data.EntityType == EntityType.Service);
-                Assert.IsTrue(data.HealthState == HealthState.Warning);
-                Assert.IsTrue(data.Code == FOErrorWarningCodes.AppErrorPrivateBytesMb);
-                Assert.IsTrue(data.Description == "Service Test warning for CO test.");
-                Assert.IsTrue(data.Metric == ErrorWarningProperty.PrivateBytesMb);
-                Assert.IsTrue(data.NodeName == NodeName);
-                Assert.IsTrue(data.ObserverName == ObserverConstants.AppObserverName);
-                Assert.IsTrue(data.Source == "FOTest");
-                Assert.IsTrue(data.Value == 1024);
-            }
-
-            // observer ran to completion with no errors.
-            Assert.IsTrue(obs.LastRunDateTime > startDateTime);
-        }
-
-        [TestMethod]
-        public async Task ClusterObserver_ObserveAsync_NodeMonitor_Successful_IsHealthy_Detects_Warning()
-        {
-            var nodeTelemetryData = new NodeTelemetryData
-            {
-                Code = FOErrorWarningCodes.NodeWarningMemoryPercent,
-                Description = "Machine Test warning for CO test.",
-                EntityType = EntityType.Machine,
-                Metric = ErrorWarningProperty.MemoryConsumptionPercentage,
-                NodeName = NodeName,
-                ObserverName = ObserverConstants.NodeObserverName,
-                HealthState = HealthState.Warning,
-                Property = "ClusterObserver_Node",
-                Source = "FOTest",
-                Value = 90
-            };
-
-            var nodeHealthReport = new HealthReport
-            {
-                Code = FOErrorWarningCodes.NodeErrorCpuPercent,
-                EntityType = EntityType.Machine,
-                HealthData = nodeTelemetryData,
-                HealthMessage = "Machine Test warning for CO test.",
-                HealthReportTimeToLive = TimeSpan.FromSeconds(60),
-                NodeName = NodeName,
-                Observer = ObserverConstants.NodeObserverName,
-                SourceId = "ClusterObserver_Node",
-                State = HealthState.Warning
-            };
-
-            using var foEtwListener = new FabricObserverEtwListener(_logger);
-            var startDateTime = DateTime.Now;
-
-            ClusterObserverManager.FabricServiceContext = TestServiceContext;
-            ClusterObserverManager.EtwEnabled = true;
-            ClusterObserverManager.TelemetryEnabled = true;
-
-            var healtherReporter = new ObserverHealthReporter(_logger);
-            healtherReporter.ReportHealthToServiceFabric(nodeHealthReport);
-
-            await Task.Delay(TimeSpan.FromSeconds(5));
-
-            // On a one-node cluster like your dev machine, pass true for ignoreDefaultQueryTimeout otherwise each FabricClient query will take 2 minutes 
-            // to timeout in ClusterObserver.
-            var obs = new ClusterObserver.ClusterObserver(TestServiceContext, ignoreDefaultQueryTimeout: true)
-            {
-                IsEtwProviderEnabled = true,
-                EmitWarningDetails = true,
-                ConfigurationSettings = new ConfigSettings(default, null)
-                {
-                    IsObserverEtwEnabled = true
-                }
-            };
-
-            await obs.ObserveAsync(Token);
-
-            // ClusterObserver will emit (ETW) the serialized instance of TelemetryDataBase type (NodeTelemetryData in this case).
-            List<NodeTelemetryData> nodeTelemData = foEtwListener.foEtwConverter.NodeTelemetryData;
-
-            Assert.IsNotNull(nodeTelemData);
-            Assert.IsTrue(nodeTelemData.Count > 0);
-
-            foreach (var data in nodeTelemData.Where(d => d.Property == "NodeObserver_App"))
-            {
-                Assert.IsTrue(data.EntityType == EntityType.Machine);
-                Assert.IsTrue(data.HealthState == HealthState.Warning);
-                Assert.IsTrue(data.Code == FOErrorWarningCodes.NodeWarningMemoryPercent);
-                Assert.IsTrue(data.Description.Contains("Machine Test warning for CO test."));
-                Assert.IsTrue(data.Metric == ErrorWarningProperty.MemoryConsumptionPercentage);
-                Assert.IsTrue(data.NodeName == NodeName);
-                Assert.IsTrue(data.ObserverName == ObserverConstants.NodeObserverName);
-                Assert.IsTrue(data.Property == "ClusterObserver_Node");
-                Assert.IsTrue(data.Source == "FOTest");
-                Assert.IsTrue(data.Value == 90);
-            }
-
-            // observer ran to completion with no errors.
-            Assert.IsTrue(obs.LastRunDateTime > startDateTime);
-        }
-
-        [TestMethod]
-        public async Task CertificateObserver_validCerts()
-        {
-            if (!InstallCerts())
-            {
-                Assert.Inconclusive("This test can only be run on Windows as an admin.");
-            }
-
-            try
-            {
-                var startDateTime = DateTime.Now;
-
-                ObserverManager.FabricServiceContext = TestServiceContext;
-                ObserverManager.TelemetryEnabled = false;
-                ObserverManager.EtwEnabled = false;
-
-                using var obs = new CertificateObserver(TestServiceContext);
-
-                var commonNamesToObserve = new List<string>
-                {
-                    "MyValidCert" // Common name of valid cert
-                };
-
-                var thumbprintsToObserve = new List<string>
-                {
-                    "1fda27a2923505e47de37db48ff685b049642c25" // thumbprint of valid cert
-                };
-
-                obs.DaysUntilAppExpireWarningThreshold = 14;
-                obs.DaysUntilClusterExpireWarningThreshold = 14;
-                obs.AppCertificateCommonNamesToObserve = commonNamesToObserve;
-                obs.AppCertificateThumbprintsToObserve = thumbprintsToObserve;
-                obs.SecurityConfiguration = new SecurityConfiguration
-                {
-                    SecurityType = SecurityType.None,
-                    ClusterCertThumbprintOrCommonName = string.Empty,
-                    ClusterCertSecondaryThumbprint = string.Empty
-                };
-
-                await obs.ObserveAsync(Token);
-
-                // observer ran to completion with no errors.
-                Assert.IsTrue(obs.LastRunDateTime > startDateTime);
-
-                // observer detected no error conditions.
-                Assert.IsFalse(obs.HasActiveFabricErrorOrWarning);
-
-                // observer did not have any internal errors during run.
-                Assert.IsFalse(obs.IsUnhealthy);
-            }
-            finally
-            {
-                UnInstallCerts();
-            }
-        }
-
-        [TestMethod]
-        public async Task CertificateObserver_expiredAndexpiringCerts()
-        {
-            var startDateTime = DateTime.Now;
-
-            ObserverManager.FabricServiceContext = TestServiceContext;
-            ObserverManager.TelemetryEnabled = false;
-            ObserverManager.EtwEnabled = false;
-
-            using var obs = new CertificateObserver(TestServiceContext);
-            IServiceCollection services = new ServiceCollection();
-            services.AddScoped(typeof(ObserverBase), s => obs);
-            await using ServiceProvider serviceProvider = services.BuildServiceProvider();
-
-            var obsMgr = new ObserverManager(serviceProvider, Token)
-            {
-                ApplicationName = "fabric:/TestApp0"
-            };
-
-            var commonNamesToObserve = new List<string>
-            {
-                "MyExpiredCert" // common name of expired cert
-            };
-
-            var thumbprintsToObserve = new List<string>
-            {
-                "1fda27a2923505e47de37db48ff685b049642c25" // thumbprint of valid cert, but warning threshold causes expiring
-            };
-
-            obs.DaysUntilAppExpireWarningThreshold = int.MaxValue;
-            obs.DaysUntilClusterExpireWarningThreshold = 14;
-            obs.AppCertificateCommonNamesToObserve = commonNamesToObserve;
-            obs.AppCertificateThumbprintsToObserve = thumbprintsToObserve;
-            obs.SecurityConfiguration = new SecurityConfiguration
-            {
-                SecurityType = SecurityType.None,
-                ClusterCertThumbprintOrCommonName = string.Empty,
-                ClusterCertSecondaryThumbprint = string.Empty
-            };
-
-            await obs.ObserveAsync(Token);
-
-            // observer ran to completion with no errors.
-            Assert.IsTrue(obs.LastRunDateTime > startDateTime);
-
-            // observer detected error conditions.
-            Assert.IsTrue(obs.HasActiveFabricErrorOrWarning);
-
-            // observer did not have any internal errors during run.
-            Assert.IsFalse(obs.IsUnhealthy);
-
-            // stop clears health warning
-            await obsMgr.StopObserversAsync();
-            Assert.IsFalse(obs.HasActiveFabricErrorOrWarning);
-        }
-
-        [TestMethod]
-        public async Task NodeObserver_Integer_Greater_Than_100_CPU_Warn_Threshold_No_Fail()
-        {
-            var startDateTime = DateTime.Now;
-
-            ObserverManager.FabricServiceContext = TestServiceContext;
-            ObserverManager.TelemetryEnabled = false;
-            ObserverManager.EtwEnabled = false;
-
-            using var obs = new NodeObserver(TestServiceContext)
-            {
-                DataCapacity = 2,
-                MonitorDuration = TimeSpan.FromSeconds(1),
-                CpuWarningUsageThresholdPct = 10000
-            };
-
-            await obs.ObserveAsync(Token);
-
-            // observer ran to completion.
-            Assert.IsTrue(obs.LastRunDateTime > startDateTime);
-
-            // observer detected no error conditions (so, it ignored meaningless percentage value).
-            Assert.IsFalse(obs.HasActiveFabricErrorOrWarning);
-
-            // observer did not have any internal errors during run.
-            Assert.IsFalse(obs.IsUnhealthy);
-        }
-
-        [TestMethod]
-        public async Task NodeObserver_Negative_Integer_CPU_Mem_Ports_Firewalls_Values_No_Exceptions_In_Intialize()
-        {
-            var startDateTime = DateTime.Now;
-
-            ObserverManager.FabricServiceContext = TestServiceContext;
-            ObserverManager.TelemetryEnabled = false;
-            ObserverManager.EtwEnabled = false;
-
-            using var obs = new NodeObserver(TestServiceContext)
-            {
-                DataCapacity = 2,
-                MonitorDuration = TimeSpan.FromSeconds(1),
-                CpuWarningUsageThresholdPct = -1000,
-                MemWarningUsageThresholdMb = -2500,
-                EphemeralPortsRawErrorThreshold = -42,
-                FirewallRulesWarningThreshold = -1,
-                ActivePortsWarningThreshold = -100
-            };
-
-            await obs.ObserveAsync(Token);
-
-            // Bad values don't crash Initialize.
-            Assert.IsFalse(obs.IsUnhealthy);
-
-            // It ran (crashing in Initialize would not set LastRunDate, which is MinValue until set.)
-            Assert.IsTrue(obs.LastRunDateTime > startDateTime);
-        }
-
-        [TestMethod]
-        public async Task NodeObserver_Negative_Integer_Thresholds_CPU_Mem_Ports_Firewalls_All_Data_Containers_Are_Null()
-        {
-            var startDateTime = DateTime.Now;
-
-            ObserverManager.FabricServiceContext = TestServiceContext;
-            ObserverManager.TelemetryEnabled = false;
-            ObserverManager.EtwEnabled = false;
-
-            using var obs = new NodeObserver(TestServiceContext)
-            {
-                DataCapacity = 2,
-                MonitorDuration = TimeSpan.FromSeconds(1),
-                CpuWarningUsageThresholdPct = -1000,
-                MemWarningUsageThresholdMb = -2500,
-                EphemeralPortsRawErrorThreshold = -42,
-                FirewallRulesWarningThreshold = -1,
-                ActivePortsWarningThreshold = -100
-            };
-
-            await obs.ObserveAsync(Token);
-
-            // Bad values don't crash Initialize.
-            Assert.IsFalse(obs.IsUnhealthy);
-
-            // Data containers are null.
-            Assert.IsTrue(obs.CpuTimeData == null);
-            Assert.IsTrue(obs.MemDataInUse == null);
-            Assert.IsTrue(obs.MemDataPercent == null);
-            Assert.IsTrue(obs.ActivePortsData == null);
-            Assert.IsTrue(obs.EphemeralPortsDataRaw == null);
-
-            // It ran (crashing in Initialize would not set LastRunDate, which is MinValue until set.)
-            Assert.IsTrue(obs.LastRunDateTime > startDateTime);
-        }
-
-        [TestMethod]
-        public async Task OSObserver_ObserveAsync_Successful_IsHealthy_NoWarningsOrErrors()
-        {
-            var startDateTime = DateTime.Now;
-
-            ObserverManager.FabricServiceContext = TestServiceContext;
-            ObserverManager.TelemetryEnabled = false;
-            ObserverManager.EtwEnabled = true;
-
-            using var obs = new OSObserver(TestServiceContext)
-            {
-                ClusterManifestPath = Path.Combine(Environment.CurrentDirectory, "clusterManifest.xml"),
-                IsObserverWebApiAppDeployed = true,
-                IsEtwProviderEnabled = true
-            };
-
-            // This is required since output files are only created if fo api app is also deployed to cluster..
-
-            await obs.ObserveAsync(Token);
-
-            // observer ran to completion with no errors.
-            Assert.IsTrue(obs.LastRunDateTime > startDateTime);
-
-            // observer detected no error conditions.
-            Assert.IsFalse(obs.HasActiveFabricErrorOrWarning);
-
-            // observer did not have any internal errors during run.
-            Assert.IsFalse(obs.IsUnhealthy);
-
-            var outputFilePath = Path.Combine(Environment.CurrentDirectory, "fabric_observer_logs", "SysInfo.txt");
-
-            // Output log file was created successfully during test.
-            Assert.IsTrue(File.Exists(outputFilePath)
-                          && File.GetLastWriteTime(outputFilePath) > startDateTime
-                          && File.GetLastWriteTime(outputFilePath) < obs.LastRunDateTime);
-
-            // Output file is not empty.
-            Assert.IsTrue((await File.ReadAllLinesAsync(outputFilePath)).Length > 0);
-        }
-
-        [TestMethod]
-        public async Task DiskObserver_ObserveAsync_Successful_IsHealthy_NoWarningsOrErrors()
-        {
-            var startDateTime = DateTime.Now;
-
-            ObserverManager.FabricServiceContext = TestServiceContext;
-            ObserverManager.TelemetryEnabled = false;
-            ObserverManager.EtwEnabled = true;
-
-            var warningDictionary = new Dictionary<string, double>
-            {
-                { @"C:\SFDevCluster\Log\Traces", 50000 }
-            };
-
-            using var obs = new DiskObserver(TestServiceContext)
-            {
-                // This is required since output files are only created if fo api app is also deployed to cluster..
-                IsObserverWebApiAppDeployed = true,
-                MonitorDuration = TimeSpan.FromSeconds(1),
-                FolderSizeMonitoringEnabled = true,
-                FolderSizeConfigDataWarning = warningDictionary,
-                IsEtwProviderEnabled = true
-            };
-
-            await obs.ObserveAsync(Token);
-
-            // observer ran to completion with no errors.
-            Assert.IsTrue(obs.LastRunDateTime > startDateTime);
-
-            // observer detected no error conditions.
-            Assert.IsFalse(obs.HasActiveFabricErrorOrWarning);
-
-            // observer did not have any internal errors during run.
-            Assert.IsFalse(obs.IsUnhealthy);
-
-            var outputFilePath = Path.Combine(Environment.CurrentDirectory, "fabric_observer_logs", "disks.txt");
-
-            // Output log file was created successfully during test.
-            Assert.IsTrue(File.Exists(outputFilePath)
-                          && File.GetLastWriteTime(outputFilePath) > startDateTime
-                          && File.GetLastWriteTime(outputFilePath) < obs.LastRunDateTime);
-
-            // Output file is not empty.
-            Assert.IsTrue((await File.ReadAllLinesAsync(outputFilePath)).Length > 0);
-        }
-
-        [TestMethod]
-        public async Task DiskObserver_ObserveAsync_Successful_IsHealthy_WarningsOrErrors()
-        {
-            var startDateTime = DateTime.Now;
-
-            ObserverManager.FabricServiceContext = TestServiceContext;
-            ObserverManager.TelemetryEnabled = false;
-            ObserverManager.EtwEnabled = true;
-
-            var warningDictionary = new Dictionary<string, double>
-            {
-                /* Windows paths.. */
-
-                { @"%USERPROFILE%\AppData\Local\Temp", 50 },
-                
-                // This should be rather large.
-                { "%USERPROFILE%", 50 }
-            };
-
-            using var obs = new DiskObserver(TestServiceContext)
-            {
-                // This should cause a Warning on most dev machines.
-                DiskSpacePercentWarningThreshold = 10,
-                FolderSizeMonitoringEnabled = true,
-
-                // Folder size monitoring. This will most likely generate a warning.
-                FolderSizeConfigDataWarning = warningDictionary,
-
-                // This is required since output files are only created if fo api app is also deployed to cluster..
-                IsObserverWebApiAppDeployed = true,
-                MonitorDuration = TimeSpan.FromSeconds(5),
-                IsEtwProviderEnabled = true,
-            };
-
-            IServiceCollection services = new ServiceCollection();
-            services.AddScoped(typeof(ObserverBase), s => obs);
-            await using ServiceProvider serviceProvider = services.BuildServiceProvider();
-
-            var obsMgr = new ObserverManager(serviceProvider, Token)
-            {
-                ApplicationName = "fabric:/TestApp0"
-            };
-
-            await obs.ObserveAsync(Token);
-
-            // observer ran to completion with no errors.
-            Assert.IsTrue(obs.LastRunDateTime > startDateTime);
-
-            // observer detected issues with disk/folder size.
-            Assert.IsTrue(obs.HasActiveFabricErrorOrWarning);
-
-            // Disk consumption and folder size warnings were generated.
-            Assert.IsTrue(obs.CurrentWarningCount == 3);
-
-            // observer did not have any internal errors during run.
-            Assert.IsFalse(obs.IsUnhealthy);
-
-            var outputFilePath = Path.Combine(Environment.CurrentDirectory, "fabric_observer_logs", "disks.txt");
-
-            // Output log file was created successfully during test.
-            Assert.IsTrue(File.Exists(outputFilePath)
-                          && File.GetLastWriteTime(outputFilePath) > startDateTime
-                          && File.GetLastWriteTime(outputFilePath) < obs.LastRunDateTime);
-
-            // Output file is not empty.
-            Assert.IsTrue((await File.ReadAllLinesAsync(outputFilePath)).Length > 0);
-
-            // Stop clears health warning
-            await obsMgr.StopObserversAsync();
-            Assert.IsFalse(obs.HasActiveFabricErrorOrWarning);
-        }
-
-        [TestMethod]
-        public async Task NetworkObserver_ObserveAsync_Successful_Warnings()
-        {
-            var startDateTime = DateTime.Now;
-
-            ObserverManager.FabricServiceContext = TestServiceContext;
-            ObserverManager.TelemetryEnabled = false;
-            ObserverManager.EtwEnabled = false;
-
-            using var obs = new NetworkObserver(TestServiceContext);
-            await obs.ObserveAsync(Token);
-
-            // Observer ran to completion with no errors.
-            Assert.IsTrue(obs.LastRunDateTime > startDateTime);
-
-            // The config file used for testing contains an endpoint that does not exist, so NetworkObserver
-            // will put the related Application entity into Warning state.
-            Assert.IsTrue(obs.HasActiveFabricErrorOrWarning);
-        }
-
-        [TestMethod]
-        public async Task NetworkObserver_ObserveAsync_Successful_WritesLocalFile_ObsWebDeployed()
-        {
-            var startDateTime = DateTime.Now;
-
-            ObserverManager.FabricServiceContext = TestServiceContext;
-            ObserverManager.TelemetryEnabled = false;
-            ObserverManager.EtwEnabled = false;
-
-            using var obs = new NetworkObserver(TestServiceContext)
-            {
-                // This is required since output files are only created if fo api app is also deployed to cluster..
-                IsObserverWebApiAppDeployed = true
-            };
-
-            await obs.ObserveAsync(Token);
-
-            // Observer ran to completion with no errors.
-            // The supplied config does not include deployed app network configs, so
-            // ObserveAsync will return in milliseconds.
-            Assert.IsTrue(obs.LastRunDateTime > startDateTime);
-            var outputFilePath = Path.Combine(_logger.LogFolderBasePath, "NetInfo.txt");
-
-            // Output log file was created successfully during test.
-            Assert.IsTrue(File.Exists(outputFilePath)
-                          && File.GetLastWriteTime(outputFilePath) > startDateTime
-                          && File.GetLastWriteTime(outputFilePath) < obs.LastRunDateTime);
-
-            // Output file is not empty.
-            Assert.IsTrue((await File.ReadAllLinesAsync(outputFilePath)).Length > 0);
-        }
-
-        [TestMethod]
-        public async Task NodeObserver_ObserveAsync_Successful_IsHealthy_NoWarningsOrErrorsDetected()
-        {
-            var startDateTime = DateTime.Now;
-
-            ObserverManager.FabricServiceContext = TestServiceContext;
-            ObserverManager.TelemetryEnabled = false;
-            ObserverManager.EtwEnabled = true;
-
-            using var obs = new NodeObserver(TestServiceContext)
-            {
-                IsEnabled = true,
-                MonitorDuration = TimeSpan.FromSeconds(5),
-                CpuWarningUsageThresholdPct = 90, // This will generate Warning for sure.
-                ActivePortsWarningThreshold = 10000,
-                MemoryWarningLimitPercent = 90,
-                EphemeralPortsPercentWarningThreshold = 30,
-                FirewallRulesWarningThreshold = 3000,
-                IsEtwProviderEnabled = true
-            };
-
-            await obs.ObserveAsync(Token);
-
-            // observer ran to completion with no errors.
-            Assert.IsTrue(obs.LastRunDateTime > startDateTime);
-
-            // observer did not have any internal errors during run.
-            Assert.IsFalse(obs.IsUnhealthy);
-
-            Assert.IsFalse(obs.HasActiveFabricErrorOrWarning);
-        }
-
-        [TestMethod]
-        public async Task NodeObserver_ObserveAsync_Successful_IsHealthy_WarningsOrErrorsDetected()
-        {
-            var startDateTime = DateTime.Now;
-
-            ObserverManager.FabricServiceContext = TestServiceContext;
-            ObserverManager.TelemetryEnabled = false;
-            ObserverManager.EtwEnabled = true;
-
-            using var obs = new NodeObserver(TestServiceContext)
-            {
-                MonitorDuration = TimeSpan.FromSeconds(1),
-                DataCapacity = 5,
-                UseCircularBuffer = false,
-                IsEtwProviderEnabled = true,
-                CpuWarningUsageThresholdPct = 0.01F, // This will generate Warning for sure.
-                MemWarningUsageThresholdMb = 1, // This will generate Warning for sure.
-                ActivePortsWarningThreshold = 100, // This will generate Warning for sure.
-                EphemeralPortsPercentWarningThreshold = 0.01 // This will generate Warning for sure.
-            };
-
-            await obs.ObserveAsync(Token);
-
-            // observer ran to completion with no errors.
-            Assert.IsTrue(obs.LastRunDateTime > startDateTime);
-            Assert.IsTrue(obs.HasActiveFabricErrorOrWarning);
-
-            // observer did not have any internal errors during run.
-            Assert.IsFalse(obs.IsUnhealthy);
-        }
-
-        [TestMethod]
-        public async Task SFConfigurationObserver_ObserveAsync_Successful_IsHealthy()
-        {
-            var startDateTime = DateTime.Now;
-
-            ObserverManager.FabricServiceContext = TestServiceContext;
-            ObserverManager.TelemetryEnabled = false;
-            ObserverManager.EtwEnabled = false;
-
-            using var obs = new SFConfigurationObserver(TestServiceContext)
-            {
-                IsEnabled = true,
-
-                // This is required since output files are only created if fo api app is also deployed to cluster..
-                IsObserverWebApiAppDeployed = true,
-                ClusterManifestPath = Path.Combine(Environment.CurrentDirectory, "clusterManifest.xml")
-            };
-
-            await obs.ObserveAsync(Token);
-
-            // observer ran to completion with no errors.
-            Assert.IsTrue(obs.LastRunDateTime > startDateTime);
-
-            // observer detected no error conditions.
-            Assert.IsFalse(obs.HasActiveFabricErrorOrWarning);
-
-            // observer did not have any internal errors during run.
-            Assert.IsFalse(obs.IsUnhealthy);
-
-            var outputFilePath = Path.Combine(Environment.CurrentDirectory, "fabric_observer_logs", "SFInfraInfo.txt");
-
-            // Output log file was created successfully during test.
-            Assert.IsTrue(File.Exists(outputFilePath)
-                          && File.GetLastWriteTime(outputFilePath) > startDateTime
-                          && File.GetLastWriteTime(outputFilePath) < obs.LastRunDateTime);
-
-            // Output file is not empty.
-            Assert.IsTrue((await File.ReadAllLinesAsync(outputFilePath)).Length > 0);
-        }
-
-        [TestMethod]
-        public async Task FabricSystemObserver_ObserveAsync_Successful_IsHealthy_NoWarningsOrErrors()
-        {
-            using var client = new FabricClient();
-            var nodeList = await client.QueryManager.GetNodeListAsync();
-
-            // This is meant to be run on your dev machine's one node test cluster.
-            if (nodeList?.Count > 1)
-            {
-                return;
-            }
-
-            var startDateTime = DateTime.Now;
-
-            ObserverManager.FabricServiceContext = TestServiceContext;
-            ObserverManager.TelemetryEnabled = false;
-            ObserverManager.EtwEnabled = true;
-
-            using var obs = new FabricSystemObserver(TestServiceContext)
-            {
-                IsEnabled = true,
-                DataCapacity = 5,
-                MonitorDuration = TimeSpan.FromSeconds(1),
-                IsEtwProviderEnabled = true,
-                MemWarnUsageThresholdMb = 10000,
-                CpuWarnUsageThresholdPct = 90,
-                ActiveEphemeralPortCountWarning = 20000
-            };
-
-            await obs.ObserveAsync(Token);
-
-            // observer ran to completion with no errors.
-            Assert.IsTrue(obs.LastRunDateTime > startDateTime);
-
-            // Adjust defaults in FabricObserver project's Observers/FabricSystemObserver.cs
-            // file to experiment with err/warn detection/reporting behavior.
-            // observer did not detect any errors or warnings for supplied thresholds.
-            Assert.IsFalse(obs.HasActiveFabricErrorOrWarning);
-
-            // observer did not have any internal errors during run.
-            Assert.IsFalse(obs.IsUnhealthy);
-        }
-
-        [TestMethod]
-        public async Task FabricSystemObserver_ObserveAsync_Successful_IsHealthy_MemoryWarningsOrErrorsDetected()
-        {
-            var startDateTime = DateTime.Now;
-
-            ObserverManager.FabricServiceContext = TestServiceContext;
-            ObserverManager.TelemetryEnabled = false;
-            ObserverManager.EtwEnabled = true;
-
-            using var obs = new FabricSystemObserver(TestServiceContext)
-            {
-                IsEnabled = true,
-                MonitorDuration = TimeSpan.FromSeconds(1),
-                MemWarnUsageThresholdMb = 5,
-                IsEtwProviderEnabled = true
-            };
-
-            await obs.ObserveAsync(Token);
-
-            // observer ran to completion.
-            Assert.IsTrue(obs.LastRunDateTime > startDateTime);
-
-            // observer detected errors or warnings for supplied threshold(s).
-            Assert.IsTrue(obs.HasActiveFabricErrorOrWarning);
-
-            // observer did not have any internal errors during run.
-            Assert.IsFalse(obs.IsUnhealthy);
-        }
-
-        [TestMethod]
-        public async Task FabricSystemObserver_ObserveAsync_Successful_IsHealthy_ActiveTcpPortsWarningsOrErrorsDetected()
-        {
-            var nodeList = await FabricClient.QueryManager.GetNodeListAsync();
-
-            // This is meant to be run on your dev machine's one node test cluster.
-            if (nodeList?.Count > 1)
-            {
-                return;
-            }
-
-            var startDateTime = DateTime.Now;
-
-            ObserverManager.FabricServiceContext = TestServiceContext;
-            ObserverManager.TelemetryEnabled = false;
-            ObserverManager.EtwEnabled = false;
-
-            using var obs = new FabricSystemObserver(TestServiceContext)
-            {
-                MonitorDuration = TimeSpan.FromSeconds(1),
-                ActiveTcpPortCountWarning = 3
-            };
-
-            await obs.ObserveAsync(Token);
-
-            // observer ran to completion with no errors.
-            Assert.IsTrue(obs.LastRunDateTime > startDateTime);
-
-            // Experiment with err/warn detection/reporting behavior.
-            // observer detected errors or warnings for supplied threshold(s).
-            Assert.IsTrue(obs.HasActiveFabricErrorOrWarning);
-
-            // observer did not have any internal errors during run.
-            Assert.IsFalse(obs.IsUnhealthy);
-        }
-
-        [TestMethod]
-        public async Task FabricSystemObserver_ObserveAsync_Successful_IsHealthy_EphemeralPortsWarningsOrErrorsDetected()
-        {
-            var nodeList = await FabricClient.QueryManager.GetNodeListAsync();
-
-            // This is meant to be run on your dev machine's one node test cluster.
-            if (nodeList?.Count > 1)
-            {
-                return;
-            }
-
-            var startDateTime = DateTime.Now;
-
-            ObserverManager.FabricServiceContext = TestServiceContext;
-            ObserverManager.TelemetryEnabled = false;
-            ObserverManager.EtwEnabled = false;
-
-            using var obs = new FabricSystemObserver(TestServiceContext)
-            {
-                MonitorDuration = TimeSpan.FromSeconds(1),
-                ActiveEphemeralPortCountWarning = 1
-            };
-
-            await obs.ObserveAsync(Token);
-
-            // observer ran to completion with no errors.
-            Assert.IsTrue(obs.LastRunDateTime > startDateTime);
-
-            // Experiment with err/warn detection/reporting behavior.
-            // observer detected errors or warnings for supplied threshold(s).
-            Assert.IsTrue(obs.HasActiveFabricErrorOrWarning);
-
-            // observer did not have any internal errors during run.
-            Assert.IsFalse(obs.IsUnhealthy);
-        }
-
-        [TestMethod]
-        public async Task FabricSystemObserver_ObserveAsync_Successful_IsHealthy_HandlesWarningsOrErrorsDetected()
-        {
-            var nodeList = await FabricClient.QueryManager.GetNodeListAsync();
-
-            // This is meant to be run on your dev machine's one node test cluster.
-            if (nodeList?.Count > 1)
-            {
-                return;
-            }
-
-            var startDateTime = DateTime.Now;
-
-            ObserverManager.FabricServiceContext = TestServiceContext;
-            ObserverManager.TelemetryEnabled = false;
-            ObserverManager.EtwEnabled = false;
-
-            using var obs = new FabricSystemObserver(TestServiceContext)
-            {
-                MonitorDuration = TimeSpan.FromSeconds(1),
-                AllocatedHandlesWarning = 100
-            };
-
-            await obs.ObserveAsync(Token);
-
-            // observer ran to completion with no errors.
-            Assert.IsTrue(obs.LastRunDateTime > startDateTime);
-
-            // Experiment with err/warn detection/reporting behavior.
-            // observer detected errors or warnings for supplied threshold(s).
-            Assert.IsTrue(obs.HasActiveFabricErrorOrWarning);
-
-            // observer did not have any internal errors during run.
-            Assert.IsFalse(obs.IsUnhealthy);
-        }
-
-        [TestMethod]
-        public async Task FabricSystemObserver_Negative_Integer_CPU_Warn_Threshold_No_Unhandled_Exception()
-        {
-            using var client = new FabricClient();
-            var nodeList = await client.QueryManager.GetNodeListAsync();
-
-            // This is meant to be run on your dev machine's one node test cluster.
-            if (nodeList?.Count > 1)
-            {
-                return;
-            }
-
-            var startDateTime = DateTime.Now;
-
-            ObserverManager.FabricServiceContext = TestServiceContext;
-            ObserverManager.TelemetryEnabled = false;
-            ObserverManager.EtwEnabled = false;
-
-
-            using var obs = new FabricSystemObserver(TestServiceContext)
-            {
-                MonitorDuration = TimeSpan.FromSeconds(1),
-                CpuWarnUsageThresholdPct = -42
-            };
-
-            await obs.ObserveAsync(Token);
-
-            // observer ran to completion with no errors.
-            Assert.IsTrue(obs.LastRunDateTime > startDateTime);
-
-            // observer detected no error conditions.
-            Assert.IsFalse(obs.HasActiveFabricErrorOrWarning);
-
-            // observer did not have any internal errors during run.
-            Assert.IsFalse(obs.IsUnhealthy);
-        }
-
-        [TestMethod]
-        public async Task FabricSystemObserver_Integer_Greater_Than_100_CPU_Warn_Threshold_No_Unhandled_Exception()
-        {
-            var nodeList = await FabricClient.QueryManager.GetNodeListAsync();
-
-            // This is meant to be run on your dev machine's one node test cluster.
-            if (nodeList?.Count > 1)
-            {
-                return;
-            }
-
-            var startDateTime = DateTime.Now;
-
-            ObserverManager.FabricServiceContext = TestServiceContext;
-            ObserverManager.TelemetryEnabled = false;
-            ObserverManager.EtwEnabled = false;
-
-            using var obs = new FabricSystemObserver(TestServiceContext)
-            {
-                MonitorDuration = TimeSpan.FromSeconds(1),
-                CpuWarnUsageThresholdPct = 420
-            };
-
-            await obs.ObserveAsync(Token);
-
-            // observer ran to completion with no errors.
-            Assert.IsTrue(obs.LastRunDateTime > startDateTime);
-
-            // observer detected no error conditions.
-            Assert.IsFalse(obs.HasActiveFabricErrorOrWarning);
-
-            // observer did not have any internal errors during run.
-            Assert.IsFalse(obs.IsUnhealthy);
-        }
-
-        [TestMethod]
-        public void Ephemeral_Ports_Machine_Total_Greater_Than_Zero()
-        {
-            int ports = OSInfoProvider.Instance.GetActiveEphemeralPortCount();
-
-            // 0 would mean something failed in the impl or that there are no active TCP connections on the machine (unlikely).
-            Assert.IsTrue(ports > 0);
-        }
-
-        [TestMethod]
-        public void Active_TCP_Ports_Machine_Total_Greater_Than_Zero()
-        {
-            int ports = OSInfoProvider.Instance.GetActiveTcpPortCount();
-
-            // 0 would mean something failed in the impl or that there are no active TCP connections on the machine (highly unlikely).
-            Assert.IsTrue(ports > 0);
-        }
-
-        [TestMethod]
-        public void Validate_Dynamic_Port_Range_LowPort_HighPort_TotalNumberOfPorts()
-        {
-            var (LowPort, HighPort, NumberOfPorts) = OSInfoProvider.Instance.TupleGetDynamicPortRange();
-            Assert.IsTrue(NumberOfPorts > 0);
-            Assert.IsTrue(LowPort > 0);
-            Assert.IsTrue(HighPort > LowPort);
-            Assert.IsTrue(NumberOfPorts == HighPort - LowPort);
-        }
-
-        [TestMethod]
-        public void Active_Ephemeral_Ports_Machine_Total_Greater_Than_Zero()
-        {
-            int ports = OSInfoProvider.Instance.GetActiveEphemeralPortCount();
-
-            // 0 would mean something failed in the impl or that there are no active TCP connections in the dynamic range on the machine (highly unlikely).
-            Assert.IsTrue(ports > 0);
-        }
-
-        [TestMethod]
-        public void Active_TCP_Ports_Machine_Greater_Than_Active_Ephemeral_Ports_Machine()
-        {
-            int total_tcp_ports = OSInfoProvider.Instance.GetActiveTcpPortCount();
-            int ephemeral_tcp_ports = OSInfoProvider.Instance.GetActiveEphemeralPortCount();
-            
-            Assert.IsTrue(total_tcp_ports > 0 && ephemeral_tcp_ports > 0);
-            Assert.IsTrue(total_tcp_ports > ephemeral_tcp_ports);
-        }
-
-        #region ETW Tests
-
-        // AppObserver: ChildProcessTelemetryData \\
-
-        [TestMethod]
-        public async Task AppObserver_ETW_EventData_IsChildProcessTelemetryData()
-        {
-            using var foEtwListener = new FabricObserverEtwListener(_logger);
-            await AppObserver_ObserveAsync_Successful_IsHealthy();
-            List<List<ChildProcessTelemetryData>> childProcessTelemetryData = foEtwListener.foEtwConverter.ChildProcessTelemetry;
-            
-            Assert.IsNotNull(childProcessTelemetryData);
-            Assert.IsTrue(childProcessTelemetryData.Count > 0);
-
-            foreach (var t in childProcessTelemetryData)
-            {
-                foreach (var x in t)
-                {
-                    Assert.IsFalse(string.IsNullOrWhiteSpace(x.ApplicationName));
-                    Assert.IsFalse(string.IsNullOrWhiteSpace(x.ServiceName));
-                    Assert.IsFalse(string.IsNullOrWhiteSpace(x.Metric));
-                    Assert.IsFalse(string.IsNullOrWhiteSpace(x.ProcessName));
-                    Assert.IsFalse(string.IsNullOrWhiteSpace(x.ProcessStartTime));
-                    Assert.IsFalse(string.IsNullOrWhiteSpace(x.PartitionId));
-                    Assert.IsFalse(string.IsNullOrWhiteSpace(x.NodeName));
-                    Assert.IsFalse(x.ReplicaId == 0);
-                    Assert.IsFalse(x.ChildProcessCount == 0);
-
-                    Assert.IsTrue(x.ChildProcessInfo != null && x.ChildProcessInfo.Count == x.ChildProcessCount);
-                    Assert.IsTrue(x.ChildProcessInfo.FindAll(p => p.ProcessId > 0).Distinct().Count() == x.ChildProcessCount);
-
-                    foreach (var c in x.ChildProcessInfo)
-                    {
-                        Assert.IsFalse(string.IsNullOrWhiteSpace(c.ProcessName));
-                    
-                        Assert.IsTrue(
-                            !string.IsNullOrWhiteSpace(c.ProcessStartTime) 
-                            && DateTime.TryParse(c.ProcessStartTime, out DateTime startTime) && startTime > DateTime.MinValue);
-                        Assert.IsTrue(c.Value > -1);
-                        Assert.IsTrue(c.ProcessId > 0);
-                    }
-                }
-            }
-        }
-
-        // AppObserver: TelemetryData \\
-
-        [TestMethod]
-        public async Task AppObserver_ETW_EventData_IsTelemetryData()
-        {
-            using var foEtwListener = new FabricObserverEtwListener(_logger);
-
-            await AppObserver_ObserveAsync_Successful_IsHealthy();
-
-            List<ServiceTelemetryData> telemData = foEtwListener.foEtwConverter.ServiceTelemetryData;
-            
-            Assert.IsNotNull(telemData);
-            Assert.IsTrue(telemData.Count > 0);
-
-            foreach (var data in telemData)
-            {
-                Assert.IsFalse(string.IsNullOrWhiteSpace(data.ApplicationName));
-                Assert.IsFalse(string.IsNullOrWhiteSpace(data.ApplicationType));
-                Assert.IsFalse(string.IsNullOrWhiteSpace(data.NodeName));
-                Assert.IsFalse(string.IsNullOrWhiteSpace(data.ClusterId));
-                Assert.IsFalse(string.IsNullOrWhiteSpace(data.Metric));
-                Assert.IsFalse(string.IsNullOrWhiteSpace(data.ObserverName));
-                Assert.IsFalse(string.IsNullOrWhiteSpace(data.ProcessName));
-                Assert.IsFalse(string.IsNullOrWhiteSpace(data.ServiceName));
-                Assert.IsFalse(string.IsNullOrWhiteSpace(data.OS));
-
-                Assert.IsFalse(
-                    string.IsNullOrWhiteSpace(data.ProcessStartTime)
-                    && DateTime.TryParse(data.ProcessStartTime, out DateTime startDate)
-                    && startDate > DateTime.MinValue);
-
-                Assert.IsTrue(data.EntityType is EntityType.Service or EntityType.Process);
-                Assert.IsTrue(data.ServicePackageActivationMode is "ExclusiveProcess"
-                              or "SharedProcess");
-                Assert.IsTrue(data.HealthState == HealthState.Invalid);
-                Assert.IsTrue(data.ProcessId > 0);
-                Assert.IsTrue(data.ObserverName == ObserverConstants.AppObserverName);
-                Assert.IsTrue(data.Code == null);
-                Assert.IsTrue(data.Description == null);
-                Assert.IsTrue(data.Source == ObserverConstants.FabricObserverName);
-                Assert.IsTrue(data.Value >= 0.0);
-            }
-        }
-
-        [TestMethod]
-        public async Task AppObserver_ETW_EventData_IsTelemetryData_HealthWarnings()
-        {
-            using var foEtwListener = new FabricObserverEtwListener(_logger);
-
-            await AppObserver_ObserveAsync_Successful_WarningsGenerated();
-
-            List<ServiceTelemetryData> telemData = foEtwListener.foEtwConverter.ServiceTelemetryData;
-            
-            Assert.IsNotNull(telemData);
-            Assert.IsTrue(telemData.Count > 0);
-
-            var warningEvents = telemData.Where(t => t.HealthState == HealthState.Warning);
-            Assert.IsTrue(warningEvents.Any());
-
-            foreach (var data in warningEvents)
-            {
-                Assert.IsFalse(string.IsNullOrWhiteSpace(data.ApplicationName));
-                Assert.IsFalse(string.IsNullOrWhiteSpace(data.ApplicationType));
-                Assert.IsFalse(string.IsNullOrWhiteSpace(data.Code));
-                Assert.IsFalse(string.IsNullOrWhiteSpace(data.Description));
-                Assert.IsFalse(string.IsNullOrWhiteSpace(data.Property));
-                Assert.IsFalse(string.IsNullOrWhiteSpace(data.NodeName));
-                Assert.IsFalse(string.IsNullOrWhiteSpace(data.ClusterId));
-                Assert.IsFalse(string.IsNullOrWhiteSpace(data.Metric));
-                Assert.IsFalse(string.IsNullOrWhiteSpace(data.ObserverName));
-                Assert.IsFalse(string.IsNullOrWhiteSpace(data.ProcessName));
-                Assert.IsFalse(string.IsNullOrWhiteSpace(data.ServiceName));
-                Assert.IsFalse(string.IsNullOrWhiteSpace(data.OS));
-
-                Assert.IsFalse(
-                    string.IsNullOrWhiteSpace(data.ProcessStartTime)
-                    && DateTime.TryParse(data.ProcessStartTime, out DateTime startDate)
-                    && startDate > DateTime.MinValue);
-
-                Assert.IsTrue(data.EntityType is EntityType.Service or EntityType.Process);
-                Assert.IsTrue(data.ServicePackageActivationMode is "ExclusiveProcess"
-                              or "SharedProcess");
-                Assert.IsTrue(data.HealthState == HealthState.Warning);
-                Assert.IsTrue(data.ProcessId > 0);
-                Assert.IsTrue(data.Value > 0.0);
-                Assert.IsTrue(data.ObserverName == ObserverConstants.AppObserverName);
-                Assert.IsTrue(data.Source == $"{data.ObserverName}({data.Code})");
-            }
-        }
-
-        // RG
-        [TestMethod]
-        public async Task AppObserver_ETW_EventData_RG_ValuesAreNonZero()
-        {
-            using var foEtwListener = new FabricObserverEtwListener(_logger);
-
-            await AppObserver_ObserveAsync_Successful_IsHealthy();
-
-            List<ServiceTelemetryData> telemData = foEtwListener.foEtwConverter.ServiceTelemetryData;
-
-            Assert.IsNotNull(telemData);
-            Assert.IsTrue(telemData.Count > 0);
-
-            telemData = telemData.Where(t => t.ApplicationName == "fabric:/Voting").ToList();
-            Assert.IsTrue(telemData.Any());
-
-            foreach (var data in telemData)
-            {
-                Assert.IsFalse(string.IsNullOrWhiteSpace(data.ApplicationName));
-                Assert.IsFalse(string.IsNullOrWhiteSpace(data.ApplicationType));
-                Assert.IsFalse(string.IsNullOrWhiteSpace(data.NodeName));
-                Assert.IsFalse(string.IsNullOrWhiteSpace(data.ClusterId));
-                Assert.IsFalse(string.IsNullOrWhiteSpace(data.Metric));
-                Assert.IsFalse(string.IsNullOrWhiteSpace(data.ObserverName));
-                Assert.IsFalse(string.IsNullOrWhiteSpace(data.ProcessName));
-                Assert.IsFalse(string.IsNullOrWhiteSpace(data.ServiceName));
-                Assert.IsFalse(string.IsNullOrWhiteSpace(data.OS));
-                Assert.IsFalse(
-                    string.IsNullOrWhiteSpace(data.ProcessStartTime)
-                    && DateTime.TryParse(data.ProcessStartTime, out DateTime startDate)
-                    && startDate > DateTime.MinValue);
-
-                Assert.IsTrue(data.EntityType is EntityType.Service or EntityType.Process);
-                Assert.IsTrue(data.ServicePackageActivationMode is "ExclusiveProcess"
-                              or "SharedProcess");
-                Assert.IsTrue(data.HealthState == HealthState.Invalid);
-                Assert.IsTrue(data.ProcessId > 0);
-                Assert.IsTrue(data.ObserverName == ObserverConstants.AppObserverName);
-                Assert.IsTrue(data.Code == null);
-                Assert.IsTrue(data.Description == null);
-                Assert.IsTrue(data.Source == ObserverConstants.FabricObserverName);
-                
-                // RG
-                if (data.ProcessName is "VotingData" or "VotingWeb" or "ConsoleApp6" or "ConsoleApp7")
-                {
-                    Assert.IsTrue(data.RGMemoryEnabled && data.RGAppliedMemoryLimitMb > 0);     
-                }
-
-                if (data.ProcessName == "VotingData" || data.ProcessName == "VotingWeb")
-                {
-                    Assert.IsTrue(data.RGCpuEnabled && data.RGAppliedCpuLimitCores > 0);
-                }
-
-                Assert.IsTrue(data.Value >= 0.0);
-            }
-        }
-
-        // Private Bytes
-        [TestMethod]
-        public async Task AppObserver_ETW_PrivateBytes_Multiple_CodePackages_ValuesAreNonZero_Warnings_MB_Percent()
-        {
-            using var foEtwListener = new FabricObserverEtwListener(_logger);
-            await AppObserver_ObserveAsync_PrivateBytes_Successful_WarningsGenerated();
-            List<ServiceTelemetryData> telemData = foEtwListener.foEtwConverter.ServiceTelemetryData;
-
-            Assert.IsNotNull(telemData);
-            Assert.IsTrue(telemData.Count > 0);
-
-            telemData = telemData.Where(
-                t => t.ApplicationName == "fabric:/Voting" && t.HealthState == HealthState.Warning).ToList();
-
-            // 2 service code packages + 2 helper code packages (VotingData) * 2 metrics = 8 warnings...
-            Assert.IsTrue(telemData.Any() && telemData.Count == 8);
-        }
-
-        // Private Bytes
-        [TestMethod]
-        public async Task AppObserver_ETW_PrivateBytes_Warning_ChildProcesses()
-        {
-            using var foEtwListener = new FabricObserverEtwListener(_logger);
-            await AppObserver_ObserveAsync_PrivateBytes_Successful_WarningsGenerated();
-            List<ServiceTelemetryData> telemData = foEtwListener.foEtwConverter.ServiceTelemetryData;
-            List<List<ChildProcessTelemetryData>> childProcessTelemetryData = foEtwListener.foEtwConverter.ChildProcessTelemetry;
-
-            Assert.IsNotNull(telemData);
-            Assert.IsTrue(telemData.Count > 0);
-            Assert.IsNotNull(childProcessTelemetryData);
-            Assert.IsTrue(childProcessTelemetryData.Count > 0);
-
-            // We only care about the launched test app, fabric:/TestApp42, and one metric, Private Bytes (MB).
-            childProcessTelemetryData =
-                childProcessTelemetryData.Where(
-                    c => c.Find(cti => cti.ApplicationName == "fabric:/TestApp42").Metric == ErrorWarningProperty.PrivateBytesMb).ToList();
-            
-            // Ensure parent service is put into warning.
-            telemData = telemData.Where(
-                t => t.ApplicationName == "fabric:/TestApp42" && t.HealthState == HealthState.Warning).ToList();
-
-            // TestApp42 service launches 3 child processes.
-            Assert.IsTrue(childProcessTelemetryData[0][0].ChildProcessInfo.Count == 3);
-
-            // 1 service code package (with 2 children) * 1 metric = 1 warning (parent).
-            Assert.IsTrue(telemData.Count(t => t.ApplicationName == "fabric:/TestApp42" && t.Metric == ErrorWarningProperty.PrivateBytesMb) == 1);
-
-            // All children should definitely have more than 0 bytes committed.
-            Assert.IsTrue(childProcessTelemetryData.All(
-                c => c.TrueForAll(ct => ct.ApplicationName == "fabric:/TestApp42" && ct.Value > 0)));
-        }
-
-        // RG - warningRGMemoryLimitPercent
-        [TestMethod]
-        public async Task AppObserver_ETW_RGMemoryLimitPercent_Warning()
-        {
-            using var foEtwListener = new FabricObserverEtwListener(_logger);
-            await AppObserver_ObserveAsync_Successful_RGLimitWarningGenerated();
-            List<ServiceTelemetryData> telemData = foEtwListener.foEtwConverter.ServiceTelemetryData;
-
-            Assert.IsNotNull(telemData);
-            Assert.IsTrue(telemData.Count > 0);
-
-            telemData = telemData.Where(
-                t => t.ApplicationName == "fabric:/Voting" && t.HealthState == HealthState.Warning).ToList();
-
-            // 2 service code packages + 2 helper code packages (VotingData) * 1 metric = 4 warnings...
-            Assert.IsTrue(telemData.All(t => t.Metric == ErrorWarningProperty.RGMemoryUsagePercent && telemData.Count == 4));
-        }
-
-        // DiskObserver: TelemetryData \\
-
-        [TestMethod]
-        public async Task DiskObserver_ETW_EventData_IsTelemetryData()
-        {
-            using var foEtwListener = new FabricObserverEtwListener(_logger);
-
-            await DiskObserver_ObserveAsync_Successful_IsHealthy_NoWarningsOrErrors();
-
-            List<DiskTelemetryData> telemData = foEtwListener.foEtwConverter.DiskTelemetryData;
-            
-            Assert.IsNotNull(telemData);
-            Assert.IsTrue(telemData.Count > 0);
-
-            foreach (var data in telemData)
-            {
-                Assert.IsFalse(string.IsNullOrWhiteSpace(data.ObserverName));
-                Assert.IsFalse(string.IsNullOrWhiteSpace(data.DriveName));
-                Assert.IsFalse(string.IsNullOrWhiteSpace(data.NodeName));
-                Assert.IsFalse(string.IsNullOrWhiteSpace(data.ClusterId));
-                Assert.IsFalse(string.IsNullOrWhiteSpace(data.Metric));
-                if (data.Metric == ErrorWarningProperty.FolderSizeMB)
-                {
-                    Assert.IsFalse(string.IsNullOrWhiteSpace(data.FolderName));
-                }
-                Assert.IsFalse(string.IsNullOrWhiteSpace(data.OS));
-                Assert.IsFalse(string.IsNullOrWhiteSpace(data.Property));
-
-                Assert.IsTrue(data.EntityType == EntityType.Disk);
-                Assert.IsTrue(data.HealthState == HealthState.Invalid);
-                Assert.IsTrue(data.ObserverName == ObserverConstants.DiskObserverName);
-                Assert.IsTrue(data.Code == null);
-                Assert.IsTrue(data.Description == null);
-            }
-        }
-
-        [TestMethod]
-        public async Task DiskObserver_ETW_EventData_IsTelemetryData_Warnings()
-        {
-            using var foEtwListener = new FabricObserverEtwListener(_logger);
-
-            await DiskObserver_ObserveAsync_Successful_IsHealthy_WarningsOrErrors();
-
-            List<DiskTelemetryData> telemData = foEtwListener.foEtwConverter.DiskTelemetryData;
-            
-            Assert.IsNotNull(telemData);
-            Assert.IsTrue(telemData.Count > 0);
-
-            telemData = telemData.Where(d => d.HealthState == HealthState.Warning).ToList();
-            Assert.IsTrue(telemData.Any());
-
-            foreach (var data in telemData)
-            {
-                Assert.IsTrue(data.EntityType == EntityType.Disk);
-                Assert.IsFalse(string.IsNullOrWhiteSpace(data.NodeName));
-                Assert.IsFalse(string.IsNullOrWhiteSpace(data.DriveName));
-                Assert.IsFalse(string.IsNullOrWhiteSpace(data.ClusterId));
-                Assert.IsFalse(string.IsNullOrWhiteSpace(data.Code));
-                Assert.IsFalse(string.IsNullOrWhiteSpace(data.Description));
-                Assert.IsFalse(string.IsNullOrWhiteSpace(data.Metric));
-                if (data.Metric == ErrorWarningProperty.FolderSizeMB)
-                {
-                    Assert.IsFalse(string.IsNullOrWhiteSpace(data.FolderName));
-                }
-                Assert.IsFalse(string.IsNullOrWhiteSpace(data.ObserverName));
-                Assert.IsFalse(string.IsNullOrWhiteSpace(data.OS));
-                Assert.IsFalse(string.IsNullOrWhiteSpace(data.Property));
-
-                Assert.IsTrue(data.ObserverName == ObserverConstants.DiskObserverName);
-                Assert.IsTrue(data.HealthState == HealthState.Warning);
-                Assert.IsTrue(data.Value > 0.0);
-                Assert.IsTrue(data.Source == $"{data.ObserverName}({data.Code})");
-            }
-        }
-
-        // FabricSystemObserver: TelemetryData \\
-
-        [TestMethod]
-        public async Task FabricSystemObserver_ETW_EventData_Is_SystemServiceTelemetryData()
-        {
-            using var foEtwListener = new FabricObserverEtwListener(_logger);
-
-            await FabricSystemObserver_ObserveAsync_Successful_IsHealthy_NoWarningsOrErrors();
-
-            List<SystemServiceTelemetryData> telemData = foEtwListener.foEtwConverter.SystemServiceTelemetryData;
-            
-            Assert.IsNotNull(telemData);
-            Assert.IsTrue(telemData.Count > 0);
-
-            foreach (var data in telemData)
-            {
-                Assert.IsFalse(string.IsNullOrWhiteSpace(data.ApplicationName));
-                Assert.IsFalse(string.IsNullOrWhiteSpace(data.NodeName));
-                Assert.IsFalse(string.IsNullOrWhiteSpace(data.ClusterId));
-                Assert.IsFalse(string.IsNullOrWhiteSpace(data.Metric));
-                Assert.IsFalse(string.IsNullOrWhiteSpace(data.ObserverName));
-                Assert.IsFalse(string.IsNullOrWhiteSpace(data.ProcessName));
-                Assert.IsFalse(string.IsNullOrWhiteSpace(data.OS));
-
-                Assert.IsFalse(
-                    string.IsNullOrWhiteSpace(data.ProcessStartTime)
-                    && DateTime.TryParse(data.ProcessStartTime, out DateTime startDate)
-                    && startDate > DateTime.MinValue);
-
-                Assert.IsTrue(data.EntityType == EntityType.Application);
-                Assert.IsTrue(data.HealthState == HealthState.Invalid);
-                Assert.IsTrue(data.ProcessId > 0);
-                Assert.IsTrue(data.ObserverName == ObserverConstants.FabricSystemObserverName);
-                Assert.IsTrue(data.Code == null);
-                Assert.IsTrue(data.Description == null);
-                Assert.IsTrue(data.Source == ObserverConstants.FabricObserverName);
-                Assert.IsTrue(data.Value >= 0.0);
-            }
-        }
-
-        [TestMethod]
-        public async Task FabricSystemObserver_ETW_EventData_Is_SystemServiceTelemetryData_Warnings()
-        {
-            using var foEtwListener = new FabricObserverEtwListener(_logger);
-
-            await FabricSystemObserver_ObserveAsync_Successful_IsHealthy_MemoryWarningsOrErrorsDetected();
-
-            List<SystemServiceTelemetryData> telemData = foEtwListener.foEtwConverter.SystemServiceTelemetryData;
-            
-            Assert.IsNotNull(telemData);
-            Assert.IsTrue(telemData.Count > 0);
-
-            telemData = telemData.Where(d => d.HealthState == HealthState.Warning).ToList();
-            Assert.IsTrue(telemData.Any());
-
-            foreach (var data in telemData)
-            {
-                Assert.IsFalse(string.IsNullOrWhiteSpace(data.ApplicationName));
-                Assert.IsFalse(string.IsNullOrWhiteSpace(data.NodeName));
-                Assert.IsFalse(string.IsNullOrWhiteSpace(data.ClusterId));
-                Assert.IsFalse(string.IsNullOrWhiteSpace(data.Metric));
-                Assert.IsFalse(string.IsNullOrWhiteSpace(data.ObserverName));
-                Assert.IsFalse(string.IsNullOrWhiteSpace(data.ProcessName));
-                Assert.IsFalse(string.IsNullOrWhiteSpace(data.OS));
-
-                Assert.IsFalse(
-                    string.IsNullOrWhiteSpace(data.ProcessStartTime)
-                    && DateTime.TryParse(data.ProcessStartTime, out DateTime startDate)
-                    && startDate > DateTime.MinValue);
-
-                Assert.IsTrue(data.EntityType == EntityType.Application);
-                Assert.IsTrue(data.HealthState == HealthState.Warning);
-                Assert.IsTrue(data.ProcessId > 0);
-                Assert.IsTrue(data.ObserverName == ObserverConstants.FabricSystemObserverName);
-                Assert.IsTrue(data.Code != null);
-                Assert.IsTrue(data.Description != null);
-                Assert.IsTrue(data.Property != null);
-                Assert.IsTrue(data.Source == $"{data.ObserverName}({data.Code})");
-                Assert.IsTrue(data.Value > 0.0);
-            }
-        }
-
-        // NodeObserver: TelemetryData \\
-
-        [TestMethod]
-        public async Task NodeObserver_ETW_EventData_IsTelemetryData()
-        {
-            using var foEtwListener = new FabricObserverEtwListener(_logger);
-
-            await NodeObserver_ObserveAsync_Successful_IsHealthy_NoWarningsOrErrorsDetected();
-
-            List<NodeTelemetryData> telemData = foEtwListener.foEtwConverter.NodeTelemetryData;
-            
-            Assert.IsNotNull(telemData);
-            Assert.IsTrue(telemData.Count > 0);
-
-            foreach (var data in telemData)
-            {
-                Assert.IsFalse(string.IsNullOrWhiteSpace(data.NodeName));
-                Assert.IsFalse(string.IsNullOrWhiteSpace(data.NodeType));
-                Assert.IsFalse(string.IsNullOrWhiteSpace(data.ClusterId));
-                Assert.IsFalse(string.IsNullOrWhiteSpace(data.Metric));
-                Assert.IsFalse(string.IsNullOrWhiteSpace(data.ObserverName));
-                Assert.IsFalse(string.IsNullOrWhiteSpace(data.OS));
-                Assert.IsFalse(data.Property == null);
-
-                Assert.IsTrue(data.EntityType == EntityType.Machine);
-                Assert.IsTrue(data.HealthState == HealthState.Invalid);
-                Assert.IsTrue(data.ObserverName == ObserverConstants.NodeObserverName);
-                Assert.IsTrue(data.Code == null);
-                Assert.IsTrue(data.Description == null);
-                Assert.IsTrue(data.Value >= 0.0);
-            }
-        }
-
-        [TestMethod]
-        public async Task NodeObserver_ETW_EventData_IsTelemetryData_Warnings()
-        {
-            using var foEtwListener = new FabricObserverEtwListener(_logger);
-
-            await NodeObserver_ObserveAsync_Successful_IsHealthy_WarningsOrErrorsDetected();
-
-            List<NodeTelemetryData> telemData = foEtwListener.foEtwConverter.NodeTelemetryData;
-            
-            Assert.IsNotNull(telemData);
-            Assert.IsTrue(telemData.Count > 0);
-
-            telemData = telemData.Where(d => d.HealthState == HealthState.Warning).ToList();
-            Assert.IsTrue(telemData.Any());
-
-            foreach (var data in telemData)
-            {
-                Assert.IsFalse(string.IsNullOrWhiteSpace(data.NodeName));
-                Assert.IsFalse(string.IsNullOrWhiteSpace(data.NodeType));
-                Assert.IsFalse(string.IsNullOrWhiteSpace(data.ClusterId));
-                Assert.IsFalse(string.IsNullOrWhiteSpace(data.Metric));
-                Assert.IsFalse(string.IsNullOrWhiteSpace(data.ObserverName));
-                Assert.IsFalse(string.IsNullOrWhiteSpace(data.OS));
-                Assert.IsFalse(string.IsNullOrWhiteSpace(data.Code));
-                Assert.IsFalse(string.IsNullOrWhiteSpace(data.Property));
-                Assert.IsFalse(string.IsNullOrWhiteSpace(data.Description));
-
-
-                Assert.IsTrue(data.EntityType == EntityType.Machine);
-                Assert.IsTrue(data.ObserverName == ObserverConstants.NodeObserverName);
-                Assert.IsTrue(data.HealthState == HealthState.Warning);
-                Assert.IsTrue(data.Source == $"{data.ObserverName}({data.Code})");
-                Assert.IsTrue(data.Value > 0.0);
-            }
-
-        }
-
-        // NodeObserver: NodeSnapshotTelemetryData \\
-
-        [TestMethod]
-        public async Task NodeObserver_ETW_EventData_IsNodeSnapshotTelemetryData()
-        {
-            using var foEtwListener = new FabricObserverEtwListener(_logger);
-            var startDateTime = DateTime.Now;
-            ObserverManager.FabricServiceContext = TestServiceContext;
-            ObserverManager.TelemetryEnabled = false;
-            ObserverManager.EtwEnabled = true;
-
-            using var obs = new NodeObserver(TestServiceContext)
-            {
-                IsEnabled = true,
-                MonitorDuration = TimeSpan.FromSeconds(5),
-                CpuWarningUsageThresholdPct = 90,
-                ActivePortsWarningThreshold = 10000,
-                MemoryWarningLimitPercent = 90,
-                EphemeralPortsPercentWarningThreshold = 30,
-                FirewallRulesWarningThreshold = 3000,
-                IsEtwProviderEnabled = true
-            };
-
-            await obs.ObserveAsync(Token);
-            NodeSnapshotTelemetryData telemData = foEtwListener.foEtwConverter.NodeSnapshotTelemetryData;
-
-            Assert.IsNotNull(telemData);
-            Assert.IsFalse(string.IsNullOrWhiteSpace(telemData.SnapshotId));
-            Assert.IsFalse(string.IsNullOrWhiteSpace(telemData.SnapshotTimestamp));
-            Assert.IsFalse(string.IsNullOrWhiteSpace(telemData.CodeVersion));
-            Assert.IsFalse(string.IsNullOrWhiteSpace(telemData.ConfigVersion));
-            Assert.IsFalse(string.IsNullOrWhiteSpace(telemData.FaultDomain));
-            Assert.IsFalse(string.IsNullOrWhiteSpace(telemData.NodeId));
-            Assert.IsFalse(string.IsNullOrWhiteSpace(telemData.NodeInstanceId));
-            Assert.IsFalse(string.IsNullOrWhiteSpace(telemData.NodeName));
-            Assert.IsFalse(string.IsNullOrWhiteSpace(telemData.NodeType));
-            Assert.IsFalse(string.IsNullOrWhiteSpace(telemData.NodeDownAt));
-            Assert.IsFalse(string.IsNullOrWhiteSpace(telemData.NodeUpAt));
-            Assert.IsFalse(string.IsNullOrWhiteSpace(telemData.UpgradeDomain));
-            Assert.IsTrue(string.IsNullOrWhiteSpace(telemData.InfrastructurePlacementID));
-            Assert.IsFalse(string.IsNullOrWhiteSpace(telemData.NodeStatus));
-            Assert.IsFalse(string.IsNullOrWhiteSpace(telemData.HealthState));
-            Assert.IsFalse(string.IsNullOrWhiteSpace(telemData.IpAddressOrFQDN));
-            Assert.IsFalse(telemData.IsNodeByNodeUpgradeInProgress);
-            Assert.IsFalse(telemData.NodeDeactivationInfo == null);
-        }
-
-        // OSObserver: MachineTelemetryData \\
-
-        [TestMethod]
-        public async Task OSObserver_ETW_EventData_IsMachineTelemetryData()
-        {
-            using var foEtwListener = new FabricObserverEtwListener(_logger);
-            await OSObserver_ObserveAsync_Successful_IsHealthy_NoWarningsOrErrors();
-            MachineTelemetryData machineTelemetryData = foEtwListener.foEtwConverter.MachineTelemetryData;
-            
-            Assert.IsNotNull(machineTelemetryData);
-
-            Assert.IsFalse(string.IsNullOrWhiteSpace(machineTelemetryData.DriveInfo));
-            Assert.IsFalse(string.IsNullOrWhiteSpace(machineTelemetryData.EphemeralTcpPortRange));
-            Assert.IsFalse(string.IsNullOrWhiteSpace(machineTelemetryData.FabricApplicationTcpPortRange));
-            Assert.IsFalse(string.IsNullOrWhiteSpace(machineTelemetryData.HealthState));
-            Assert.IsFalse(string.IsNullOrWhiteSpace(machineTelemetryData.LastBootUpTime));
-            Assert.IsFalse(string.IsNullOrWhiteSpace(machineTelemetryData.NodeName));
-            Assert.IsFalse(string.IsNullOrWhiteSpace(machineTelemetryData.ObserverName));
-            Assert.IsFalse(string.IsNullOrWhiteSpace(machineTelemetryData.OSInstallDate));
-            Assert.IsFalse(string.IsNullOrWhiteSpace(machineTelemetryData.OSName));
-            Assert.IsFalse(string.IsNullOrWhiteSpace(machineTelemetryData.OSVersion));
-
-            if (OperatingSystem.IsWindows())
-            {
-                Assert.IsTrue(machineTelemetryData.ActiveFirewallRules > 0);
-            }
-
-            Assert.IsTrue(machineTelemetryData.ActiveEphemeralTcpPorts > 0);
-            Assert.IsTrue(machineTelemetryData.ActiveTcpPorts > 0);
-            Assert.IsTrue(machineTelemetryData.AvailablePhysicalMemoryGB > 0);
-            Assert.IsTrue(machineTelemetryData.FreeVirtualMemoryGB > 0);
-            Assert.IsTrue(machineTelemetryData.LogicalDriveCount > 0);
-            Assert.IsTrue(machineTelemetryData.LogicalProcessorCount > 0);
-            Assert.IsTrue(machineTelemetryData.NumberOfRunningProcesses > 0);
-            Assert.IsTrue(machineTelemetryData.TotalMemorySizeGB > 0);
-        }
-        #endregion
-
-        #region CodePackage Tests
-
-        // Tests for ensuring ServiceManifests that specify multiple code packages are correctly handled by AppObserver. \\
-
-        [TestMethod]
-        public async Task AppObserver_Detects_Monitors_Multiple_Helper_CodePackages()
-        {
-            ObserverManager.FabricServiceContext = TestServiceContext;
-            ObserverManager.TelemetryEnabled = false;
-            ObserverManager.EtwEnabled = false;
-
-            using var obs = new AppObserver(TestServiceContext)
-            {
-                MonitorDuration = TimeSpan.FromSeconds(1),
-                JsonConfigPath = Path.Combine(Environment.CurrentDirectory, "PackageRoot", "Config", "AppObserver.config.json"),
-                EnableConcurrentMonitoring = true,
-                EnableChildProcessMonitoring = true
-            };
-
-            var startDateTime = DateTime.Now;
-            
-            await obs.InitializeAsync();
-
-            // fabric:/Voting application has 2 default services (that create service types) and 2 extra CodePackages (specified in VotingData manifest)
-            // that contain helper binaries, ConsoleApp6.exe and ConsoleApp7.exe. Therefore, Console6App7 and ConsoleApp7 processes should be added to ReplicaOrInstanceList
-            // and therefore will be treated like any service that AppObserver monitors.
-            Assert.IsTrue(obs.ReplicaOrInstanceList.Any(r => r.HostProcessName == "ConsoleApp6"));
-            Assert.IsTrue(obs.ReplicaOrInstanceList.Any(r => r.HostProcessName == "ConsoleApp7"));
-            
-            await obs.ObserveAsync(Token);
-
-            // observer ran to completion with no errors.
-            Assert.IsTrue(obs.LastRunDateTime > startDateTime);
-
-            // observer detected no warning conditions.
-            Assert.IsFalse(obs.HasActiveFabricErrorOrWarning);
-
-            // observer did not have any internal errors during run.
-            Assert.IsFalse(obs.IsUnhealthy);
-        }
-        #endregion
-    }
+﻿// ------------------------------------------------------------
+// Copyright (c) Microsoft Corporation. All rights reserved.
+// Licensed under the MIT License (MIT). See License.txt in the repo root for license information.
+// ------------------------------------------------------------
+
+using ClusterObserver;
+using FabricObserver.Observers;
+using FabricObserver.Observers.Utilities;
+using FabricObserver.Observers.Utilities.Telemetry;
+using FabricObserver.Utilities.ServiceFabric;
+using Microsoft.Extensions.DependencyInjection;
+using Microsoft.VisualStudio.TestTools.UnitTesting;
+using ServiceFabric.Mocks;
+using System;
+using System.Collections.Concurrent;
+using System.Collections.Generic;
+using System.Data;
+using System.Diagnostics;
+using System.Fabric;
+using System.Fabric.Description;
+using System.Fabric.Health;
+using System.Fabric.Query;
+using System.IO;
+using System.Linq;
+using System.Security.Cryptography;
+using System.Security.Cryptography.X509Certificates;
+using System.Threading;
+using System.Threading.Tasks;
+using System.Xml;
+using static ServiceFabric.Mocks.MockConfigurationPackage;
+using HealthReport = FabricObserver.Observers.Utilities.HealthReport;
+
+/***PLEASE RUN ALL OF THESE TESTS ON YOUR LOCAL DEV MACHINE WITH A RUNNING SF CLUSTER BEFORE SUBMITTING A PULL REQUEST***/
+
+namespace FabricObserverTests
+{
+    [TestClass]
+    public class ObserverTests
+    {
+        // Change this to suit your test env.
+        private const string NodeName = "_Node_0";
+        private static readonly Uri TestServiceName = new("fabric:/app/service");
+        private static readonly CancellationToken Token = new();
+        private static ICodePackageActivationContext CodePackageContext = null;
+        private static StatelessServiceContext TestServiceContext = null;
+        private static readonly Logger _logger = new("TestLogger", Path.Combine(Environment.CurrentDirectory, "fabric_observer_logs"), 1)
+        {
+            EnableETWLogging = true,
+            EnableVerboseLogging = true,
+        };
+
+        private static FabricClient FabricClient => FabricClientUtilities.FabricClientSingleton;
+
+        [ClassInitialize]
+        public static async Task TestClassStartUp(TestContext testContext)
+        {
+            if (!IsLocalSFRuntimePresent())
+            {
+                throw new Exception("Can't run these tests without a local dev cluster");
+            }
+
+            /* SF runtime mocking care of ServiceFabric.Mocks by loekd.
+               https://github.com/loekd/ServiceFabric.Mocks */
+
+            // NOTE: Make changes in Settings.xml located in this project (FabricObserverTests) PackageRoot/Config directory to configure observer settings.
+            string configPath = Path.Combine(Environment.CurrentDirectory, "PackageRoot", "Config", "Settings.xml");
+            ConfigurationPackage configPackage = BuildConfigurationPackageFromSettingsFile(configPath);
+
+            CodePackageContext =
+                new MockCodePackageActivationContext(
+                        TestServiceName.AbsoluteUri,
+                        "applicationType",
+                        "Code",
+                        "1.0.0.0",
+                        Guid.NewGuid().ToString(),
+                        @"C:\Log",
+                        @"C:\Temp",
+                        @"C:\Work",
+                        "ServiceManifest",
+                        "1.0.0.0")
+                {
+                    ConfigurationPackage = configPackage
+                };
+
+            TestServiceContext =
+                new StatelessServiceContext(
+                        new NodeContext(NodeName, new NodeId(0, 1), 0, "NodeType0", "TEST.MACHINE"),
+                        CodePackageContext,
+                        "FabricObserver.FabricObserverType",
+                        TestServiceName,
+                        null,
+                        Guid.NewGuid(),
+                        long.MaxValue);
+
+            // Install required SF test applications.
+            await DeployHealthMetricsAppAsync();
+            await DeployTestApp42Async();
+            await DeployVotingAppAsync();
+        }
+
+        [ClassCleanup]
+        public static async Task TestClassCleanupAsync()
+        {
+            Assert.IsTrue(IsLocalSFRuntimePresent());
+
+            // Remove any files generated.
+            try
+            {
+                var outputFolder = Path.Combine(Environment.CurrentDirectory, "fabric_observer_logs");
+
+                if (Directory.Exists(outputFolder))
+                {
+                    Directory.Delete(outputFolder, true);
+                }
+            }
+            catch (IOException)
+            {
+
+            }
+
+            await CleanupTestHealthReportsAsync();
+            await RemoveTestApplicationsAsync();
+        }
+
+        /* Helpers */
+
+        private static ConfigurationPackage BuildConfigurationPackageFromSettingsFile(string configPath)
+        {
+            StringReader sreader = null;
+            XmlReader xreader = null;
+
+            try
+            {
+                if (string.IsNullOrWhiteSpace(configPath))
+                {
+                    return null;
+                }
+
+                string configXml = File.ReadAllText(configPath);
+
+                // Safe XML pattern - *Do not use LoadXml*.
+                XmlDocument xdoc = new() { XmlResolver = null };
+                sreader = new StringReader(configXml);
+                xreader = XmlReader.Create(sreader, new XmlReaderSettings { XmlResolver = null });
+                xdoc.Load(xreader);
+
+                var nsmgr = new XmlNamespaceManager(xdoc.NameTable);
+                nsmgr.AddNamespace("sf", "http://schemas.microsoft.com/2011/01/fabric");
+                var sectionNodes = xdoc.SelectNodes("//sf:Section", nsmgr);
+                var configSections = new ConfigurationSectionCollection();
+
+                if (sectionNodes != null)
+                {
+                    foreach (XmlNode node in sectionNodes)
+                    {
+                        ConfigurationSection configSection = CreateConfigurationSection(node?.Attributes?.Item(0).Value);
+                        var sectionParams = xdoc.SelectNodes($"//sf:Section[@Name='{configSection.Name}']//sf:Parameter", nsmgr);
+
+                        if (sectionParams != null)
+                        {
+                            foreach (XmlNode node2 in sectionParams)
+                            {
+                                ConfigurationProperty parameter = CreateConfigurationSectionParameters(node2?.Attributes?.Item(0).Value, node2?.Attributes?.Item(1).Value);
+                                configSection.Parameters.Add(parameter);
+                            }
+                        }
+
+                        configSections.Add(configSection);
+                    }
+
+                    var configSettings = CreateConfigurationSettings(configSections);
+                    ConfigurationPackage configPackage = CreateConfigurationPackage(configSettings, configPath.Replace("\\Settings.xml", ""));
+                    return configPackage;
+                }
+            }
+            finally
+            {
+                sreader.Dispose();
+                xreader.Dispose();
+            }
+
+            return null;
+        }
+
+        private static async Task DeployHealthMetricsAppAsync()
+        {
+            string appName = "fabric:/HealthMetrics";
+
+            // If fabric:/HealthMetrics is already installed, exit.
+            var deployedTestApp =
+                    await FabricClient.QueryManager.GetDeployedApplicationListAsync(
+                            NodeName,
+                            new Uri(appName),
+                            TimeSpan.FromSeconds(30),
+                            Token);
+
+            if (deployedTestApp?.Count > 0)
+            {
+                return;
+            }
+
+            
+            string appType = "HealthMetricsType";
+            string appVersion = "1.0.0.0";
+            string serviceName1 = "fabric:/HealthMetrics/BandActorService";
+            string serviceName2 = "fabric:/HealthMetrics/DoctorActorService";
+
+            // Change this to suit your configuration (so, if you are on Windows and you installed SF on a different drive, for example).
+            string imageStoreConnectionString = @"file:C:\SfDevCluster\Data\ImageStoreShare";
+            string packagePathInImageStore = "HealthMetrics";
+            string packagePathZip = Path.Combine(Environment.CurrentDirectory, "HealthMetrics.zip");
+            string serviceType1 = "BandActorServiceType";
+            string serviceType2 = "DoctorActorServiceType";
+            string packagePath = Path.Combine(Environment.CurrentDirectory, "HealthMetricsApp", "HealthMetrics", "pkg", "Debug");
+
+            try
+            {
+                // Unzip the compressed HealthMetrics app package.
+                System.IO.Compression.ZipFile.ExtractToDirectory(packagePathZip, "HealthMetricsApp", true);
+
+                // Copy the HealthMetrics app package to a location in the image store.
+                FabricClient.ApplicationManager.CopyApplicationPackage(imageStoreConnectionString, packagePath, packagePathInImageStore);
+
+                // Provision the HealthMetrics application.          
+                await FabricClient.ApplicationManager.ProvisionApplicationAsync(packagePathInImageStore);
+
+                // Create HealthMetrics app instance.
+                /* override app params..
+                NameValueCollection nameValueCollection = new NameValueCollection();
+                nameValueCollection.Add("foo", "bar");
+                */
+                ApplicationDescription appDesc = new(new Uri(appName), appType, appVersion/*, nameValueCollection */);
+                await FabricClient.ApplicationManager.CreateApplicationAsync(appDesc);
+
+                // Create the HealthMetrics service descriptions.
+                StatefulServiceDescription serviceDescription1 = new()
+                {
+                    ApplicationName = new Uri(appName),
+                    MinReplicaSetSize = 1,
+                    PartitionSchemeDescription = new SingletonPartitionSchemeDescription(),
+                    ServiceName = new Uri(serviceName1),
+                    ServiceTypeName = serviceType1
+                };
+
+                StatefulServiceDescription serviceDescription2 = new()
+                {
+                    ApplicationName = new Uri(appName),
+                    MinReplicaSetSize = 1,
+                    PartitionSchemeDescription = new SingletonPartitionSchemeDescription(),
+                    ServiceName = new Uri(serviceName2),
+                    ServiceTypeName = serviceType2
+                };
+
+                // Create the HealthMetrics app services. If any of the services are declared as a default service in the ApplicationManifest.xml,
+                // then the service instance is already running and this call will fail..
+                await FabricClient.ServiceManager.CreateServiceAsync(serviceDescription1);
+                await FabricClient.ServiceManager.CreateServiceAsync(serviceDescription2);
+
+                // This is a hack. Withouth this timeout, the deployed test services may not have populated the FC cache?
+                // You may need to increase this value depending upon your dev machine? You'll find out..
+                await Task.Delay(TimeSpan.FromSeconds(10));
+            }
+            catch (FabricException fe)
+            {
+                if (fe.ErrorCode == FabricErrorCode.ApplicationAlreadyExists)
+                {
+                    await FabricClient.ApplicationManager.DeleteApplicationAsync(new DeleteApplicationDescription(new Uri(appName)) { ForceDelete = true});
+                    await DeployHealthMetricsAppAsync();
+                }
+                else if (fe.ErrorCode == FabricErrorCode.ApplicationTypeAlreadyExists)
+                {
+                    var appList = await FabricClient.QueryManager.GetApplicationListAsync(new Uri(appName));
+                    if (appList.Count > 0)
+                    {
+                        await FabricClient.ApplicationManager.DeleteApplicationAsync(new DeleteApplicationDescription(new Uri(appName)) { ForceDelete = true });
+                    }
+                    await FabricClient.ApplicationManager.UnprovisionApplicationAsync(appType, appVersion);
+                    await DeployHealthMetricsAppAsync();
+                }
+            }
+        }
+
+        private static async Task DeployTestApp42Async()
+        {
+            string appName = "fabric:/TestApp42";
+
+            // If fabric:/TestApp42 is already installed, exit.
+            var deployedTestApp =
+                    await FabricClient.QueryManager.GetDeployedApplicationListAsync(
+                            NodeName,
+                            new Uri(appName),
+                            TimeSpan.FromSeconds(30),
+                            Token);
+
+            if (deployedTestApp?.Count > 0)
+            {
+                return;
+            }
+
+            string appType = "TestApp42Type";
+            string appVersion = "1.0.0";
+
+            // Change this to suit your configuration (so, if you are on Windows and you installed SF on a different drive, for example).
+            string imageStoreConnectionString = @"file:C:\SfDevCluster\Data\ImageStoreShare";
+            string packagePathInImageStore = "TestApp42";
+            string packagePathZip = Path.Combine(Environment.CurrentDirectory, "TestApp42.zip");
+            string packagePath = Path.Combine(Environment.CurrentDirectory, "TestApp42", "Release");
+
+            try
+            {
+                // Unzip the compressed HealthMetrics app package.
+                System.IO.Compression.ZipFile.ExtractToDirectory(packagePathZip, "TestApp42", true);
+
+                // Copy the HealthMetrics app package to a location in the image store.
+                FabricClient.ApplicationManager.CopyApplicationPackage(imageStoreConnectionString, packagePath, packagePathInImageStore);
+
+                // Provision the HealthMetrics application.          
+                await FabricClient.ApplicationManager.ProvisionApplicationAsync(packagePathInImageStore);
+
+                // Create HealthMetrics app instance.
+                ApplicationDescription appDesc = new(new Uri(appName), appType, appVersion);
+                await FabricClient.ApplicationManager.CreateApplicationAsync(appDesc);
+
+                // This is a hack. Withouth this timeout, the deployed test services may not have populated the FC cache?
+                // You may need to increase this value depending upon your dev machine? You'll find out..
+                await Task.Delay(TimeSpan.FromSeconds(15));
+            }
+            catch (FabricException fe)
+            {
+                if (fe.ErrorCode == FabricErrorCode.ApplicationAlreadyExists)
+                {
+                    await FabricClient.ApplicationManager.DeleteApplicationAsync(new DeleteApplicationDescription(new Uri(appName)) { ForceDelete = true });
+                    await DeployTestApp42Async();
+                }
+                else if (fe.ErrorCode == FabricErrorCode.ApplicationTypeAlreadyExists)
+                {
+                    var appList = await FabricClient.QueryManager.GetApplicationListAsync(new Uri(appName));
+                    if (appList.Count > 0)
+                    {
+                        await FabricClient.ApplicationManager.DeleteApplicationAsync(new DeleteApplicationDescription(new Uri(appName)) { ForceDelete = true });
+                    }
+                    await FabricClient.ApplicationManager.UnprovisionApplicationAsync(appType, appVersion);
+                    await DeployTestApp42Async();
+                }
+            }
+        }
+
+        private static async Task DeployVotingAppAsync()
+        {
+            string appName = "fabric:/Voting";
+
+            // If fabric:/Voting is already installed, exit.
+            var deployedTestApp =
+                    await FabricClient.QueryManager.GetDeployedApplicationListAsync(
+                            NodeName,
+                            new Uri(appName),
+                            TimeSpan.FromSeconds(30),
+                            Token);
+
+            if (deployedTestApp?.Count > 0)
+            {
+                return;
+            }
+
+            string appType = "VotingType";
+            string appVersion = "1.0.0";
+
+            // Change this to suit your configuration (so, if you are on Windows and you installed SF on a different drive, for example).
+            string imageStoreConnectionString = @"file:C:\SfDevCluster\Data\ImageStoreShare";
+            string packagePathInImageStore = "VotingApp";
+            string packagePathZip = Path.Combine(Environment.CurrentDirectory, "VotingApp.zip");
+            string packagePath = Path.Combine(Environment.CurrentDirectory, "VotingApp");
+
+            try
+            {
+                // Unzip the compressed HealthMetrics app package.
+                System.IO.Compression.ZipFile.ExtractToDirectory(packagePathZip, "VotingApp", true);
+
+                // Copy the HealthMetrics app package to a location in the image store.
+                FabricClient.ApplicationManager.CopyApplicationPackage(imageStoreConnectionString, packagePath, packagePathInImageStore);
+
+                // Provision the HealthMetrics application.          
+                await FabricClient.ApplicationManager.ProvisionApplicationAsync(packagePathInImageStore);
+
+                // Create HealthMetrics app instance.
+                ApplicationDescription appDesc = new(new Uri(appName), appType, appVersion);
+                await FabricClient.ApplicationManager.CreateApplicationAsync(appDesc);
+
+                // This is a hack. Withouth this timeout, the deployed test services may not have populated the FC cache?
+                // You may need to increase this value depending upon your dev machine? You'll find out..
+                await Task.Delay(TimeSpan.FromSeconds(15));
+
+                ApplicationUpgradeDescription appUpgradeDescription = new ApplicationUpgradeDescription()
+                {
+                    ApplicationName = new Uri("fabric:/Voting"),
+                    TargetApplicationTypeVersion = "1.0.0",
+                    UpgradePolicyDescription = new RollingUpgradePolicyDescription() { UpgradeMode = RollingUpgradeMode.UnmonitoredAuto }
+                };
+
+                appUpgradeDescription.ApplicationParameters.Add("VotingWeb_RGMemoryInMbLimit", "2400");
+
+                await FabricClient.ApplicationManager.UpgradeApplicationAsync(
+                    appUpgradeDescription,
+                    TimeSpan.FromSeconds(60),
+                    Token);
+
+                await Task.Delay(TimeSpan.FromSeconds(15));
+            }
+            catch (FabricException fe)
+            {
+                if (fe.ErrorCode == FabricErrorCode.ApplicationAlreadyExists)
+                {
+                    await FabricClient.ApplicationManager.DeleteApplicationAsync(new DeleteApplicationDescription(new Uri(appName)) { ForceDelete = true });
+                    await DeployVotingAppAsync();
+                }
+                else if (fe.ErrorCode == FabricErrorCode.ApplicationTypeAlreadyExists)
+                {
+                    var appList = await FabricClient.QueryManager.GetApplicationListAsync(new Uri(appName));
+                    if (appList.Count > 0)
+                    {
+                        await FabricClient.ApplicationManager.DeleteApplicationAsync(new DeleteApplicationDescription(new Uri(appName)) { ForceDelete = true });
+                    }
+                    await FabricClient.ApplicationManager.UnprovisionApplicationAsync(appType, appVersion);
+                    await DeployVotingAppAsync();
+                }
+            }
+        }
+
+        private static bool IsLocalSFRuntimePresent()
+        {
+            try
+            {
+                int count = Process.GetProcessesByName("Fabric").Length;
+                return count > 0;
+            }
+            catch (InvalidOperationException)
+            {
+                return false;
+            }
+        }
+
+        private static async Task CleanupTestHealthReportsAsync()
+        {
+            FabricClientUtilities fabricClientUtilities = new(NodeName);
+            await fabricClientUtilities.ClearFabricObserverHealthReportsAsync(true, Token);
+        }
+
+        private static bool InstallCerts()
+        {
+            if (OperatingSystem.IsLinux())
+            {
+                // We cannot install certs into local machine store on Linux
+                return false;
+            }
+
+            var validCert = new X509Certificate2("MyValidCert.p12");
+            var expiredCert = new X509Certificate2("MyExpiredCert.p12");
+
+            using var store = new X509Store(StoreName.My, StoreLocation.LocalMachine);
+            try
+            {
+                store.Open(OpenFlags.ReadWrite);
+                store.Add(validCert);
+                store.Add(expiredCert);
+                return true;
+            }
+            catch (CryptographicException ex) when (ex.HResult == 5) // access denied
+            {
+                return false;
+            }
+        }
+
+        private static void UnInstallCerts()
+        {
+            var validCert = new X509Certificate2("MyValidCert.p12");
+            var expiredCert = new X509Certificate2("MyExpiredCert.p12");
+
+            using var store = new X509Store(StoreName.My, StoreLocation.LocalMachine);
+            store.Open(OpenFlags.ReadWrite);
+            store.Remove(validCert);
+            store.Remove(expiredCert);
+        }
+
+        private static async Task RemoveTestApplicationsAsync()
+        {
+            // HealthMetrics \\
+            var fabricClient = new FabricClient();
+            string imageStoreConnectionString = @"file:C:\SfDevCluster\Data\ImageStoreShare";
+
+            if (await EnsureTestServicesExistAsync("fabric:/HealthMetrics"))
+            {
+                string appName = "fabric:/HealthMetrics";
+                string appType = "HealthMetricsType";
+                string appVersion = "1.0.0.0";
+                string serviceName1 = "fabric:/HealthMetrics/BandActorService";
+                string serviceName2 = "fabric:/HealthMetrics/DoctorActorService";
+                string packagePathInImageStore = "HealthMetrics";
+
+                // Clean up the unzipped directory.
+                fabricClient.ApplicationManager.RemoveApplicationPackage(imageStoreConnectionString, packagePathInImageStore);
+
+                // Delete services.
+                DeleteServiceDescription deleteServiceDescription1 = new(new Uri(serviceName1));
+                DeleteServiceDescription deleteServiceDescription2 = new(new Uri(serviceName2));
+                await fabricClient.ServiceManager.DeleteServiceAsync(deleteServiceDescription1);
+                await fabricClient.ServiceManager.DeleteServiceAsync(deleteServiceDescription2);
+
+                // Delete an application instance from the application type.
+                DeleteApplicationDescription deleteApplicationDescription = new(new Uri(appName));
+                await fabricClient.ApplicationManager.DeleteApplicationAsync(deleteApplicationDescription);
+
+                // Un-provision the application type.
+                await fabricClient.ApplicationManager.UnprovisionApplicationAsync(appType, appVersion);
+            }
+
+            // TestApp42 \\
+
+            if (await EnsureTestServicesExistAsync("fabric:/TestApp42"))
+            {
+                string appName = "fabric:/TestApp42";
+                string appType = "TestApp42Type";
+                string appVersion = "1.0.0";
+                string serviceName1 = "fabric:/TestApp42/ChildProcessCreator";
+                string packagePathInImageStore = "TestApp42";
+
+                // Clean up the unzipped directory.
+                fabricClient.ApplicationManager.RemoveApplicationPackage(imageStoreConnectionString, packagePathInImageStore);
+
+                // Delete services.
+                var deleteServiceDescription1 = new DeleteServiceDescription(new Uri(serviceName1));
+                await fabricClient.ServiceManager.DeleteServiceAsync(deleteServiceDescription1);
+
+                // Delete an application instance from the application type.
+                var deleteApplicationDescription = new DeleteApplicationDescription(new Uri(appName));
+                await fabricClient.ApplicationManager.DeleteApplicationAsync(deleteApplicationDescription);
+
+                // Un-provision the application type.
+                await fabricClient.ApplicationManager.UnprovisionApplicationAsync(appType, appVersion);
+            }
+
+            // Voting \\
+
+            if (await EnsureTestServicesExistAsync("fabric:/Voting"))
+            {
+                string appName = "fabric:/Voting";
+                string appType = "VotingType";
+                string appVersion = "1.0.0";
+                string serviceName1 = "fabric:/Voting/VotingData";
+                string serviceName2 = "fabric:/Voting/VotingWeb";
+                string packagePathInImageStore = "VotingApp";
+
+                // Clean up the unzipped directory.
+                fabricClient.ApplicationManager.RemoveApplicationPackage(imageStoreConnectionString, packagePathInImageStore);
+
+                // Delete services.
+                var deleteServiceDescription1 = new DeleteServiceDescription(new Uri(serviceName1));
+                var deleteServiceDescription2 = new DeleteServiceDescription(new Uri(serviceName2));
+                await fabricClient.ServiceManager.DeleteServiceAsync(deleteServiceDescription1);
+                await fabricClient.ServiceManager.DeleteServiceAsync(deleteServiceDescription2);
+
+                // Delete an application instance from the application type.
+                var deleteApplicationDescription = new DeleteApplicationDescription(new Uri(appName));
+                await fabricClient.ApplicationManager.DeleteApplicationAsync(deleteApplicationDescription);
+
+                // Un-provision the application type.
+                await fabricClient.ApplicationManager.UnprovisionApplicationAsync(appType, appVersion);
+            }
+        }
+
+        private static async Task<bool> EnsureTestServicesExistAsync(string appName)
+        {
+            try
+            {
+                var services = await FabricClient.QueryManager.GetServiceListAsync(new Uri(appName));
+                return services?.Count > 0;
+            }
+            catch (FabricElementNotFoundException)
+            {
+
+            }
+
+            return false;
+        }
+
+        /* End Helpers */
+
+        /* Simple Tests */
+
+        [TestMethod]
+        public void AppObserver_Constructor_Test()
+        {
+            ObserverManager.FabricServiceContext = TestServiceContext;
+            ObserverManager.TelemetryEnabled = false;
+            ObserverManager.EtwEnabled = false;
+
+            using var obs = new AppObserver(TestServiceContext);
+
+            Assert.IsTrue(obs.ObserverLogger != null);
+            Assert.IsTrue(obs.HealthReporter != null);
+            Assert.IsTrue(obs.ObserverName == ObserverConstants.AppObserverName);
+        }
+
+        [TestMethod]
+        public void AzureStorageUploadObserver_Constructor_Test()
+        {
+            ObserverManager.FabricServiceContext = TestServiceContext;
+            ObserverManager.TelemetryEnabled = false;
+            ObserverManager.EtwEnabled = false;
+
+            using var obs = new AzureStorageUploadObserver(TestServiceContext);
+
+            Assert.IsTrue(obs.ObserverLogger != null);
+            Assert.IsTrue(obs.HealthReporter != null);
+            Assert.IsTrue(obs.ObserverName == ObserverConstants.AzureStorageUploadObserverName);
+        }
+
+        [TestMethod]
+        public void CertificateObserver_Constructor_test()
+        {
+            ObserverManager.FabricServiceContext = TestServiceContext;
+            ObserverManager.TelemetryEnabled = false;
+            ObserverManager.EtwEnabled = false;
+
+            using var obs = new CertificateObserver(TestServiceContext);
+
+            Assert.IsTrue(obs.ObserverLogger != null);
+            Assert.IsTrue(obs.HealthReporter != null);
+            Assert.IsTrue(obs.ObserverName == ObserverConstants.CertificateObserverName);
+        }
+
+        [TestMethod]
+        public void ContainerObserver_Constructor_test()
+        {
+            ObserverManager.FabricServiceContext = TestServiceContext;
+            ObserverManager.TelemetryEnabled = false;
+            ObserverManager.EtwEnabled = false;
+
+            using var obs = new ContainerObserver(TestServiceContext);
+
+            Assert.IsTrue(obs.ObserverLogger != null);
+            Assert.IsTrue(obs.HealthReporter != null);
+            Assert.IsTrue(obs.ObserverName == ObserverConstants.ContainerObserverName);
+        }
+
+        [TestMethod]
+        public void DiskObserver_Constructor_Test()
+        {
+            ObserverManager.FabricServiceContext = TestServiceContext;
+            ObserverManager.TelemetryEnabled = false;
+            ObserverManager.EtwEnabled = false;
+            ObserverManager.ObserverWebAppDeployed = true;
+
+            using var obs = new DiskObserver(TestServiceContext);
+
+            Assert.IsTrue(obs.ObserverLogger != null);
+            Assert.IsTrue(obs.HealthReporter != null);
+            Assert.IsTrue(obs.ObserverName == ObserverConstants.DiskObserverName);
+        }
+
+        [TestMethod]
+        public void FabricSystemObserver_Constructor_Test()
+        {
+            ObserverManager.FabricServiceContext = TestServiceContext;
+            ObserverManager.TelemetryEnabled = false;
+            ObserverManager.EtwEnabled = false;
+
+            using var obs = new FabricSystemObserver(TestServiceContext);
+
+            Assert.IsTrue(obs.ObserverLogger != null);
+            Assert.IsTrue(obs.HealthReporter != null);
+            Assert.IsTrue(obs.ObserverName == ObserverConstants.FabricSystemObserverName);
+        }
+
+        [TestMethod]
+        public void NetworkObserver_Constructor_Test()
+        {
+            ObserverManager.FabricServiceContext = TestServiceContext;
+            ObserverManager.TelemetryEnabled = false;
+            ObserverManager.EtwEnabled = false;
+            ObserverManager.ObserverWebAppDeployed = true;
+
+            using var obs = new NetworkObserver(TestServiceContext);
+
+            Assert.IsTrue(obs.ObserverLogger != null);
+            Assert.IsTrue(obs.HealthReporter != null);
+            Assert.IsTrue(obs.ObserverName == ObserverConstants.NetworkObserverName);
+        }
+
+        [TestMethod]
+        public void NodeObserver_Constructor_Test()
+        {
+            ObserverManager.FabricServiceContext = TestServiceContext;
+            ObserverManager.TelemetryEnabled = false;
+            ObserverManager.EtwEnabled = false;
+
+            using var obs = new NodeObserver(TestServiceContext);
+
+            Assert.IsTrue(obs.ObserverLogger != null);
+            Assert.IsTrue(obs.HealthReporter != null);
+            Assert.IsTrue(obs.ObserverName == ObserverConstants.NodeObserverName);
+        }
+
+        [TestMethod]
+        public void OSObserver_Constructor_Test()
+        {
+            ObserverManager.FabricServiceContext = TestServiceContext;
+            ObserverManager.TelemetryEnabled = false;
+            ObserverManager.EtwEnabled = false;
+
+            using var obs = new OSObserver(TestServiceContext);
+
+            Assert.IsTrue(obs.ObserverLogger != null);
+            Assert.IsTrue(obs.HealthReporter != null);
+            Assert.IsTrue(obs.ObserverName == ObserverConstants.OSObserverName);
+        }
+
+        [TestMethod]
+        public void SFConfigurationObserver_Constructor_Test()
+        {
+            using var client = new FabricClient();
+
+            ObserverManager.FabricServiceContext = TestServiceContext;
+
+            ObserverManager.TelemetryEnabled = false;
+            ObserverManager.EtwEnabled = false;
+            ObserverManager.ObserverWebAppDeployed = true;
+
+            using var obs = new SFConfigurationObserver(TestServiceContext);
+
+            // These are set in derived ObserverBase.
+            Assert.IsTrue(obs.ObserverLogger != null);
+            Assert.IsTrue(obs.HealthReporter != null);
+            Assert.IsTrue(obs.ObserverName == ObserverConstants.SFConfigurationObserverName);
+        }
+
+        /* End Simple Tests */
+
+        /* AppObserver Initialization */
+
+        [TestMethod]
+        public async Task AppObserver_InitializeAsync_MalformedTargetAppValue_GeneratesWarning()
+        {
+            ObserverManager.FabricServiceContext = TestServiceContext;
+            ObserverManager.TelemetryEnabled = false;
+            ObserverManager.EtwEnabled = false;
+
+            using var obs = new AppObserver(TestServiceContext)
+            {
+                MonitorDuration = TimeSpan.FromSeconds(1),
+                JsonConfigPath = Path.Combine(Environment.CurrentDirectory, "PackageRoot", "Config", "AppObserver.config.targetAppMalformed.json"),
+                EnableConcurrentMonitoring = true
+            };
+
+            await obs.InitializeAsync();
+
+            // observer had internal issues during run - in this case creating a Warning due to malformed targetApp value.
+            Assert.IsTrue(obs.OperationalHealthEvents == 1);
+        }
+
+        [TestMethod]
+        public async Task AppObserver_InitializeAsync_InvalidJson_GeneratesWarning()
+        {
+            ObserverManager.FabricServiceContext = TestServiceContext;
+            ObserverManager.TelemetryEnabled = false;
+            ObserverManager.EtwEnabled = false;
+
+            using var obs = new AppObserver(TestServiceContext)
+            {
+                MonitorDuration = TimeSpan.FromSeconds(1),
+                JsonConfigPath = Path.Combine(Environment.CurrentDirectory, "PackageRoot", "Config", "AppObserver.config.invalid.json"),
+                EnableConcurrentMonitoring = true,
+                EnableChildProcessMonitoring = true
+            };
+
+            await obs.InitializeAsync();
+
+            // observer had internal issues during run - in this case creating a Warning due to invalid json.
+            Assert.IsTrue(obs.OperationalHealthEvents == 1);
+        }
+
+        [TestMethod]
+        public async Task AppObserver_InitializeAsync_NoConfigFound_GeneratesWarning()
+        {
+            ObserverManager.FabricServiceContext = TestServiceContext;
+            ObserverManager.TelemetryEnabled = false;
+            ObserverManager.EtwEnabled = false;
+
+            using var obs = new AppObserver(TestServiceContext)
+            {
+                MonitorDuration = TimeSpan.FromSeconds(1),
+                JsonConfigPath = Path.Combine(Environment.CurrentDirectory, "PackageRoot", "Config", "AppObserver.config.empty.json"),
+                EnableConcurrentMonitoring = true,
+                EnableChildProcessMonitoring = true
+            };
+
+            await obs.InitializeAsync();
+
+            // observer had internal issues during run - in this case creating a Warning due to malformed targetApp value.
+            Assert.IsTrue(obs.OperationalHealthEvents == 1);
+        }
+
+        /* Single serviceInclude/serviceExclude real tests. */
+
+        [TestMethod]
+        public async Task AppObserver_InitializeAsync_TargetAppType_ServiceExcludeList_EnsureExcluded()
+        {
+            if (!await EnsureTestServicesExistAsync("fabric:/HealthMetrics"))
+            {
+                await DeployHealthMetricsAppAsync();
+            }
+
+            ObserverManager.FabricServiceContext = TestServiceContext;
+            ObserverManager.TelemetryEnabled = false;
+            ObserverManager.EtwEnabled = false;
+
+            using var obs = new AppObserver(TestServiceContext)
+            {
+                MonitorDuration = TimeSpan.FromSeconds(1),
+                JsonConfigPath = Path.Combine(Environment.CurrentDirectory, "PackageRoot", "Config", "AppObserver.config.apptype.exclude.json"),
+                EnableConcurrentMonitoring = true
+            };
+
+            await obs.InitializeAsync();
+            var deployedTargets = obs.ReplicaOrInstanceList;
+            Assert.IsTrue(deployedTargets.Any());
+            Assert.IsFalse(deployedTargets.Any(t => t.ServiceName.OriginalString.Contains("DoctorActorService")));
+        }
+
+        [TestMethod]
+        public async Task AppObserver_InitializeAsync_TargetApp_ServiceExcludeList_EnsureExcluded()
+        {
+            if (!await EnsureTestServicesExistAsync("fabric:/HealthMetrics"))
+            {
+                await DeployHealthMetricsAppAsync();
+            }
+
+            ObserverManager.FabricServiceContext = TestServiceContext;
+            ObserverManager.TelemetryEnabled = false;
+            ObserverManager.EtwEnabled = false;
+
+            using var obs = new AppObserver(TestServiceContext)
+            {
+                MonitorDuration = TimeSpan.FromSeconds(1),
+                JsonConfigPath = Path.Combine(Environment.CurrentDirectory, "PackageRoot", "Config", "AppObserver.config.app.exclude.json"),
+                EnableConcurrentMonitoring = true
+            };
+
+            await obs.InitializeAsync();
+            var deployedTargets = obs.ReplicaOrInstanceList;
+            Assert.IsTrue(deployedTargets.Any());
+            Assert.IsFalse(deployedTargets.Any(t => t.ServiceName.OriginalString.Contains("DoctorActorServiceType")));
+        }
+
+        [TestMethod]
+        public async Task AppObserver_InitializeAsync_TargetAppType_ServiceIncludeList_EnsureIncluded()
+        {
+            if (!await EnsureTestServicesExistAsync("fabric:/HealthMetrics"))
+            {
+                await DeployHealthMetricsAppAsync();
+            }
+
+            ObserverManager.FabricServiceContext = TestServiceContext;
+            ObserverManager.TelemetryEnabled = false;
+            ObserverManager.EtwEnabled = false;
+
+            using var obs = new AppObserver(TestServiceContext)
+            {
+                MonitorDuration = TimeSpan.FromSeconds(1),
+                JsonConfigPath = Path.Combine(Environment.CurrentDirectory, "PackageRoot", "Config", "AppObserver.config.apptype.include.json"),
+                EnableConcurrentMonitoring = true
+            };
+
+            await obs.InitializeAsync();
+            var deployedTargets = obs.ReplicaOrInstanceList;
+            Assert.IsTrue(deployedTargets.Any());
+            Assert.IsTrue(deployedTargets.All(t => t.ServiceName.OriginalString.Contains("DoctorActorService")));
+        }
+
+        [TestMethod]
+        public async Task AppObserver_InitializeAsync_TargetApp_ServiceIncludeList_EnsureIncluded()
+        {
+            if (!await EnsureTestServicesExistAsync("fabric:/HealthMetrics"))
+            {
+                await DeployHealthMetricsAppAsync();
+            }
+
+            ObserverManager.FabricServiceContext = TestServiceContext;
+            ObserverManager.TelemetryEnabled = false;
+            ObserverManager.EtwEnabled = false;
+
+            using var obs = new AppObserver(TestServiceContext)
+            {
+                MonitorDuration = TimeSpan.FromSeconds(1),
+                JsonConfigPath = Path.Combine(Environment.CurrentDirectory, "PackageRoot", "Config", "AppObserver.config.app.include.json"),
+                EnableConcurrentMonitoring = true
+            };
+
+            await obs.InitializeAsync();
+            var deployedTargets = obs.ReplicaOrInstanceList;
+            Assert.IsTrue(deployedTargets.Any());
+            Assert.IsTrue(deployedTargets.All(t => t.ServiceName.OriginalString.Contains("DoctorActorService")));
+        }
+
+        /* Multiple exclude/include service settings for single targetApp/Type tests */
+
+        [TestMethod]
+        public async Task AppObserver_InitializeAsync_TargetAppType_MultiServiceExcludeList_EnsureNotExcluded()
+        {
+            if (!await EnsureTestServicesExistAsync("fabric:/HealthMetrics"))
+            {
+                await DeployHealthMetricsAppAsync();
+            }
+
+            ObserverManager.FabricServiceContext = TestServiceContext;
+            ObserverManager.TelemetryEnabled = false;
+            ObserverManager.EtwEnabled = false;
+
+            using var obs = new AppObserver(TestServiceContext)
+            {
+                MonitorDuration = TimeSpan.FromSeconds(1),
+                JsonConfigPath = Path.Combine(Environment.CurrentDirectory, "PackageRoot", "Config", "AppObserver.config.apptype.multi-exclude.json"),
+                EnableConcurrentMonitoring = true
+            };
+
+            await obs.InitializeAsync();
+            var serviceReplicas = obs.ReplicaOrInstanceList;
+            Assert.IsTrue(serviceReplicas.Any());
+
+            // You can't supply multiple Exclude lists for the same target app/type. None of the target services will be excluded..
+            Assert.IsTrue(
+                serviceReplicas.Count(
+                    s => s.ServiceName.OriginalString is "fabric:/HealthMetrics/BandActorService"
+                      or "fabric:/HealthMetrics/DoctorActorService") == 2);
+        }
+
+        [TestMethod]
+        public async Task AppObserver_InitializeAsync_TargetApp_MultiServiceExcludeList_EnsureNotExcluded()
+        {
+            if (!await EnsureTestServicesExistAsync("fabric:/HealthMetrics"))
+            {
+                await DeployHealthMetricsAppAsync();
+            }
+
+            ObserverManager.FabricServiceContext = TestServiceContext;
+            ObserverManager.TelemetryEnabled = false;
+            ObserverManager.EtwEnabled = false;
+
+            using var obs = new AppObserver(TestServiceContext)
+            {
+                MonitorDuration = TimeSpan.FromSeconds(1),
+                JsonConfigPath = Path.Combine(Environment.CurrentDirectory, "PackageRoot", "Config", "AppObserver.config.app.multi-exclude.json"),
+                EnableConcurrentMonitoring = true
+            };
+
+            await obs.InitializeAsync();
+            var serviceReplicas = obs.ReplicaOrInstanceList;
+            Assert.IsTrue(serviceReplicas.Any());
+
+            // You can't supply multiple Exclude lists for the same target app/type. None of the target services will be excluded..
+            Assert.IsTrue(
+                serviceReplicas.Count(
+                    s => s.ServiceName.OriginalString is "fabric:/HealthMetrics/BandActorService"
+                      or "fabric:/HealthMetrics/DoctorActorService") == 2);
+        }
+
+        [TestMethod]
+        public async Task AppObserver_InitializeAsync_TargetAppType_MultiServiceIncludeList_EnsureIncluded()
+        {
+            if (!await EnsureTestServicesExistAsync("fabric:/HealthMetrics"))
+            {
+                await DeployHealthMetricsAppAsync();
+            }
+
+            ObserverManager.FabricServiceContext = TestServiceContext;
+            ObserverManager.TelemetryEnabled = false;
+            ObserverManager.EtwEnabled = false;
+
+            using var obs = new AppObserver(TestServiceContext)
+            {
+                MonitorDuration = TimeSpan.FromSeconds(1),
+                JsonConfigPath = Path.Combine(Environment.CurrentDirectory, "PackageRoot", "Config", "AppObserver.config.apptype.multi-include.json"),
+                EnableConcurrentMonitoring = true
+            };
+
+            await obs.InitializeAsync();
+            var serviceReplicas = obs.ReplicaOrInstanceList;
+            Assert.IsTrue(serviceReplicas.Any());
+            Assert.IsTrue(serviceReplicas.Count == 2);
+        }
+
+        [TestMethod]
+        public async Task AppObserver_InitializeAsync_TargetApp_MultiServiceIncludeList_EnsureIncluded()
+        {
+            if (!await EnsureTestServicesExistAsync("fabric:/HealthMetrics"))
+            {
+                await DeployHealthMetricsAppAsync();
+            }
+
+            ObserverManager.FabricServiceContext = TestServiceContext;
+            ObserverManager.TelemetryEnabled = false;
+            ObserverManager.EtwEnabled = false;
+
+            using var obs = new AppObserver(TestServiceContext)
+            {
+                MonitorDuration = TimeSpan.FromSeconds(1),
+                JsonConfigPath = Path.Combine(Environment.CurrentDirectory, "PackageRoot", "Config", "AppObserver.config.app.multi-include.json"),
+                EnableConcurrentMonitoring = true
+            };
+
+            await obs.InitializeAsync();
+            var deployedTargets = obs.ReplicaOrInstanceList;
+            Assert.IsTrue(deployedTargets.Any());
+
+            await obs.InitializeAsync();
+            var serviceReplicas = obs.ReplicaOrInstanceList;
+            Assert.IsTrue(serviceReplicas.Any());
+            Assert.IsTrue(serviceReplicas.Count == 2);
+        }
+
+        /* End InitializeAsync tests. */
+
+        /* ObserveAsync/ReportAsync */
+
+        [TestMethod]
+        public async Task AppObserver_ObserveAsync_Successful_IsHealthy()
+        {
+            var startDateTime = DateTime.Now;
+
+            ObserverManager.FabricServiceContext = TestServiceContext;
+            ObserverManager.TelemetryEnabled = false;
+            ObserverManager.EtwEnabled = true;
+
+            using var obs = new AppObserver(TestServiceContext)
+            {
+                MonitorDuration = TimeSpan.FromSeconds(1),
+                JsonConfigPath = Path.Combine(Environment.CurrentDirectory, "PackageRoot", "Config", "AppObserver.config.json"),
+                EnableConcurrentMonitoring = true,
+                IsEtwProviderEnabled = true,
+                EnableChildProcessMonitoring = true,
+                MaxChildProcTelemetryDataCount = 25,
+                MonitorResourceGovernanceLimits = true
+            };
+
+            await obs.ObserveAsync(Token);
+
+            // observer ran to completion with no errors.
+            Assert.IsTrue(obs.LastRunDateTime > startDateTime);
+
+            // observer detected no warning conditions.
+            Assert.IsFalse(obs.HasActiveFabricErrorOrWarning);
+
+            // observer did not have any internal errors during run.
+            Assert.IsFalse(obs.IsUnhealthy);
+        }
+
+        [TestMethod]
+        public async Task AppObserver_ObserveAsync_Successful_WarningsGenerated()
+        {
+            var startDateTime = DateTime.Now;
+
+            ObserverManager.FabricServiceContext = TestServiceContext;
+            ObserverManager.TelemetryEnabled = false;
+            ObserverManager.EtwEnabled = true;
+
+            using var obs = new AppObserver(TestServiceContext)
+            {
+                MonitorDuration = TimeSpan.FromSeconds(1),
+                JsonConfigPath = Path.Combine(Environment.CurrentDirectory, "PackageRoot", "Config", "AppObserver_warnings.config.json"),
+                EnableConcurrentMonitoring = true,
+                CheckPrivateWorkingSet = true,
+                IsEtwProviderEnabled = true
+            };
+
+            await obs.ObserveAsync(Token);
+
+            // observer ran to completion with no errors.
+            Assert.IsTrue(obs.LastRunDateTime > startDateTime);
+
+            // observer detected warning conditions.
+            Assert.IsTrue(obs.HasActiveFabricErrorOrWarning);
+
+            // observer did not have any internal errors during run.
+            Assert.IsFalse(obs.IsUnhealthy);
+        }
+
+        [TestMethod]
+        public async Task AppObserver_ObserveAsync_PrivateBytes_Successful_WarningsGenerated()
+        {
+            var startDateTime = DateTime.Now;
+
+            ObserverManager.FabricServiceContext = TestServiceContext;
+            ObserverManager.TelemetryEnabled = false;
+            ObserverManager.EtwEnabled = true;
+
+            using var obs = new AppObserver(TestServiceContext)
+            {
+                MonitorDuration = TimeSpan.FromSeconds(1),
+                JsonConfigPath = Path.Combine(Environment.CurrentDirectory, "PackageRoot", "Config", "AppObserver_PrivateBytes_warning.config.json"),
+                IsEtwProviderEnabled = true
+            };
+
+            await obs.ObserveAsync(Token);
+
+            // observer ran to completion with no errors.
+            Assert.IsTrue(obs.LastRunDateTime > startDateTime);
+
+            // observer detected warning conditions.
+            Assert.IsTrue(obs.HasActiveFabricErrorOrWarning);
+
+            // observer did not have any internal errors during run.
+            Assert.IsFalse(obs.IsUnhealthy);
+        }
+
+        // RG \\
+
+        [TestMethod]
+        public async Task AppObserver_ObserveAsync_Successful_RGLimitWarningGenerated()
+        {
+            var startDateTime = DateTime.Now;
+
+            ObserverManager.FabricServiceContext = TestServiceContext;
+            ObserverManager.TelemetryEnabled = false;
+            ObserverManager.EtwEnabled = false;
+
+            using var obs = new AppObserver(TestServiceContext)
+            {
+                MonitorDuration = TimeSpan.FromSeconds(1),
+                JsonConfigPath = Path.Combine(Environment.CurrentDirectory, "PackageRoot", "Config", "AppObserver_rg_warning.config.json"),
+            };
+
+            await obs.ObserveAsync(Token);
+
+            // observer ran to completion with no errors.
+            Assert.IsTrue(obs.LastRunDateTime > startDateTime);
+
+            // observer detected warning conditions.
+            Assert.IsTrue(obs.HasActiveFabricErrorOrWarning);
+
+            // observer did not have any internal errors during run.
+            Assert.IsFalse(obs.IsUnhealthy);
+        }
+
+        [TestMethod]
+        public async Task AppObserver_ObserveAsync_Successful_RGLimit_Validate_Multiple_Memory_Cpu_Specification()
+        {
+            var startDateTime = DateTime.Now;
+
+            ObserverManager.FabricServiceContext = TestServiceContext;
+            ObserverManager.TelemetryEnabled = false;
+            ObserverManager.EtwEnabled = false;
+
+            using var obs = new AppObserver(TestServiceContext)
+            {
+                MonitorDuration = TimeSpan.FromSeconds(1)
+            };
+
+            await obs.ObserveAsync(Token);
+
+            Assert.IsTrue(obs.MonitorResourceGovernanceLimits == true);
+
+            var clientUtilities = new FabricClientUtilities(NodeName);
+            string appManifest =
+                await FabricClient.ApplicationManager.GetApplicationManifestAsync(
+                        "VotingType", "1.0.0",
+                        TimeSpan.FromSeconds(60),
+                        Token);
+
+            ApplicationList appList = await FabricClient.QueryManager.GetApplicationListAsync();
+
+            ApplicationTypeList applicationTypeList =
+                await FabricClient.QueryManager.GetApplicationTypeListAsync("VotingType", TimeSpan.FromSeconds(60), Token);
+
+            var appParameters = appList.First(app => app.ApplicationTypeName == "VotingType").ApplicationParameters;
+            var defaultParameters = applicationTypeList.First(a => a.ApplicationTypeVersion == "1.0.0").DefaultParameters;
+
+            ApplicationParameterList parameters = new ApplicationParameterList();
+
+            clientUtilities.AddParametersIfNotExists(parameters, appParameters);
+            clientUtilities.AddParametersIfNotExists(parameters, defaultParameters);
+
+            // VotingWeb has both MemoryInMB and MemoryInMBLimit specified in a code package rg policy node. Ensure that only the value
+            // of MemoryInMBLimit is used (this is known to be 2400, whereas MemoryInMB is known to be 1024).
+            // This also test application parameter upgrades, because the default parameter for MemoryInMbLimit is 2048 (per the application manifest).
+            var (RGMemoryEnabled, RGMemoryLimit) = clientUtilities.TupleGetMemoryResourceGovernanceInfo(appManifest, "VotingWebPkg", "Code", parameters);
+            Assert.IsTrue(RGMemoryEnabled);
+            Assert.IsTrue(RGMemoryLimit == 2400);
+
+            // A similar thing is tested here, without upgraded app parameters.
+            var (RGCpuEnabled, RGCpuLimit) = clientUtilities.TupleGetCpuResourceGovernanceInfo(appManifest, "VotingWebPkg", "Code", parameters);
+            Assert.IsTrue(RGCpuEnabled);
+            Assert.IsTrue(RGCpuLimit == 3.5);
+
+            // observer ran to completion with no errors.
+            Assert.IsTrue(obs.LastRunDateTime > startDateTime);
+
+            // observer did not have any internal errors during run.
+            Assert.IsFalse(obs.IsUnhealthy);
+        }
+
+        [TestMethod]
+        public async Task AppObserver_ObserveAsync_OldConfigStyle_Successful_WarningsGenerated()
+        {
+            var startDateTime = DateTime.Now;
+
+            ObserverManager.FabricServiceContext = TestServiceContext;
+            ObserverManager.TelemetryEnabled = false;
+            ObserverManager.EtwEnabled = false;
+
+            using var obs = new AppObserver(TestServiceContext)
+            {
+                MonitorDuration = TimeSpan.FromSeconds(1),
+                JsonConfigPath = Path.Combine(Environment.CurrentDirectory, "PackageRoot", "Config", "AppObserver.config.oldstyle_warnings.json"),
+                EnableConcurrentMonitoring = true
+            };
+
+            await obs.ObserveAsync(Token);
+
+            // observer ran to completion with no errors.
+            Assert.IsTrue(obs.LastRunDateTime > startDateTime);
+
+            // observer detected no warning conditions.
+            Assert.IsTrue(obs.HasActiveFabricErrorOrWarning);
+
+            // observer did not have any internal errors during run.
+            Assert.IsFalse(obs.IsUnhealthy);
+        }
+
+        [TestMethod]
+        public async Task AppObserver_ObserveAsync_OldConfigStyle_Successful_NoWarningsGenerated()
+        {
+            var startDateTime = DateTime.Now;
+
+            ObserverManager.FabricServiceContext = TestServiceContext;
+            ObserverManager.TelemetryEnabled = false;
+            ObserverManager.EtwEnabled = false;
+
+            using var obs = new AppObserver(TestServiceContext)
+            {
+                MonitorDuration = TimeSpan.FromSeconds(1),
+                JsonConfigPath = Path.Combine(Environment.CurrentDirectory, "PackageRoot", "Config", "AppObserver.config.oldstyle_nowarnings.json"),
+                EnableConcurrentMonitoring = true
+            };
+
+            await obs.ObserveAsync(Token);
+
+            // observer ran to completion with no errors.
+            Assert.IsTrue(obs.LastRunDateTime > startDateTime);
+
+            // observer detected no warning conditions.
+            Assert.IsFalse(obs.HasActiveFabricErrorOrWarning);
+
+            // observer did not have any internal errors during run.
+            Assert.IsFalse(obs.IsUnhealthy);
+        }
+
+        #region Concurrency Tests
+
+        [TestMethod]
+        public async Task Ensure_ConcurrentQueue_Collection_Has_Data_CPU_Win32Impl()
+        {
+            FabricClientUtilities fabricClientUtilities = new(NodeName);
+            var services = await fabricClientUtilities.GetAllDeployedReplicasOrInstancesAsync(true, Token);
+
+            Assert.IsTrue(services.Any());
+
+            ConcurrentDictionary<string, FabricResourceUsageData<double>> AllAppCpuData = new();
+            ConcurrentQueue<int> serviceProcs = new();
+
+            ParallelOptions parallelOptions = new()
+            {
+                MaxDegreeOfParallelism = -1,
+                CancellationToken = Token,
+                TaskScheduler = TaskScheduler.Default
+            };
+
+            _ = Parallel.For(0, services.Count, parallelOptions, (i, state) =>
+            {
+                var service = services[i];
+                string procName = NativeMethods.GetProcessNameFromId((int)service.HostProcessId);
+
+                _ = AllAppCpuData.TryAdd($"{procName}:{service.HostProcessId}", new FabricResourceUsageData<double>(
+                        property: ErrorWarningProperty.CpuTime,
+                        id: $"{procName}:{service.HostProcessId}",
+                        dataCapacity: 8,
+                        useCircularBuffer: false,
+                        isParallel: true));
+
+                serviceProcs.Enqueue((int)service.HostProcessId);
+            });
+
+            Assert.IsTrue(AllAppCpuData.Any() && serviceProcs.Any());
+            Assert.IsTrue(serviceProcs.Count == AllAppCpuData.Count);
+
+            TimeSpan duration = TimeSpan.FromSeconds(3);
+
+            _ = Parallel.For(0, serviceProcs.Count, parallelOptions, (i, state) =>
+            {
+                Stopwatch sw = Stopwatch.StartNew();
+                int procId = serviceProcs.ElementAt(i);
+                string procName = NativeMethods.GetProcessNameFromId(procId);
+                CpuUsageWin32 cpuUsage = new();
+
+                while (sw.Elapsed <= duration)
+                {
+                    double cpu = cpuUsage.GetCurrentCpuUsagePercentage(procId, procName);
+
+                    // procId is no longer mapped to process. see CpuUsageProcess/CpuUsageWin32 impls.
+                    if (cpu < 0)
+                    {
+                        continue;
+                    }
+
+                    AllAppCpuData[$"{procName}:{procId}"].AddData(cpu);
+                    Thread.Sleep(150);
+                }
+            });
+
+            Assert.IsTrue(AllAppCpuData.All(d => d.Value.Data.Any()));
+        }
+
+        [TestMethod]
+        public async Task Ensure_ConcurrentQueue_Collection_Has_Data_CPU_NET6ProcessImpl()
+        {
+            FabricClientUtilities fabricClientUtilities = new(NodeName);
+            var services = await fabricClientUtilities.GetAllDeployedReplicasOrInstancesAsync(true, Token);
+
+            Assert.IsTrue(services.Any());
+
+            ConcurrentDictionary<string, FabricResourceUsageData<double>> AllAppCpuData = new();
+            ConcurrentQueue<int> serviceProcs = new();
+
+            ParallelOptions parallelOptions = new()
+            {
+                MaxDegreeOfParallelism = -1,
+                CancellationToken = Token,
+                TaskScheduler = TaskScheduler.Default
+            };
+
+            _ = Parallel.For(0, services.Count, parallelOptions, (i, state) =>
+            {
+                var service = services[i];
+                string procName = NativeMethods.GetProcessNameFromId((int)service.HostProcessId);
+
+                _ = AllAppCpuData.TryAdd($"{procName}:{service.HostProcessId}", new FabricResourceUsageData<double>(
+                        property: ErrorWarningProperty.CpuTime,
+                        id: $"{procName}:{service.HostProcessId}",
+                        dataCapacity: 8,
+                        useCircularBuffer: false,
+                        isParallel: true));
+
+                serviceProcs.Enqueue((int)service.HostProcessId);
+            });
+
+            Assert.IsTrue(AllAppCpuData.Any() && serviceProcs.Any());
+            Assert.IsTrue(serviceProcs.Count == AllAppCpuData.Count);
+
+            TimeSpan duration = TimeSpan.FromSeconds(3);
+
+            _ = Parallel.For(0, serviceProcs.Count, parallelOptions, (i, state) =>
+            {
+                Stopwatch sw = Stopwatch.StartNew();
+                int procId = serviceProcs.ElementAt(i);
+                string procName = NativeMethods.GetProcessNameFromId(procId);
+                CpuUsageProcess cpuUsage = new();
+
+                while (sw.Elapsed <= duration)
+                {
+                    double cpu = cpuUsage.GetCurrentCpuUsagePercentage(procId, procName);
+
+                    // procId is no longer mapped to process. see CpuUsageProcess/CpuUsageWin32 impls.
+                    if (cpu < 0)
+                    {
+                        continue;
+                    }
+
+                    AllAppCpuData[$"{procName}:{procId}"].AddData(cpu);
+                    Thread.Sleep(150);
+                }
+            });
+
+            Assert.IsTrue(AllAppCpuData.All(d => d.Value.Data.Any()));
+        }
+
+        [TestMethod]
+        public async Task Ensure_CircularBuffer_Collection_Has_Data_CPU_Win32Impl()
+        {
+            FabricClientUtilities fabricClientUtilities = new(NodeName);
+            var services = await fabricClientUtilities.GetAllDeployedReplicasOrInstancesAsync(true, Token);
+
+            Assert.IsTrue(services.Any());
+
+            ConcurrentDictionary<string, FabricResourceUsageData<double>> AllAppCpuData = new();
+            ConcurrentQueue<int> serviceProcs = new();
+
+            ParallelOptions parallelOptions = new()
+            {
+                MaxDegreeOfParallelism = -1,
+                CancellationToken = Token,
+                TaskScheduler = TaskScheduler.Default
+            };
+
+            _ = Parallel.For(0, services.Count, parallelOptions, (i, state) =>
+            {
+                var service = services[i];
+                string procName = NativeMethods.GetProcessNameFromId((int)service.HostProcessId);
+
+                _ = AllAppCpuData.TryAdd($"{procName}:{service.HostProcessId}", new FabricResourceUsageData<double>(
+                        property: ErrorWarningProperty.CpuTime,
+                        id: $"{procName}:{service.HostProcessId}",
+                        dataCapacity: 10,
+                        useCircularBuffer: true,
+                        isParallel: true));
+
+                serviceProcs.Enqueue((int)service.HostProcessId);
+            });
+
+            Assert.IsTrue(AllAppCpuData.Any() && serviceProcs.Any());
+            Assert.IsTrue(serviceProcs.Count == AllAppCpuData.Count);
+
+            TimeSpan duration = TimeSpan.FromSeconds(3);
+
+            _ = Parallel.For(0, serviceProcs.Count, parallelOptions, (i, state) =>
+            {
+                Stopwatch sw = Stopwatch.StartNew();
+                int procId = serviceProcs.ElementAt(i);
+                string procName = NativeMethods.GetProcessNameFromId(procId);
+                CpuUsageWin32 cpuUsage = new();
+
+                while (sw.Elapsed <= duration)
+                {
+                    double cpu = cpuUsage.GetCurrentCpuUsagePercentage(procId, procName);
+
+                    // procId is no longer mapped to process. see CpuUsageProcess/CpuUsageWin32 impls.
+                    if (cpu < 0)
+                    {
+                        continue;
+                    }
+
+                    AllAppCpuData[$"{procName}:{procId}"].AddData(cpu);
+                    Thread.Sleep(150);
+                }
+            });
+
+            Assert.IsTrue(AllAppCpuData.All(d => d.Value.Data.Any()));
+        }
+
+        [TestMethod]
+        public async Task Ensure_CircularBuffer_Collection_Has_Data_CPU_NET6ProcessImpl()
+        {
+            FabricClientUtilities fabricClientUtilities = new(NodeName);
+            var services = await fabricClientUtilities.GetAllDeployedReplicasOrInstancesAsync(true, Token);
+
+            Assert.IsTrue(services.Any());
+
+            ConcurrentDictionary<string, FabricResourceUsageData<double>> AllAppCpuData = new();
+            ConcurrentQueue<int> serviceProcs = new();
+
+            ParallelOptions parallelOptions = new()
+            {
+                MaxDegreeOfParallelism = -1,
+                CancellationToken = Token,
+                TaskScheduler = TaskScheduler.Default
+            };
+
+            _ = Parallel.For(0, services.Count, parallelOptions, (i, state) =>
+            {
+                var service = services[i];
+                string procName = NativeMethods.GetProcessNameFromId((int)service.HostProcessId);
+
+                _ = AllAppCpuData.TryAdd($"{procName}:{service.HostProcessId}", new FabricResourceUsageData<double>(
+                        property: ErrorWarningProperty.CpuTime,
+                        id: $"{procName}:{service.HostProcessId}",
+                        dataCapacity: 10,
+                        useCircularBuffer: true,
+                        isParallel: true));
+
+                serviceProcs.Enqueue((int)service.HostProcessId);
+            });
+
+            Assert.IsTrue(AllAppCpuData.Any() && serviceProcs.Any());
+            Assert.IsTrue(serviceProcs.Count == AllAppCpuData.Count);
+
+            TimeSpan duration = TimeSpan.FromSeconds(3);
+
+            _ = Parallel.For(0, serviceProcs.Count, parallelOptions, (i, state) =>
+            {
+                Stopwatch sw = Stopwatch.StartNew();
+                int procId = serviceProcs.ElementAt(i);
+                string procName = NativeMethods.GetProcessNameFromId(procId);
+                CpuUsageProcess cpuUsage = new();
+
+                while (sw.Elapsed <= duration)
+                {
+                    double cpu = cpuUsage.GetCurrentCpuUsagePercentage(procId, procName);
+
+                    // procId is no longer mapped to process. see CpuUsageProcess/CpuUsageWin32 impls.
+                    if (cpu < 0)
+                    {
+                        continue;
+                    }
+
+                    AllAppCpuData[$"{procName}:{procId}"].AddData(cpu);
+                    Thread.Sleep(150);
+                }
+            });
+
+            Assert.IsTrue(AllAppCpuData.All(d => d.Value.Data.Any()));
+        }
+
+        #endregion
+
+        #region Dump Tests
+
+        [TestMethod]
+        public async Task AppObserver_DumpProcessOnWarning_SuccessfulDumpCreation()
+        {
+            var startDateTime = DateTime.Now;
+
+            ObserverManager.FabricServiceContext = TestServiceContext;
+            ObserverManager.TelemetryEnabled = false;
+            ObserverManager.EtwEnabled = false;
+
+            using var obs = new AppObserver(TestServiceContext)
+            {
+                MonitorDuration = TimeSpan.FromSeconds(1),
+                JsonConfigPath = Path.Combine(Environment.CurrentDirectory, "PackageRoot", "Config", "AppObserver_warnings_dmps.config.json"),
+                DumpsPath = Path.Combine(_logger.LogFolderBasePath, "AppObserver", "MemoryDumps")
+            };
+
+            await obs.ObserveAsync(Token);
+
+            Assert.IsTrue(Directory.Exists(obs.DumpsPath));
+
+            var dmps = Directory.GetFiles(obs.DumpsPath, "*.dmp");
+
+            Assert.IsTrue(dmps != null && dmps.Any());
+
+            // VotingData service, and two helper codepackage binaries.
+            Assert.IsTrue(dmps.All(d => d.Contains("VotingData") || d.Contains("ConsoleApp6") || d.Contains("ConsoleApp7")));
+
+            // observer ran to completion with no errors.
+            Assert.IsTrue(obs.LastRunDateTime > startDateTime);
+
+            // observer detected no warning conditions.
+            Assert.IsTrue(obs.HasActiveFabricErrorOrWarning);
+
+            // observer did not have any internal errors during run.
+            Assert.IsFalse(obs.IsUnhealthy);
+
+            // Clean up.
+            Directory.Delete(obs.DumpsPath, true);
+
+            await CleanupTestHealthReportsAsync();
+        }
+
+        [TestMethod]
+        public async Task AppObserver_DumpProcessOnError_SuccessfulDumpCreation()
+        {
+            var startDateTime = DateTime.Now;
+
+            ObserverManager.FabricServiceContext = TestServiceContext;
+            ObserverManager.TelemetryEnabled = false;
+            ObserverManager.EtwEnabled = false;
+
+            using var obs = new AppObserver(TestServiceContext)
+            {
+                MonitorDuration = TimeSpan.FromSeconds(1),
+                JsonConfigPath = Path.Combine(Environment.CurrentDirectory, "PackageRoot", "Config", "AppObserver_errors_dmps.config.json"),
+                DumpsPath = Path.Combine(_logger.LogFolderBasePath, "AppObserver", "MemoryDumps")
+            };
+
+            await obs.ObserveAsync(Token);
+
+            Assert.IsTrue(Directory.Exists(obs.DumpsPath));
+
+            var dmps = Directory.GetFiles(obs.DumpsPath, "*.dmp");
+            
+            Assert.IsTrue(dmps != null && dmps.Any());
+
+            // VotingData service, and two helper codepackage binaries.
+            Assert.IsTrue(dmps.All(d => d.Contains("VotingData") || d.Contains("ConsoleApp6") || d.Contains("ConsoleApp7")));
+
+            // observer ran to completion with no errors.
+            Assert.IsTrue(obs.LastRunDateTime > startDateTime);
+
+            // observer detected no warning conditions.
+            Assert.IsTrue(obs.HasActiveFabricErrorOrWarning);
+
+            // observer did not have any internal errors during run.
+            Assert.IsFalse(obs.IsUnhealthy);
+
+            // Clean up.
+            Directory.Delete(obs.DumpsPath, true);
+
+            await CleanupTestHealthReportsAsync();
+        }
+        #endregion
+
+        [TestMethod]
+        public async Task ContainerObserver_ObserveAsync_Successful_IsHealthy()
+        {
+            var startDateTime = DateTime.Now;
+
+            ObserverManager.FabricServiceContext = TestServiceContext;
+            ObserverManager.TelemetryEnabled = false;
+            ObserverManager.EtwEnabled = false;
+
+            using var obs = new ContainerObserver(TestServiceContext)
+            {
+                ConfigurationFilePath = Path.Combine(Environment.CurrentDirectory, "PackageRoot", "Config", "ContainerObserver.config.json"),
+                EnableConcurrentMonitoring = true
+            };
+
+            await obs.ObserveAsync(Token);
+
+            // observer ran to completion with no errors.
+            Assert.IsTrue(obs.LastRunDateTime > startDateTime);
+
+            // observer detected no warning conditions.
+            Assert.IsFalse(obs.HasActiveFabricErrorOrWarning);
+
+            // observer did not have any internal errors during run.
+            Assert.IsFalse(obs.IsUnhealthy);
+        }
+
+        [TestMethod]
+        public async Task ClusterObserver_ObserveAsync_AppMonitor_Successful_IsHealthy_Detects_Warning()
+        {
+            if (!await EnsureTestServicesExistAsync("fabric:/Voting"))
+            {
+                await DeployVotingAppAsync();
+                await Task.Delay(TimeSpan.FromSeconds(15));
+            }
+
+            var serviceTelemetryData = new ServiceTelemetryData
+            {
+                ApplicationName = "fabric:/Voting",
+                Code = FOErrorWarningCodes.AppErrorPrivateBytesMb,
+                Description = "Service Test warning for CO test.",
+                EntityType = EntityType.Service,
+                Metric = ErrorWarningProperty.PrivateBytesMb,
+                NodeName = NodeName,
+                HealthState = HealthState.Warning,
+                ObserverName = ObserverConstants.AppObserverName,
+                Property = "ClusterObserver_App",
+                ServiceName = "fabric:/Voting/VotingWeb",
+                Source = "FOTest",
+                Value = 1024
+            };
+
+            var serviceHealthReport = new HealthReport
+            {
+                AppName = new Uri(serviceTelemetryData.ApplicationName),
+                Code = FOErrorWarningCodes.AppErrorPrivateBytesMb,
+                HealthData = serviceTelemetryData,
+                EntityType = EntityType.Service,
+                HealthMessage = "Service Test warning for CO test.",
+                HealthReportTimeToLive = TimeSpan.FromSeconds(60),
+                NodeName = NodeName,
+                Observer = ObserverConstants.AppObserverName,
+                ServiceName = new Uri(serviceTelemetryData.ServiceName),
+                SourceId = "ClusterObserver_App",
+                State = serviceTelemetryData.HealthState,
+            };
+
+            using var foEtwListener = new FabricObserverEtwListener(_logger);
+            var startDateTime = DateTime.Now;
+
+            ClusterObserverManager.FabricServiceContext = TestServiceContext;
+            ClusterObserverManager.EtwEnabled = true;
+            ClusterObserverManager.TelemetryEnabled = true;
+
+            var healtherReporter = new ObserverHealthReporter(_logger);
+            healtherReporter.ReportHealthToServiceFabric(serviceHealthReport);
+
+            await Task.Delay(TimeSpan.FromSeconds(5));
+
+            // On a one-node cluster like your dev machine, pass true for ignoreDefaultQueryTimeout otherwise each FabricClient query will take 2 minutes 
+            // to timeout in ClusterObserver.
+            var obs = new ClusterObserver.ClusterObserver(TestServiceContext, ignoreDefaultQueryTimeout: true)
+            {
+                IsEtwProviderEnabled = true,
+                EmitWarningDetails = true,
+                ConfigurationSettings = new ConfigSettings(default, null)
+                {
+                    IsObserverEtwEnabled = true
+                }
+            };
+
+            await obs.ObserveAsync(Token);
+
+            // ClusterObserver will emit (ETW) the serialized instance of TelemetryDataBase type (ServiceTelemetry in this case).
+            List<ServiceTelemetryData> serviceTelemData = foEtwListener.foEtwConverter.ServiceTelemetryData;
+
+            Assert.IsNotNull(serviceTelemData);
+            Assert.IsTrue(serviceTelemData.Count > 0);
+
+            foreach (var data in serviceTelemData.Where(d => d.Property == "ClusterObserver_App"))
+            {
+                Assert.IsTrue(data.EntityType == EntityType.Service);
+                Assert.IsTrue(data.HealthState == HealthState.Warning);
+                Assert.IsTrue(data.Code == FOErrorWarningCodes.AppErrorPrivateBytesMb);
+                Assert.IsTrue(data.Description == "Service Test warning for CO test.");
+                Assert.IsTrue(data.Metric == ErrorWarningProperty.PrivateBytesMb);
+                Assert.IsTrue(data.NodeName == NodeName);
+                Assert.IsTrue(data.ObserverName == ObserverConstants.AppObserverName);
+                Assert.IsTrue(data.Source == "FOTest");
+                Assert.IsTrue(data.Value == 1024);
+            }
+
+            // observer ran to completion with no errors.
+            Assert.IsTrue(obs.LastRunDateTime > startDateTime);
+        }
+
+        [TestMethod]
+        public async Task ClusterObserver_ObserveAsync_NodeMonitor_Successful_IsHealthy_Detects_Warning()
+        {
+            var nodeTelemetryData = new NodeTelemetryData
+            {
+                Code = FOErrorWarningCodes.NodeWarningMemoryPercent,
+                Description = "Machine Test warning for CO test.",
+                EntityType = EntityType.Machine,
+                Metric = ErrorWarningProperty.MemoryConsumptionPercentage,
+                NodeName = NodeName,
+                ObserverName = ObserverConstants.NodeObserverName,
+                HealthState = HealthState.Warning,
+                Property = "ClusterObserver_Node",
+                Source = "FOTest",
+                Value = 90
+            };
+
+            var nodeHealthReport = new HealthReport
+            {
+                Code = FOErrorWarningCodes.NodeErrorCpuPercent,
+                EntityType = EntityType.Machine,
+                HealthData = nodeTelemetryData,
+                HealthMessage = "Machine Test warning for CO test.",
+                HealthReportTimeToLive = TimeSpan.FromSeconds(60),
+                NodeName = NodeName,
+                Observer = ObserverConstants.NodeObserverName,
+                SourceId = "ClusterObserver_Node",
+                State = HealthState.Warning
+            };
+
+            using var foEtwListener = new FabricObserverEtwListener(_logger);
+            var startDateTime = DateTime.Now;
+
+            ClusterObserverManager.FabricServiceContext = TestServiceContext;
+            ClusterObserverManager.EtwEnabled = true;
+            ClusterObserverManager.TelemetryEnabled = true;
+
+            var healtherReporter = new ObserverHealthReporter(_logger);
+            healtherReporter.ReportHealthToServiceFabric(nodeHealthReport);
+
+            await Task.Delay(TimeSpan.FromSeconds(5));
+
+            // On a one-node cluster like your dev machine, pass true for ignoreDefaultQueryTimeout otherwise each FabricClient query will take 2 minutes 
+            // to timeout in ClusterObserver.
+            var obs = new ClusterObserver.ClusterObserver(TestServiceContext, ignoreDefaultQueryTimeout: true)
+            {
+                IsEtwProviderEnabled = true,
+                EmitWarningDetails = true,
+                ConfigurationSettings = new ConfigSettings(default, null)
+                {
+                    IsObserverEtwEnabled = true
+                }
+            };
+
+            await obs.ObserveAsync(Token);
+
+            // ClusterObserver will emit (ETW) the serialized instance of TelemetryDataBase type (NodeTelemetryData in this case).
+            List<NodeTelemetryData> nodeTelemData = foEtwListener.foEtwConverter.NodeTelemetryData;
+
+            Assert.IsNotNull(nodeTelemData);
+            Assert.IsTrue(nodeTelemData.Count > 0);
+
+            foreach (var data in nodeTelemData.Where(d => d.Property == "NodeObserver_App"))
+            {
+                Assert.IsTrue(data.EntityType == EntityType.Machine);
+                Assert.IsTrue(data.HealthState == HealthState.Warning);
+                Assert.IsTrue(data.Code == FOErrorWarningCodes.NodeWarningMemoryPercent);
+                Assert.IsTrue(data.Description.Contains("Machine Test warning for CO test."));
+                Assert.IsTrue(data.Metric == ErrorWarningProperty.MemoryConsumptionPercentage);
+                Assert.IsTrue(data.NodeName == NodeName);
+                Assert.IsTrue(data.ObserverName == ObserverConstants.NodeObserverName);
+                Assert.IsTrue(data.Property == "ClusterObserver_Node");
+                Assert.IsTrue(data.Source == "FOTest");
+                Assert.IsTrue(data.Value == 90);
+            }
+
+            // observer ran to completion with no errors.
+            Assert.IsTrue(obs.LastRunDateTime > startDateTime);
+        }
+
+        [TestMethod]
+        public async Task CertificateObserver_validCerts()
+        {
+            if (!InstallCerts())
+            {
+                Assert.Inconclusive("This test can only be run on Windows as an admin.");
+            }
+
+            try
+            {
+                var startDateTime = DateTime.Now;
+
+                ObserverManager.FabricServiceContext = TestServiceContext;
+                ObserverManager.TelemetryEnabled = false;
+                ObserverManager.EtwEnabled = false;
+
+                using var obs = new CertificateObserver(TestServiceContext);
+
+                var commonNamesToObserve = new List<string>
+                {
+                    "MyValidCert" // Common name of valid cert
+                };
+
+                var thumbprintsToObserve = new List<string>
+                {
+                    "1fda27a2923505e47de37db48ff685b049642c25" // thumbprint of valid cert
+                };
+
+                obs.DaysUntilAppExpireWarningThreshold = 14;
+                obs.DaysUntilClusterExpireWarningThreshold = 14;
+                obs.AppCertificateCommonNamesToObserve = commonNamesToObserve;
+                obs.AppCertificateThumbprintsToObserve = thumbprintsToObserve;
+                obs.SecurityConfiguration = new SecurityConfiguration
+                {
+                    SecurityType = SecurityType.None,
+                    ClusterCertThumbprintOrCommonName = string.Empty,
+                    ClusterCertSecondaryThumbprint = string.Empty
+                };
+
+                await obs.ObserveAsync(Token);
+
+                // observer ran to completion with no errors.
+                Assert.IsTrue(obs.LastRunDateTime > startDateTime);
+
+                // observer detected no error conditions.
+                Assert.IsFalse(obs.HasActiveFabricErrorOrWarning);
+
+                // observer did not have any internal errors during run.
+                Assert.IsFalse(obs.IsUnhealthy);
+            }
+            finally
+            {
+                UnInstallCerts();
+            }
+        }
+
+        [TestMethod]
+        public async Task CertificateObserver_expiredAndexpiringCerts()
+        {
+            var startDateTime = DateTime.Now;
+
+            ObserverManager.FabricServiceContext = TestServiceContext;
+            ObserverManager.TelemetryEnabled = false;
+            ObserverManager.EtwEnabled = false;
+
+            using var obs = new CertificateObserver(TestServiceContext);
+            IServiceCollection services = new ServiceCollection();
+            services.AddScoped(typeof(ObserverBase), s => obs);
+            await using ServiceProvider serviceProvider = services.BuildServiceProvider();
+
+            var obsMgr = new ObserverManager(serviceProvider, Token)
+            {
+                ApplicationName = "fabric:/TestApp0"
+            };
+
+            var commonNamesToObserve = new List<string>
+            {
+                "MyExpiredCert" // common name of expired cert
+            };
+
+            var thumbprintsToObserve = new List<string>
+            {
+                "1fda27a2923505e47de37db48ff685b049642c25" // thumbprint of valid cert, but warning threshold causes expiring
+            };
+
+            obs.DaysUntilAppExpireWarningThreshold = int.MaxValue;
+            obs.DaysUntilClusterExpireWarningThreshold = 14;
+            obs.AppCertificateCommonNamesToObserve = commonNamesToObserve;
+            obs.AppCertificateThumbprintsToObserve = thumbprintsToObserve;
+            obs.SecurityConfiguration = new SecurityConfiguration
+            {
+                SecurityType = SecurityType.None,
+                ClusterCertThumbprintOrCommonName = string.Empty,
+                ClusterCertSecondaryThumbprint = string.Empty
+            };
+
+            await obs.ObserveAsync(Token);
+
+            // observer ran to completion with no errors.
+            Assert.IsTrue(obs.LastRunDateTime > startDateTime);
+
+            // observer detected error conditions.
+            Assert.IsTrue(obs.HasActiveFabricErrorOrWarning);
+
+            // observer did not have any internal errors during run.
+            Assert.IsFalse(obs.IsUnhealthy);
+
+            // stop clears health warning
+            await obsMgr.StopObserversAsync();
+            Assert.IsFalse(obs.HasActiveFabricErrorOrWarning);
+        }
+
+        [TestMethod]
+        public async Task NodeObserver_Integer_Greater_Than_100_CPU_Warn_Threshold_No_Fail()
+        {
+            var startDateTime = DateTime.Now;
+
+            ObserverManager.FabricServiceContext = TestServiceContext;
+            ObserverManager.TelemetryEnabled = false;
+            ObserverManager.EtwEnabled = false;
+
+            using var obs = new NodeObserver(TestServiceContext)
+            {
+                DataCapacity = 2,
+                MonitorDuration = TimeSpan.FromSeconds(1),
+                CpuWarningUsageThresholdPct = 10000
+            };
+
+            await obs.ObserveAsync(Token);
+
+            // observer ran to completion.
+            Assert.IsTrue(obs.LastRunDateTime > startDateTime);
+
+            // observer detected no error conditions (so, it ignored meaningless percentage value).
+            Assert.IsFalse(obs.HasActiveFabricErrorOrWarning);
+
+            // observer did not have any internal errors during run.
+            Assert.IsFalse(obs.IsUnhealthy);
+        }
+
+        [TestMethod]
+        public async Task NodeObserver_Negative_Integer_CPU_Mem_Ports_Firewalls_Values_No_Exceptions_In_Intialize()
+        {
+            var startDateTime = DateTime.Now;
+
+            ObserverManager.FabricServiceContext = TestServiceContext;
+            ObserverManager.TelemetryEnabled = false;
+            ObserverManager.EtwEnabled = false;
+
+            using var obs = new NodeObserver(TestServiceContext)
+            {
+                DataCapacity = 2,
+                MonitorDuration = TimeSpan.FromSeconds(1),
+                CpuWarningUsageThresholdPct = -1000,
+                MemWarningUsageThresholdMb = -2500,
+                EphemeralPortsRawErrorThreshold = -42,
+                FirewallRulesWarningThreshold = -1,
+                ActivePortsWarningThreshold = -100
+            };
+
+            await obs.ObserveAsync(Token);
+
+            // Bad values don't crash Initialize.
+            Assert.IsFalse(obs.IsUnhealthy);
+
+            // It ran (crashing in Initialize would not set LastRunDate, which is MinValue until set.)
+            Assert.IsTrue(obs.LastRunDateTime > startDateTime);
+        }
+
+        [TestMethod]
+        public async Task NodeObserver_Negative_Integer_Thresholds_CPU_Mem_Ports_Firewalls_All_Data_Containers_Are_Null()
+        {
+            var startDateTime = DateTime.Now;
+
+            ObserverManager.FabricServiceContext = TestServiceContext;
+            ObserverManager.TelemetryEnabled = false;
+            ObserverManager.EtwEnabled = false;
+
+            using var obs = new NodeObserver(TestServiceContext)
+            {
+                DataCapacity = 2,
+                MonitorDuration = TimeSpan.FromSeconds(1),
+                CpuWarningUsageThresholdPct = -1000,
+                MemWarningUsageThresholdMb = -2500,
+                EphemeralPortsRawErrorThreshold = -42,
+                FirewallRulesWarningThreshold = -1,
+                ActivePortsWarningThreshold = -100
+            };
+
+            await obs.ObserveAsync(Token);
+
+            // Bad values don't crash Initialize.
+            Assert.IsFalse(obs.IsUnhealthy);
+
+            // Data containers are null.
+            Assert.IsTrue(obs.CpuTimeData == null);
+            Assert.IsTrue(obs.MemDataInUse == null);
+            Assert.IsTrue(obs.MemDataPercent == null);
+            Assert.IsTrue(obs.ActivePortsData == null);
+            Assert.IsTrue(obs.EphemeralPortsDataRaw == null);
+
+            // It ran (crashing in Initialize would not set LastRunDate, which is MinValue until set.)
+            Assert.IsTrue(obs.LastRunDateTime > startDateTime);
+        }
+
+        [TestMethod]
+        public async Task OSObserver_ObserveAsync_Successful_IsHealthy_NoWarningsOrErrors()
+        {
+            var startDateTime = DateTime.Now;
+
+            ObserverManager.FabricServiceContext = TestServiceContext;
+            ObserverManager.TelemetryEnabled = false;
+            ObserverManager.EtwEnabled = true;
+
+            using var obs = new OSObserver(TestServiceContext)
+            {
+                ClusterManifestPath = Path.Combine(Environment.CurrentDirectory, "clusterManifest.xml"),
+                IsObserverWebApiAppDeployed = true,
+                IsEtwProviderEnabled = true
+            };
+
+            // This is required since output files are only created if fo api app is also deployed to cluster..
+
+            await obs.ObserveAsync(Token);
+
+            // observer ran to completion with no errors.
+            Assert.IsTrue(obs.LastRunDateTime > startDateTime);
+
+            // observer detected no error conditions.
+            Assert.IsFalse(obs.HasActiveFabricErrorOrWarning);
+
+            // observer did not have any internal errors during run.
+            Assert.IsFalse(obs.IsUnhealthy);
+
+            var outputFilePath = Path.Combine(Environment.CurrentDirectory, "fabric_observer_logs", "SysInfo.txt");
+
+            // Output log file was created successfully during test.
+            Assert.IsTrue(File.Exists(outputFilePath)
+                          && File.GetLastWriteTime(outputFilePath) > startDateTime
+                          && File.GetLastWriteTime(outputFilePath) < obs.LastRunDateTime);
+
+            // Output file is not empty.
+            Assert.IsTrue((await File.ReadAllLinesAsync(outputFilePath)).Length > 0);
+        }
+
+        [TestMethod]
+        public async Task DiskObserver_ObserveAsync_Successful_IsHealthy_NoWarningsOrErrors()
+        {
+            var startDateTime = DateTime.Now;
+
+            ObserverManager.FabricServiceContext = TestServiceContext;
+            ObserverManager.TelemetryEnabled = false;
+            ObserverManager.EtwEnabled = true;
+
+            var warningDictionary = new Dictionary<string, double>
+            {
+                { @"C:\SFDevCluster\Log\Traces", 50000 }
+            };
+
+            using var obs = new DiskObserver(TestServiceContext)
+            {
+                // This is required since output files are only created if fo api app is also deployed to cluster..
+                IsObserverWebApiAppDeployed = true,
+                MonitorDuration = TimeSpan.FromSeconds(1),
+                FolderSizeMonitoringEnabled = true,
+                FolderSizeConfigDataWarning = warningDictionary,
+                IsEtwProviderEnabled = true
+            };
+
+            await obs.ObserveAsync(Token);
+
+            // observer ran to completion with no errors.
+            Assert.IsTrue(obs.LastRunDateTime > startDateTime);
+
+            // observer detected no error conditions.
+            Assert.IsFalse(obs.HasActiveFabricErrorOrWarning);
+
+            // observer did not have any internal errors during run.
+            Assert.IsFalse(obs.IsUnhealthy);
+
+            var outputFilePath = Path.Combine(Environment.CurrentDirectory, "fabric_observer_logs", "disks.txt");
+
+            // Output log file was created successfully during test.
+            Assert.IsTrue(File.Exists(outputFilePath)
+                          && File.GetLastWriteTime(outputFilePath) > startDateTime
+                          && File.GetLastWriteTime(outputFilePath) < obs.LastRunDateTime);
+
+            // Output file is not empty.
+            Assert.IsTrue((await File.ReadAllLinesAsync(outputFilePath)).Length > 0);
+        }
+
+        [TestMethod]
+        public async Task DiskObserver_ObserveAsync_Successful_IsHealthy_WarningsOrErrors()
+        {
+            var startDateTime = DateTime.Now;
+
+            ObserverManager.FabricServiceContext = TestServiceContext;
+            ObserverManager.TelemetryEnabled = false;
+            ObserverManager.EtwEnabled = true;
+
+            var warningDictionary = new Dictionary<string, double>
+            {
+                /* Windows paths.. */
+
+                { @"%USERPROFILE%\AppData\Local\Temp", 50 },
+                
+                // This should be rather large.
+                { "%USERPROFILE%", 50 }
+            };
+
+            using var obs = new DiskObserver(TestServiceContext)
+            {
+                // This should cause a Warning on most dev machines.
+                DiskSpacePercentWarningThreshold = 10,
+                FolderSizeMonitoringEnabled = true,
+
+                // Folder size monitoring. This will most likely generate a warning.
+                FolderSizeConfigDataWarning = warningDictionary,
+
+                // This is required since output files are only created if fo api app is also deployed to cluster..
+                IsObserverWebApiAppDeployed = true,
+                MonitorDuration = TimeSpan.FromSeconds(5),
+                IsEtwProviderEnabled = true,
+            };
+
+            IServiceCollection services = new ServiceCollection();
+            services.AddScoped(typeof(ObserverBase), s => obs);
+            await using ServiceProvider serviceProvider = services.BuildServiceProvider();
+
+            var obsMgr = new ObserverManager(serviceProvider, Token)
+            {
+                ApplicationName = "fabric:/TestApp0"
+            };
+
+            await obs.ObserveAsync(Token);
+
+            // observer ran to completion with no errors.
+            Assert.IsTrue(obs.LastRunDateTime > startDateTime);
+
+            // observer detected issues with disk/folder size.
+            Assert.IsTrue(obs.HasActiveFabricErrorOrWarning);
+
+            // Disk consumption and folder size warnings were generated.
+            Assert.IsTrue(obs.CurrentWarningCount == 3);
+
+            // observer did not have any internal errors during run.
+            Assert.IsFalse(obs.IsUnhealthy);
+
+            var outputFilePath = Path.Combine(Environment.CurrentDirectory, "fabric_observer_logs", "disks.txt");
+
+            // Output log file was created successfully during test.
+            Assert.IsTrue(File.Exists(outputFilePath)
+                          && File.GetLastWriteTime(outputFilePath) > startDateTime
+                          && File.GetLastWriteTime(outputFilePath) < obs.LastRunDateTime);
+
+            // Output file is not empty.
+            Assert.IsTrue((await File.ReadAllLinesAsync(outputFilePath)).Length > 0);
+
+            // Stop clears health warning
+            await obsMgr.StopObserversAsync();
+            Assert.IsFalse(obs.HasActiveFabricErrorOrWarning);
+        }
+
+        [TestMethod]
+        public async Task NetworkObserver_ObserveAsync_Successful_Warnings()
+        {
+            var startDateTime = DateTime.Now;
+
+            ObserverManager.FabricServiceContext = TestServiceContext;
+            ObserverManager.TelemetryEnabled = false;
+            ObserverManager.EtwEnabled = false;
+
+            using var obs = new NetworkObserver(TestServiceContext);
+            await obs.ObserveAsync(Token);
+
+            // Observer ran to completion with no errors.
+            Assert.IsTrue(obs.LastRunDateTime > startDateTime);
+
+            // The config file used for testing contains an endpoint that does not exist, so NetworkObserver
+            // will put the related Application entity into Warning state.
+            Assert.IsTrue(obs.HasActiveFabricErrorOrWarning);
+        }
+
+        [TestMethod]
+        public async Task NetworkObserver_ObserveAsync_Successful_WritesLocalFile_ObsWebDeployed()
+        {
+            var startDateTime = DateTime.Now;
+
+            ObserverManager.FabricServiceContext = TestServiceContext;
+            ObserverManager.TelemetryEnabled = false;
+            ObserverManager.EtwEnabled = false;
+
+            using var obs = new NetworkObserver(TestServiceContext)
+            {
+                // This is required since output files are only created if fo api app is also deployed to cluster..
+                IsObserverWebApiAppDeployed = true
+            };
+
+            await obs.ObserveAsync(Token);
+
+            // Observer ran to completion with no errors.
+            // The supplied config does not include deployed app network configs, so
+            // ObserveAsync will return in milliseconds.
+            Assert.IsTrue(obs.LastRunDateTime > startDateTime);
+            var outputFilePath = Path.Combine(_logger.LogFolderBasePath, "NetInfo.txt");
+
+            // Output log file was created successfully during test.
+            Assert.IsTrue(File.Exists(outputFilePath)
+                          && File.GetLastWriteTime(outputFilePath) > startDateTime
+                          && File.GetLastWriteTime(outputFilePath) < obs.LastRunDateTime);
+
+            // Output file is not empty.
+            Assert.IsTrue((await File.ReadAllLinesAsync(outputFilePath)).Length > 0);
+        }
+
+        [TestMethod]
+        public async Task NodeObserver_ObserveAsync_Successful_IsHealthy_NoWarningsOrErrorsDetected()
+        {
+            var startDateTime = DateTime.Now;
+
+            ObserverManager.FabricServiceContext = TestServiceContext;
+            ObserverManager.TelemetryEnabled = false;
+            ObserverManager.EtwEnabled = true;
+
+            using var obs = new NodeObserver(TestServiceContext)
+            {
+                IsEnabled = true,
+                MonitorDuration = TimeSpan.FromSeconds(5),
+                CpuWarningUsageThresholdPct = 90, // This will generate Warning for sure.
+                ActivePortsWarningThreshold = 10000,
+                MemoryWarningLimitPercent = 90,
+                EphemeralPortsPercentWarningThreshold = 30,
+                FirewallRulesWarningThreshold = 3000,
+                IsEtwProviderEnabled = true
+            };
+
+            await obs.ObserveAsync(Token);
+
+            // observer ran to completion with no errors.
+            Assert.IsTrue(obs.LastRunDateTime > startDateTime);
+
+            // observer did not have any internal errors during run.
+            Assert.IsFalse(obs.IsUnhealthy);
+
+            Assert.IsFalse(obs.HasActiveFabricErrorOrWarning);
+        }
+
+        [TestMethod]
+        public async Task NodeObserver_ObserveAsync_Successful_IsHealthy_WarningsOrErrorsDetected()
+        {
+            var startDateTime = DateTime.Now;
+
+            ObserverManager.FabricServiceContext = TestServiceContext;
+            ObserverManager.TelemetryEnabled = false;
+            ObserverManager.EtwEnabled = true;
+
+            using var obs = new NodeObserver(TestServiceContext)
+            {
+                MonitorDuration = TimeSpan.FromSeconds(1),
+                DataCapacity = 5,
+                UseCircularBuffer = false,
+                IsEtwProviderEnabled = true,
+                CpuWarningUsageThresholdPct = 0.01F, // This will generate Warning for sure.
+                MemWarningUsageThresholdMb = 1, // This will generate Warning for sure.
+                ActivePortsWarningThreshold = 100, // This will generate Warning for sure.
+                EphemeralPortsPercentWarningThreshold = 0.01 // This will generate Warning for sure.
+            };
+
+            await obs.ObserveAsync(Token);
+
+            // observer ran to completion with no errors.
+            Assert.IsTrue(obs.LastRunDateTime > startDateTime);
+            Assert.IsTrue(obs.HasActiveFabricErrorOrWarning);
+
+            // observer did not have any internal errors during run.
+            Assert.IsFalse(obs.IsUnhealthy);
+        }
+
+        [TestMethod]
+        public async Task SFConfigurationObserver_ObserveAsync_Successful_IsHealthy()
+        {
+            var startDateTime = DateTime.Now;
+
+            ObserverManager.FabricServiceContext = TestServiceContext;
+            ObserverManager.TelemetryEnabled = false;
+            ObserverManager.EtwEnabled = false;
+
+            using var obs = new SFConfigurationObserver(TestServiceContext)
+            {
+                IsEnabled = true,
+
+                // This is required since output files are only created if fo api app is also deployed to cluster..
+                IsObserverWebApiAppDeployed = true,
+                ClusterManifestPath = Path.Combine(Environment.CurrentDirectory, "clusterManifest.xml")
+            };
+
+            await obs.ObserveAsync(Token);
+
+            // observer ran to completion with no errors.
+            Assert.IsTrue(obs.LastRunDateTime > startDateTime);
+
+            // observer detected no error conditions.
+            Assert.IsFalse(obs.HasActiveFabricErrorOrWarning);
+
+            // observer did not have any internal errors during run.
+            Assert.IsFalse(obs.IsUnhealthy);
+
+            var outputFilePath = Path.Combine(Environment.CurrentDirectory, "fabric_observer_logs", "SFInfraInfo.txt");
+
+            // Output log file was created successfully during test.
+            Assert.IsTrue(File.Exists(outputFilePath)
+                          && File.GetLastWriteTime(outputFilePath) > startDateTime
+                          && File.GetLastWriteTime(outputFilePath) < obs.LastRunDateTime);
+
+            // Output file is not empty.
+            Assert.IsTrue((await File.ReadAllLinesAsync(outputFilePath)).Length > 0);
+        }
+
+        [TestMethod]
+        public async Task FabricSystemObserver_ObserveAsync_Successful_IsHealthy_NoWarningsOrErrors()
+        {
+            using var client = new FabricClient();
+            var nodeList = await client.QueryManager.GetNodeListAsync();
+
+            // This is meant to be run on your dev machine's one node test cluster.
+            if (nodeList?.Count > 1)
+            {
+                return;
+            }
+
+            var startDateTime = DateTime.Now;
+
+            ObserverManager.FabricServiceContext = TestServiceContext;
+            ObserverManager.TelemetryEnabled = false;
+            ObserverManager.EtwEnabled = true;
+
+            using var obs = new FabricSystemObserver(TestServiceContext)
+            {
+                IsEnabled = true,
+                DataCapacity = 5,
+                MonitorDuration = TimeSpan.FromSeconds(1),
+                IsEtwProviderEnabled = true,
+                MemWarnUsageThresholdMb = 10000,
+                CpuWarnUsageThresholdPct = 90,
+                ActiveEphemeralPortCountWarning = 20000
+            };
+
+            await obs.ObserveAsync(Token);
+
+            // observer ran to completion with no errors.
+            Assert.IsTrue(obs.LastRunDateTime > startDateTime);
+
+            // Adjust defaults in FabricObserver project's Observers/FabricSystemObserver.cs
+            // file to experiment with err/warn detection/reporting behavior.
+            // observer did not detect any errors or warnings for supplied thresholds.
+            Assert.IsFalse(obs.HasActiveFabricErrorOrWarning);
+
+            // observer did not have any internal errors during run.
+            Assert.IsFalse(obs.IsUnhealthy);
+        }
+
+        [TestMethod]
+        public async Task FabricSystemObserver_ObserveAsync_Successful_IsHealthy_MemoryWarningsOrErrorsDetected()
+        {
+            var startDateTime = DateTime.Now;
+
+            ObserverManager.FabricServiceContext = TestServiceContext;
+            ObserverManager.TelemetryEnabled = false;
+            ObserverManager.EtwEnabled = true;
+
+            using var obs = new FabricSystemObserver(TestServiceContext)
+            {
+                IsEnabled = true,
+                MonitorDuration = TimeSpan.FromSeconds(1),
+                MemWarnUsageThresholdMb = 5,
+                IsEtwProviderEnabled = true
+            };
+
+            await obs.ObserveAsync(Token);
+
+            // observer ran to completion.
+            Assert.IsTrue(obs.LastRunDateTime > startDateTime);
+
+            // observer detected errors or warnings for supplied threshold(s).
+            Assert.IsTrue(obs.HasActiveFabricErrorOrWarning);
+
+            // observer did not have any internal errors during run.
+            Assert.IsFalse(obs.IsUnhealthy);
+        }
+
+        [TestMethod]
+        public async Task FabricSystemObserver_ObserveAsync_Successful_IsHealthy_ActiveTcpPortsWarningsOrErrorsDetected()
+        {
+            var nodeList = await FabricClient.QueryManager.GetNodeListAsync();
+
+            // This is meant to be run on your dev machine's one node test cluster.
+            if (nodeList?.Count > 1)
+            {
+                return;
+            }
+
+            var startDateTime = DateTime.Now;
+
+            ObserverManager.FabricServiceContext = TestServiceContext;
+            ObserverManager.TelemetryEnabled = false;
+            ObserverManager.EtwEnabled = false;
+
+            using var obs = new FabricSystemObserver(TestServiceContext)
+            {
+                MonitorDuration = TimeSpan.FromSeconds(1),
+                ActiveTcpPortCountWarning = 3
+            };
+
+            await obs.ObserveAsync(Token);
+
+            // observer ran to completion with no errors.
+            Assert.IsTrue(obs.LastRunDateTime > startDateTime);
+
+            // Experiment with err/warn detection/reporting behavior.
+            // observer detected errors or warnings for supplied threshold(s).
+            Assert.IsTrue(obs.HasActiveFabricErrorOrWarning);
+
+            // observer did not have any internal errors during run.
+            Assert.IsFalse(obs.IsUnhealthy);
+        }
+
+        [TestMethod]
+        public async Task FabricSystemObserver_ObserveAsync_Successful_IsHealthy_EphemeralPortsWarningsOrErrorsDetected()
+        {
+            var nodeList = await FabricClient.QueryManager.GetNodeListAsync();
+
+            // This is meant to be run on your dev machine's one node test cluster.
+            if (nodeList?.Count > 1)
+            {
+                return;
+            }
+
+            var startDateTime = DateTime.Now;
+
+            ObserverManager.FabricServiceContext = TestServiceContext;
+            ObserverManager.TelemetryEnabled = false;
+            ObserverManager.EtwEnabled = false;
+
+            using var obs = new FabricSystemObserver(TestServiceContext)
+            {
+                MonitorDuration = TimeSpan.FromSeconds(1),
+                ActiveEphemeralPortCountWarning = 1
+            };
+
+            await obs.ObserveAsync(Token);
+
+            // observer ran to completion with no errors.
+            Assert.IsTrue(obs.LastRunDateTime > startDateTime);
+
+            // Experiment with err/warn detection/reporting behavior.
+            // observer detected errors or warnings for supplied threshold(s).
+            Assert.IsTrue(obs.HasActiveFabricErrorOrWarning);
+
+            // observer did not have any internal errors during run.
+            Assert.IsFalse(obs.IsUnhealthy);
+        }
+
+        [TestMethod]
+        public async Task FabricSystemObserver_ObserveAsync_Successful_IsHealthy_HandlesWarningsOrErrorsDetected()
+        {
+            var nodeList = await FabricClient.QueryManager.GetNodeListAsync();
+
+            // This is meant to be run on your dev machine's one node test cluster.
+            if (nodeList?.Count > 1)
+            {
+                return;
+            }
+
+            var startDateTime = DateTime.Now;
+
+            ObserverManager.FabricServiceContext = TestServiceContext;
+            ObserverManager.TelemetryEnabled = false;
+            ObserverManager.EtwEnabled = false;
+
+            using var obs = new FabricSystemObserver(TestServiceContext)
+            {
+                MonitorDuration = TimeSpan.FromSeconds(1),
+                AllocatedHandlesWarning = 100
+            };
+
+            await obs.ObserveAsync(Token);
+
+            // observer ran to completion with no errors.
+            Assert.IsTrue(obs.LastRunDateTime > startDateTime);
+
+            // Experiment with err/warn detection/reporting behavior.
+            // observer detected errors or warnings for supplied threshold(s).
+            Assert.IsTrue(obs.HasActiveFabricErrorOrWarning);
+
+            // observer did not have any internal errors during run.
+            Assert.IsFalse(obs.IsUnhealthy);
+        }
+
+        [TestMethod]
+        public async Task FabricSystemObserver_Negative_Integer_CPU_Warn_Threshold_No_Unhandled_Exception()
+        {
+            using var client = new FabricClient();
+            var nodeList = await client.QueryManager.GetNodeListAsync();
+
+            // This is meant to be run on your dev machine's one node test cluster.
+            if (nodeList?.Count > 1)
+            {
+                return;
+            }
+
+            var startDateTime = DateTime.Now;
+
+            ObserverManager.FabricServiceContext = TestServiceContext;
+            ObserverManager.TelemetryEnabled = false;
+            ObserverManager.EtwEnabled = false;
+
+
+            using var obs = new FabricSystemObserver(TestServiceContext)
+            {
+                MonitorDuration = TimeSpan.FromSeconds(1),
+                CpuWarnUsageThresholdPct = -42
+            };
+
+            await obs.ObserveAsync(Token);
+
+            // observer ran to completion with no errors.
+            Assert.IsTrue(obs.LastRunDateTime > startDateTime);
+
+            // observer detected no error conditions.
+            Assert.IsFalse(obs.HasActiveFabricErrorOrWarning);
+
+            // observer did not have any internal errors during run.
+            Assert.IsFalse(obs.IsUnhealthy);
+        }
+
+        [TestMethod]
+        public async Task FabricSystemObserver_Integer_Greater_Than_100_CPU_Warn_Threshold_No_Unhandled_Exception()
+        {
+            var nodeList = await FabricClient.QueryManager.GetNodeListAsync();
+
+            // This is meant to be run on your dev machine's one node test cluster.
+            if (nodeList?.Count > 1)
+            {
+                return;
+            }
+
+            var startDateTime = DateTime.Now;
+
+            ObserverManager.FabricServiceContext = TestServiceContext;
+            ObserverManager.TelemetryEnabled = false;
+            ObserverManager.EtwEnabled = false;
+
+            using var obs = new FabricSystemObserver(TestServiceContext)
+            {
+                MonitorDuration = TimeSpan.FromSeconds(1),
+                CpuWarnUsageThresholdPct = 420
+            };
+
+            await obs.ObserveAsync(Token);
+
+            // observer ran to completion with no errors.
+            Assert.IsTrue(obs.LastRunDateTime > startDateTime);
+
+            // observer detected no error conditions.
+            Assert.IsFalse(obs.HasActiveFabricErrorOrWarning);
+
+            // observer did not have any internal errors during run.
+            Assert.IsFalse(obs.IsUnhealthy);
+        }
+
+        [TestMethod]
+        public void Ephemeral_Ports_Machine_Total_Greater_Than_Zero()
+        {
+            int ports = OSInfoProvider.Instance.GetActiveEphemeralPortCount();
+
+            // 0 would mean something failed in the impl or that there are no active TCP connections on the machine (unlikely).
+            Assert.IsTrue(ports > 0);
+        }
+
+        [TestMethod]
+        public void Active_TCP_Ports_Machine_Total_Greater_Than_Zero()
+        {
+            int ports = OSInfoProvider.Instance.GetActiveTcpPortCount();
+
+            // 0 would mean something failed in the impl or that there are no active TCP connections on the machine (highly unlikely).
+            Assert.IsTrue(ports > 0);
+        }
+
+        [TestMethod]
+        public void Validate_Dynamic_Port_Range_LowPort_HighPort_TotalNumberOfPorts()
+        {
+            var (LowPort, HighPort, NumberOfPorts) = OSInfoProvider.Instance.TupleGetDynamicPortRange();
+            Assert.IsTrue(NumberOfPorts > 0);
+            Assert.IsTrue(LowPort > 0);
+            Assert.IsTrue(HighPort > LowPort);
+            Assert.IsTrue(NumberOfPorts == HighPort - LowPort);
+        }
+
+        [TestMethod]
+        public void Active_Ephemeral_Ports_Machine_Total_Greater_Than_Zero()
+        {
+            int ports = OSInfoProvider.Instance.GetActiveEphemeralPortCount();
+
+            // 0 would mean something failed in the impl or that there are no active TCP connections in the dynamic range on the machine (highly unlikely).
+            Assert.IsTrue(ports > 0);
+        }
+
+        [TestMethod]
+        public void Active_TCP_Ports_Machine_Greater_Than_Active_Ephemeral_Ports_Machine()
+        {
+            int total_tcp_ports = OSInfoProvider.Instance.GetActiveTcpPortCount();
+            int ephemeral_tcp_ports = OSInfoProvider.Instance.GetActiveEphemeralPortCount();
+            
+            Assert.IsTrue(total_tcp_ports > 0 && ephemeral_tcp_ports > 0);
+            Assert.IsTrue(total_tcp_ports > ephemeral_tcp_ports);
+        }
+
+        #region ETW Tests
+
+        // AppObserver: ChildProcessTelemetryData \\
+
+        [TestMethod]
+        public async Task AppObserver_ETW_EventData_IsChildProcessTelemetryData()
+        {
+            using var foEtwListener = new FabricObserverEtwListener(_logger);
+            await AppObserver_ObserveAsync_Successful_IsHealthy();
+            List<List<ChildProcessTelemetryData>> childProcessTelemetryData = foEtwListener.foEtwConverter.ChildProcessTelemetry;
+            
+            Assert.IsNotNull(childProcessTelemetryData);
+            Assert.IsTrue(childProcessTelemetryData.Count > 0);
+
+            foreach (var t in childProcessTelemetryData)
+            {
+                foreach (var x in t)
+                {
+                    Assert.IsFalse(string.IsNullOrWhiteSpace(x.ApplicationName));
+                    Assert.IsFalse(string.IsNullOrWhiteSpace(x.ServiceName));
+                    Assert.IsFalse(string.IsNullOrWhiteSpace(x.Metric));
+                    Assert.IsFalse(string.IsNullOrWhiteSpace(x.ProcessName));
+                    Assert.IsFalse(string.IsNullOrWhiteSpace(x.ProcessStartTime));
+                    Assert.IsFalse(string.IsNullOrWhiteSpace(x.PartitionId));
+                    Assert.IsFalse(string.IsNullOrWhiteSpace(x.NodeName));
+                    Assert.IsFalse(x.ReplicaId == 0);
+                    Assert.IsFalse(x.ChildProcessCount == 0);
+
+                    Assert.IsTrue(x.ChildProcessInfo != null && x.ChildProcessInfo.Count == x.ChildProcessCount);
+                    Assert.IsTrue(x.ChildProcessInfo.FindAll(p => p.ProcessId > 0).Distinct().Count() == x.ChildProcessCount);
+
+                    foreach (var c in x.ChildProcessInfo)
+                    {
+                        Assert.IsFalse(string.IsNullOrWhiteSpace(c.ProcessName));
+                    
+                        Assert.IsTrue(
+                            !string.IsNullOrWhiteSpace(c.ProcessStartTime) 
+                            && DateTime.TryParse(c.ProcessStartTime, out DateTime startTime) && startTime > DateTime.MinValue);
+                        Assert.IsTrue(c.Value > -1);
+                        Assert.IsTrue(c.ProcessId > 0);
+                    }
+                }
+            }
+        }
+
+        // AppObserver: TelemetryData \\
+
+        [TestMethod]
+        public async Task AppObserver_ETW_EventData_IsTelemetryData()
+        {
+            using var foEtwListener = new FabricObserverEtwListener(_logger);
+
+            await AppObserver_ObserveAsync_Successful_IsHealthy();
+
+            List<ServiceTelemetryData> telemData = foEtwListener.foEtwConverter.ServiceTelemetryData;
+            
+            Assert.IsNotNull(telemData);
+            Assert.IsTrue(telemData.Count > 0);
+
+            foreach (var data in telemData)
+            {
+                Assert.IsFalse(string.IsNullOrWhiteSpace(data.ApplicationName));
+                Assert.IsFalse(string.IsNullOrWhiteSpace(data.ApplicationType));
+                Assert.IsFalse(string.IsNullOrWhiteSpace(data.NodeName));
+                Assert.IsFalse(string.IsNullOrWhiteSpace(data.ClusterId));
+                Assert.IsFalse(string.IsNullOrWhiteSpace(data.Metric));
+                Assert.IsFalse(string.IsNullOrWhiteSpace(data.ObserverName));
+                Assert.IsFalse(string.IsNullOrWhiteSpace(data.ProcessName));
+                Assert.IsFalse(string.IsNullOrWhiteSpace(data.ServiceName));
+                Assert.IsFalse(string.IsNullOrWhiteSpace(data.OS));
+
+                Assert.IsFalse(
+                    string.IsNullOrWhiteSpace(data.ProcessStartTime)
+                    && DateTime.TryParse(data.ProcessStartTime, out DateTime startDate)
+                    && startDate > DateTime.MinValue);
+
+                Assert.IsTrue(data.EntityType is EntityType.Service or EntityType.Process);
+                Assert.IsTrue(data.ServicePackageActivationMode is "ExclusiveProcess"
+                              or "SharedProcess");
+                Assert.IsTrue(data.HealthState == HealthState.Invalid);
+                Assert.IsTrue(data.ProcessId > 0);
+                Assert.IsTrue(data.ObserverName == ObserverConstants.AppObserverName);
+                Assert.IsTrue(data.Code == null);
+                Assert.IsTrue(data.Description == null);
+                Assert.IsTrue(data.Source == ObserverConstants.FabricObserverName);
+                Assert.IsTrue(data.Value >= 0.0);
+            }
+        }
+
+        [TestMethod]
+        public async Task AppObserver_ETW_EventData_IsTelemetryData_HealthWarnings()
+        {
+            using var foEtwListener = new FabricObserverEtwListener(_logger);
+
+            await AppObserver_ObserveAsync_Successful_WarningsGenerated();
+
+            List<ServiceTelemetryData> telemData = foEtwListener.foEtwConverter.ServiceTelemetryData;
+            
+            Assert.IsNotNull(telemData);
+            Assert.IsTrue(telemData.Count > 0);
+
+            var warningEvents = telemData.Where(t => t.HealthState == HealthState.Warning);
+            Assert.IsTrue(warningEvents.Any());
+
+            foreach (var data in warningEvents)
+            {
+                Assert.IsFalse(string.IsNullOrWhiteSpace(data.ApplicationName));
+                Assert.IsFalse(string.IsNullOrWhiteSpace(data.ApplicationType));
+                Assert.IsFalse(string.IsNullOrWhiteSpace(data.Code));
+                Assert.IsFalse(string.IsNullOrWhiteSpace(data.Description));
+                Assert.IsFalse(string.IsNullOrWhiteSpace(data.Property));
+                Assert.IsFalse(string.IsNullOrWhiteSpace(data.NodeName));
+                Assert.IsFalse(string.IsNullOrWhiteSpace(data.ClusterId));
+                Assert.IsFalse(string.IsNullOrWhiteSpace(data.Metric));
+                Assert.IsFalse(string.IsNullOrWhiteSpace(data.ObserverName));
+                Assert.IsFalse(string.IsNullOrWhiteSpace(data.ProcessName));
+                Assert.IsFalse(string.IsNullOrWhiteSpace(data.ServiceName));
+                Assert.IsFalse(string.IsNullOrWhiteSpace(data.OS));
+
+                Assert.IsFalse(
+                    string.IsNullOrWhiteSpace(data.ProcessStartTime)
+                    && DateTime.TryParse(data.ProcessStartTime, out DateTime startDate)
+                    && startDate > DateTime.MinValue);
+
+                Assert.IsTrue(data.EntityType is EntityType.Service or EntityType.Process);
+                Assert.IsTrue(data.ServicePackageActivationMode is "ExclusiveProcess"
+                              or "SharedProcess");
+                Assert.IsTrue(data.HealthState == HealthState.Warning);
+                Assert.IsTrue(data.ProcessId > 0);
+                Assert.IsTrue(data.Value > 0.0);
+                Assert.IsTrue(data.ObserverName == ObserverConstants.AppObserverName);
+                Assert.IsTrue(data.Source == $"{data.ObserverName}({data.Code})");
+            }
+        }
+
+        // RG
+        [TestMethod]
+        public async Task AppObserver_ETW_EventData_RG_ValuesAreNonZero()
+        {
+            using var foEtwListener = new FabricObserverEtwListener(_logger);
+
+            await AppObserver_ObserveAsync_Successful_IsHealthy();
+
+            List<ServiceTelemetryData> telemData = foEtwListener.foEtwConverter.ServiceTelemetryData;
+
+            Assert.IsNotNull(telemData);
+            Assert.IsTrue(telemData.Count > 0);
+
+            telemData = telemData.Where(t => t.ApplicationName == "fabric:/Voting").ToList();
+            Assert.IsTrue(telemData.Any());
+
+            foreach (var data in telemData)
+            {
+                Assert.IsFalse(string.IsNullOrWhiteSpace(data.ApplicationName));
+                Assert.IsFalse(string.IsNullOrWhiteSpace(data.ApplicationType));
+                Assert.IsFalse(string.IsNullOrWhiteSpace(data.NodeName));
+                Assert.IsFalse(string.IsNullOrWhiteSpace(data.ClusterId));
+                Assert.IsFalse(string.IsNullOrWhiteSpace(data.Metric));
+                Assert.IsFalse(string.IsNullOrWhiteSpace(data.ObserverName));
+                Assert.IsFalse(string.IsNullOrWhiteSpace(data.ProcessName));
+                Assert.IsFalse(string.IsNullOrWhiteSpace(data.ServiceName));
+                Assert.IsFalse(string.IsNullOrWhiteSpace(data.OS));
+                Assert.IsFalse(
+                    string.IsNullOrWhiteSpace(data.ProcessStartTime)
+                    && DateTime.TryParse(data.ProcessStartTime, out DateTime startDate)
+                    && startDate > DateTime.MinValue);
+
+                Assert.IsTrue(data.EntityType is EntityType.Service or EntityType.Process);
+                Assert.IsTrue(data.ServicePackageActivationMode is "ExclusiveProcess"
+                              or "SharedProcess");
+                Assert.IsTrue(data.HealthState == HealthState.Invalid);
+                Assert.IsTrue(data.ProcessId > 0);
+                Assert.IsTrue(data.ObserverName == ObserverConstants.AppObserverName);
+                Assert.IsTrue(data.Code == null);
+                Assert.IsTrue(data.Description == null);
+                Assert.IsTrue(data.Source == ObserverConstants.FabricObserverName);
+                
+                // RG
+                if (data.ProcessName is "VotingData" or "VotingWeb" or "ConsoleApp6" or "ConsoleApp7")
+                {
+                    Assert.IsTrue(data.RGMemoryEnabled && data.RGAppliedMemoryLimitMb > 0);     
+                }
+
+                if (data.ProcessName == "VotingData" || data.ProcessName == "VotingWeb")
+                {
+                    Assert.IsTrue(data.RGCpuEnabled && data.RGAppliedCpuLimitCores > 0);
+                }
+
+                Assert.IsTrue(data.Value >= 0.0);
+            }
+        }
+
+        // Private Bytes
+        [TestMethod]
+        public async Task AppObserver_ETW_PrivateBytes_Multiple_CodePackages_ValuesAreNonZero_Warnings_MB_Percent()
+        {
+            using var foEtwListener = new FabricObserverEtwListener(_logger);
+            await AppObserver_ObserveAsync_PrivateBytes_Successful_WarningsGenerated();
+            List<ServiceTelemetryData> telemData = foEtwListener.foEtwConverter.ServiceTelemetryData;
+
+            Assert.IsNotNull(telemData);
+            Assert.IsTrue(telemData.Count > 0);
+
+            telemData = telemData.Where(
+                t => t.ApplicationName == "fabric:/Voting" && t.HealthState == HealthState.Warning).ToList();
+
+            // 2 service code packages + 2 helper code packages (VotingData) * 2 metrics = 8 warnings...
+            Assert.IsTrue(telemData.Any() && telemData.Count == 8);
+        }
+
+        // Private Bytes
+        [TestMethod]
+        public async Task AppObserver_ETW_PrivateBytes_Warning_ChildProcesses()
+        {
+            using var foEtwListener = new FabricObserverEtwListener(_logger);
+            await AppObserver_ObserveAsync_PrivateBytes_Successful_WarningsGenerated();
+            List<ServiceTelemetryData> telemData = foEtwListener.foEtwConverter.ServiceTelemetryData;
+            List<List<ChildProcessTelemetryData>> childProcessTelemetryData = foEtwListener.foEtwConverter.ChildProcessTelemetry;
+
+            Assert.IsNotNull(telemData);
+            Assert.IsTrue(telemData.Count > 0);
+            Assert.IsNotNull(childProcessTelemetryData);
+            Assert.IsTrue(childProcessTelemetryData.Count > 0);
+
+            // We only care about the launched test app, fabric:/TestApp42, and one metric, Private Bytes (MB).
+            childProcessTelemetryData =
+                childProcessTelemetryData.Where(
+                    c => c.Find(cti => cti.ApplicationName == "fabric:/TestApp42").Metric == ErrorWarningProperty.PrivateBytesMb).ToList();
+            
+            // Ensure parent service is put into warning.
+            telemData = telemData.Where(
+                t => t.ApplicationName == "fabric:/TestApp42" && t.HealthState == HealthState.Warning).ToList();
+
+            // TestApp42 service launches 3 child processes.
+            Assert.IsTrue(childProcessTelemetryData[0][0].ChildProcessInfo.Count == 3);
+
+            // 1 service code package (with 2 children) * 1 metric = 1 warning (parent).
+            Assert.IsTrue(telemData.Count(t => t.ApplicationName == "fabric:/TestApp42" && t.Metric == ErrorWarningProperty.PrivateBytesMb) == 1);
+
+            // All children should definitely have more than 0 bytes committed.
+            Assert.IsTrue(childProcessTelemetryData.All(
+                c => c.TrueForAll(ct => ct.ApplicationName == "fabric:/TestApp42" && ct.Value > 0)));
+        }
+
+        // RG - warningRGMemoryLimitPercent
+        [TestMethod]
+        public async Task AppObserver_ETW_RGMemoryLimitPercent_Warning()
+        {
+            using var foEtwListener = new FabricObserverEtwListener(_logger);
+            await AppObserver_ObserveAsync_Successful_RGLimitWarningGenerated();
+            List<ServiceTelemetryData> telemData = foEtwListener.foEtwConverter.ServiceTelemetryData;
+
+            Assert.IsNotNull(telemData);
+            Assert.IsTrue(telemData.Count > 0);
+
+            telemData = telemData.Where(
+                t => t.ApplicationName == "fabric:/Voting" && t.HealthState == HealthState.Warning).ToList();
+
+            // 2 service code packages + 2 helper code packages (VotingData) * 1 metric = 4 warnings...
+            Assert.IsTrue(telemData.All(t => t.Metric == ErrorWarningProperty.RGMemoryUsagePercent && telemData.Count == 4));
+        }
+
+        // DiskObserver: TelemetryData \\
+
+        [TestMethod]
+        public async Task DiskObserver_ETW_EventData_IsTelemetryData()
+        {
+            using var foEtwListener = new FabricObserverEtwListener(_logger);
+
+            await DiskObserver_ObserveAsync_Successful_IsHealthy_NoWarningsOrErrors();
+
+            List<DiskTelemetryData> telemData = foEtwListener.foEtwConverter.DiskTelemetryData;
+            
+            Assert.IsNotNull(telemData);
+            Assert.IsTrue(telemData.Count > 0);
+
+            foreach (var data in telemData)
+            {
+                Assert.IsFalse(string.IsNullOrWhiteSpace(data.ObserverName));
+                Assert.IsFalse(string.IsNullOrWhiteSpace(data.DriveName));
+                Assert.IsFalse(string.IsNullOrWhiteSpace(data.NodeName));
+                Assert.IsFalse(string.IsNullOrWhiteSpace(data.ClusterId));
+                Assert.IsFalse(string.IsNullOrWhiteSpace(data.Metric));
+                if (data.Metric == ErrorWarningProperty.FolderSizeMB)
+                {
+                    Assert.IsFalse(string.IsNullOrWhiteSpace(data.FolderName));
+                }
+                Assert.IsFalse(string.IsNullOrWhiteSpace(data.OS));
+                Assert.IsFalse(string.IsNullOrWhiteSpace(data.Property));
+
+                Assert.IsTrue(data.EntityType == EntityType.Disk);
+                Assert.IsTrue(data.HealthState == HealthState.Invalid);
+                Assert.IsTrue(data.ObserverName == ObserverConstants.DiskObserverName);
+                Assert.IsTrue(data.Code == null);
+                Assert.IsTrue(data.Description == null);
+            }
+        }
+
+        [TestMethod]
+        public async Task DiskObserver_ETW_EventData_IsTelemetryData_Warnings()
+        {
+            using var foEtwListener = new FabricObserverEtwListener(_logger);
+
+            await DiskObserver_ObserveAsync_Successful_IsHealthy_WarningsOrErrors();
+
+            List<DiskTelemetryData> telemData = foEtwListener.foEtwConverter.DiskTelemetryData;
+            
+            Assert.IsNotNull(telemData);
+            Assert.IsTrue(telemData.Count > 0);
+
+            telemData = telemData.Where(d => d.HealthState == HealthState.Warning).ToList();
+            Assert.IsTrue(telemData.Any());
+
+            foreach (var data in telemData)
+            {
+                Assert.IsTrue(data.EntityType == EntityType.Disk);
+                Assert.IsFalse(string.IsNullOrWhiteSpace(data.NodeName));
+                Assert.IsFalse(string.IsNullOrWhiteSpace(data.DriveName));
+                Assert.IsFalse(string.IsNullOrWhiteSpace(data.ClusterId));
+                Assert.IsFalse(string.IsNullOrWhiteSpace(data.Code));
+                Assert.IsFalse(string.IsNullOrWhiteSpace(data.Description));
+                Assert.IsFalse(string.IsNullOrWhiteSpace(data.Metric));
+                if (data.Metric == ErrorWarningProperty.FolderSizeMB)
+                {
+                    Assert.IsFalse(string.IsNullOrWhiteSpace(data.FolderName));
+                }
+                Assert.IsFalse(string.IsNullOrWhiteSpace(data.ObserverName));
+                Assert.IsFalse(string.IsNullOrWhiteSpace(data.OS));
+                Assert.IsFalse(string.IsNullOrWhiteSpace(data.Property));
+
+                Assert.IsTrue(data.ObserverName == ObserverConstants.DiskObserverName);
+                Assert.IsTrue(data.HealthState == HealthState.Warning);
+                Assert.IsTrue(data.Value > 0.0);
+                Assert.IsTrue(data.Source == $"{data.ObserverName}({data.Code})");
+            }
+        }
+
+        // FabricSystemObserver: TelemetryData \\
+
+        [TestMethod]
+        public async Task FabricSystemObserver_ETW_EventData_Is_SystemServiceTelemetryData()
+        {
+            using var foEtwListener = new FabricObserverEtwListener(_logger);
+
+            await FabricSystemObserver_ObserveAsync_Successful_IsHealthy_NoWarningsOrErrors();
+
+            List<SystemServiceTelemetryData> telemData = foEtwListener.foEtwConverter.SystemServiceTelemetryData;
+            
+            Assert.IsNotNull(telemData);
+            Assert.IsTrue(telemData.Count > 0);
+
+            foreach (var data in telemData)
+            {
+                Assert.IsFalse(string.IsNullOrWhiteSpace(data.ApplicationName));
+                Assert.IsFalse(string.IsNullOrWhiteSpace(data.NodeName));
+                Assert.IsFalse(string.IsNullOrWhiteSpace(data.ClusterId));
+                Assert.IsFalse(string.IsNullOrWhiteSpace(data.Metric));
+                Assert.IsFalse(string.IsNullOrWhiteSpace(data.ObserverName));
+                Assert.IsFalse(string.IsNullOrWhiteSpace(data.ProcessName));
+                Assert.IsFalse(string.IsNullOrWhiteSpace(data.OS));
+
+                Assert.IsFalse(
+                    string.IsNullOrWhiteSpace(data.ProcessStartTime)
+                    && DateTime.TryParse(data.ProcessStartTime, out DateTime startDate)
+                    && startDate > DateTime.MinValue);
+
+                Assert.IsTrue(data.EntityType == EntityType.Application);
+                Assert.IsTrue(data.HealthState == HealthState.Invalid);
+                Assert.IsTrue(data.ProcessId > 0);
+                Assert.IsTrue(data.ObserverName == ObserverConstants.FabricSystemObserverName);
+                Assert.IsTrue(data.Code == null);
+                Assert.IsTrue(data.Description == null);
+                Assert.IsTrue(data.Source == ObserverConstants.FabricObserverName);
+                Assert.IsTrue(data.Value >= 0.0);
+            }
+        }
+
+        [TestMethod]
+        public async Task FabricSystemObserver_ETW_EventData_Is_SystemServiceTelemetryData_Warnings()
+        {
+            using var foEtwListener = new FabricObserverEtwListener(_logger);
+
+            await FabricSystemObserver_ObserveAsync_Successful_IsHealthy_MemoryWarningsOrErrorsDetected();
+
+            List<SystemServiceTelemetryData> telemData = foEtwListener.foEtwConverter.SystemServiceTelemetryData;
+            
+            Assert.IsNotNull(telemData);
+            Assert.IsTrue(telemData.Count > 0);
+
+            telemData = telemData.Where(d => d.HealthState == HealthState.Warning).ToList();
+            Assert.IsTrue(telemData.Any());
+
+            foreach (var data in telemData)
+            {
+                Assert.IsFalse(string.IsNullOrWhiteSpace(data.ApplicationName));
+                Assert.IsFalse(string.IsNullOrWhiteSpace(data.NodeName));
+                Assert.IsFalse(string.IsNullOrWhiteSpace(data.ClusterId));
+                Assert.IsFalse(string.IsNullOrWhiteSpace(data.Metric));
+                Assert.IsFalse(string.IsNullOrWhiteSpace(data.ObserverName));
+                Assert.IsFalse(string.IsNullOrWhiteSpace(data.ProcessName));
+                Assert.IsFalse(string.IsNullOrWhiteSpace(data.OS));
+
+                Assert.IsFalse(
+                    string.IsNullOrWhiteSpace(data.ProcessStartTime)
+                    && DateTime.TryParse(data.ProcessStartTime, out DateTime startDate)
+                    && startDate > DateTime.MinValue);
+
+                Assert.IsTrue(data.EntityType == EntityType.Application);
+                Assert.IsTrue(data.HealthState == HealthState.Warning);
+                Assert.IsTrue(data.ProcessId > 0);
+                Assert.IsTrue(data.ObserverName == ObserverConstants.FabricSystemObserverName);
+                Assert.IsTrue(data.Code != null);
+                Assert.IsTrue(data.Description != null);
+                Assert.IsTrue(data.Property != null);
+                Assert.IsTrue(data.Source == $"{data.ObserverName}({data.Code})");
+                Assert.IsTrue(data.Value > 0.0);
+            }
+        }
+
+        // NodeObserver: TelemetryData \\
+
+        [TestMethod]
+        public async Task NodeObserver_ETW_EventData_IsTelemetryData()
+        {
+            using var foEtwListener = new FabricObserverEtwListener(_logger);
+
+            await NodeObserver_ObserveAsync_Successful_IsHealthy_NoWarningsOrErrorsDetected();
+
+            List<NodeTelemetryData> telemData = foEtwListener.foEtwConverter.NodeTelemetryData;
+            
+            Assert.IsNotNull(telemData);
+            Assert.IsTrue(telemData.Count > 0);
+
+            foreach (var data in telemData)
+            {
+                Assert.IsFalse(string.IsNullOrWhiteSpace(data.NodeName));
+                Assert.IsFalse(string.IsNullOrWhiteSpace(data.NodeType));
+                Assert.IsFalse(string.IsNullOrWhiteSpace(data.ClusterId));
+                Assert.IsFalse(string.IsNullOrWhiteSpace(data.Metric));
+                Assert.IsFalse(string.IsNullOrWhiteSpace(data.ObserverName));
+                Assert.IsFalse(string.IsNullOrWhiteSpace(data.OS));
+                Assert.IsFalse(data.Property == null);
+
+                Assert.IsTrue(data.EntityType == EntityType.Machine);
+                Assert.IsTrue(data.HealthState == HealthState.Invalid);
+                Assert.IsTrue(data.ObserverName == ObserverConstants.NodeObserverName);
+                Assert.IsTrue(data.Code == null);
+                Assert.IsTrue(data.Description == null);
+                Assert.IsTrue(data.Value >= 0.0);
+            }
+        }
+
+        [TestMethod]
+        public async Task NodeObserver_ETW_EventData_IsTelemetryData_Warnings()
+        {
+            using var foEtwListener = new FabricObserverEtwListener(_logger);
+
+            await NodeObserver_ObserveAsync_Successful_IsHealthy_WarningsOrErrorsDetected();
+
+            List<NodeTelemetryData> telemData = foEtwListener.foEtwConverter.NodeTelemetryData;
+            
+            Assert.IsNotNull(telemData);
+            Assert.IsTrue(telemData.Count > 0);
+
+            telemData = telemData.Where(d => d.HealthState == HealthState.Warning).ToList();
+            Assert.IsTrue(telemData.Any());
+
+            foreach (var data in telemData)
+            {
+                Assert.IsFalse(string.IsNullOrWhiteSpace(data.NodeName));
+                Assert.IsFalse(string.IsNullOrWhiteSpace(data.NodeType));
+                Assert.IsFalse(string.IsNullOrWhiteSpace(data.ClusterId));
+                Assert.IsFalse(string.IsNullOrWhiteSpace(data.Metric));
+                Assert.IsFalse(string.IsNullOrWhiteSpace(data.ObserverName));
+                Assert.IsFalse(string.IsNullOrWhiteSpace(data.OS));
+                Assert.IsFalse(string.IsNullOrWhiteSpace(data.Code));
+                Assert.IsFalse(string.IsNullOrWhiteSpace(data.Property));
+                Assert.IsFalse(string.IsNullOrWhiteSpace(data.Description));
+
+
+                Assert.IsTrue(data.EntityType == EntityType.Machine);
+                Assert.IsTrue(data.ObserverName == ObserverConstants.NodeObserverName);
+                Assert.IsTrue(data.HealthState == HealthState.Warning);
+                Assert.IsTrue(data.Source == $"{data.ObserverName}({data.Code})");
+                Assert.IsTrue(data.Value > 0.0);
+            }
+
+        }
+
+        // NodeObserver: NodeSnapshotTelemetryData \\
+
+        [TestMethod]
+        public async Task NodeObserver_ETW_EventData_IsNodeSnapshotTelemetryData()
+        {
+            using var foEtwListener = new FabricObserverEtwListener(_logger);
+            var startDateTime = DateTime.Now;
+            ObserverManager.FabricServiceContext = TestServiceContext;
+            ObserverManager.TelemetryEnabled = false;
+            ObserverManager.EtwEnabled = true;
+
+            using var obs = new NodeObserver(TestServiceContext)
+            {
+                IsEnabled = true,
+                MonitorDuration = TimeSpan.FromSeconds(5),
+                CpuWarningUsageThresholdPct = 90,
+                ActivePortsWarningThreshold = 10000,
+                MemoryWarningLimitPercent = 90,
+                EphemeralPortsPercentWarningThreshold = 30,
+                FirewallRulesWarningThreshold = 3000,
+                IsEtwProviderEnabled = true
+            };
+
+            await obs.ObserveAsync(Token);
+            NodeSnapshotTelemetryData telemData = foEtwListener.foEtwConverter.NodeSnapshotTelemetryData;
+
+            Assert.IsNotNull(telemData);
+            Assert.IsFalse(string.IsNullOrWhiteSpace(telemData.SnapshotId));
+            Assert.IsFalse(string.IsNullOrWhiteSpace(telemData.SnapshotTimestamp));
+            Assert.IsFalse(string.IsNullOrWhiteSpace(telemData.CodeVersion));
+            Assert.IsFalse(string.IsNullOrWhiteSpace(telemData.ConfigVersion));
+            Assert.IsFalse(string.IsNullOrWhiteSpace(telemData.FaultDomain));
+            Assert.IsFalse(string.IsNullOrWhiteSpace(telemData.NodeId));
+            Assert.IsFalse(string.IsNullOrWhiteSpace(telemData.NodeInstanceId));
+            Assert.IsFalse(string.IsNullOrWhiteSpace(telemData.NodeName));
+            Assert.IsFalse(string.IsNullOrWhiteSpace(telemData.NodeType));
+            Assert.IsFalse(string.IsNullOrWhiteSpace(telemData.NodeDownAt));
+            Assert.IsFalse(string.IsNullOrWhiteSpace(telemData.NodeUpAt));
+            Assert.IsFalse(string.IsNullOrWhiteSpace(telemData.UpgradeDomain));
+            Assert.IsTrue(string.IsNullOrWhiteSpace(telemData.InfrastructurePlacementID));
+            Assert.IsFalse(string.IsNullOrWhiteSpace(telemData.NodeStatus));
+            Assert.IsFalse(string.IsNullOrWhiteSpace(telemData.HealthState));
+            Assert.IsFalse(string.IsNullOrWhiteSpace(telemData.IpAddressOrFQDN));
+            Assert.IsFalse(telemData.IsNodeByNodeUpgradeInProgress);
+            Assert.IsFalse(telemData.NodeDeactivationInfo == null);
+        }
+
+        // OSObserver: MachineTelemetryData \\
+
+        [TestMethod]
+        public async Task OSObserver_ETW_EventData_IsMachineTelemetryData()
+        {
+            using var foEtwListener = new FabricObserverEtwListener(_logger);
+            await OSObserver_ObserveAsync_Successful_IsHealthy_NoWarningsOrErrors();
+            MachineTelemetryData machineTelemetryData = foEtwListener.foEtwConverter.MachineTelemetryData;
+            
+            Assert.IsNotNull(machineTelemetryData);
+
+            Assert.IsFalse(string.IsNullOrWhiteSpace(machineTelemetryData.DriveInfo));
+            Assert.IsFalse(string.IsNullOrWhiteSpace(machineTelemetryData.EphemeralTcpPortRange));
+            Assert.IsFalse(string.IsNullOrWhiteSpace(machineTelemetryData.FabricApplicationTcpPortRange));
+            Assert.IsFalse(string.IsNullOrWhiteSpace(machineTelemetryData.HealthState));
+            Assert.IsFalse(string.IsNullOrWhiteSpace(machineTelemetryData.LastBootUpTime));
+            Assert.IsFalse(string.IsNullOrWhiteSpace(machineTelemetryData.NodeName));
+            Assert.IsFalse(string.IsNullOrWhiteSpace(machineTelemetryData.ObserverName));
+            Assert.IsFalse(string.IsNullOrWhiteSpace(machineTelemetryData.OSInstallDate));
+            Assert.IsFalse(string.IsNullOrWhiteSpace(machineTelemetryData.OSName));
+            Assert.IsFalse(string.IsNullOrWhiteSpace(machineTelemetryData.OSVersion));
+
+            if (OperatingSystem.IsWindows())
+            {
+                Assert.IsTrue(machineTelemetryData.ActiveFirewallRules > 0);
+            }
+
+            Assert.IsTrue(machineTelemetryData.ActiveEphemeralTcpPorts > 0);
+            Assert.IsTrue(machineTelemetryData.ActiveTcpPorts > 0);
+            Assert.IsTrue(machineTelemetryData.AvailablePhysicalMemoryGB > 0);
+            Assert.IsTrue(machineTelemetryData.FreeVirtualMemoryGB > 0);
+            Assert.IsTrue(machineTelemetryData.LogicalDriveCount > 0);
+            Assert.IsTrue(machineTelemetryData.LogicalProcessorCount > 0);
+            Assert.IsTrue(machineTelemetryData.NumberOfRunningProcesses > 0);
+            Assert.IsTrue(machineTelemetryData.TotalMemorySizeGB > 0);
+        }
+        #endregion
+
+        #region CodePackage Tests
+
+        // Tests for ensuring ServiceManifests that specify multiple code packages are correctly handled by AppObserver. \\
+
+        [TestMethod]
+        public async Task AppObserver_Detects_Monitors_Multiple_Helper_CodePackages()
+        {
+            ObserverManager.FabricServiceContext = TestServiceContext;
+            ObserverManager.TelemetryEnabled = false;
+            ObserverManager.EtwEnabled = false;
+
+            using var obs = new AppObserver(TestServiceContext)
+            {
+                MonitorDuration = TimeSpan.FromSeconds(1),
+                JsonConfigPath = Path.Combine(Environment.CurrentDirectory, "PackageRoot", "Config", "AppObserver.config.json"),
+                EnableConcurrentMonitoring = true,
+                EnableChildProcessMonitoring = true
+            };
+
+            var startDateTime = DateTime.Now;
+            
+            await obs.InitializeAsync();
+
+            // fabric:/Voting application has 2 default services (that create service types) and 2 extra CodePackages (specified in VotingData manifest)
+            // that contain helper binaries, ConsoleApp6.exe and ConsoleApp7.exe. Therefore, Console6App7 and ConsoleApp7 processes should be added to ReplicaOrInstanceList
+            // and therefore will be treated like any service that AppObserver monitors.
+            Assert.IsTrue(obs.ReplicaOrInstanceList.Any(r => r.HostProcessName == "ConsoleApp6"));
+            Assert.IsTrue(obs.ReplicaOrInstanceList.Any(r => r.HostProcessName == "ConsoleApp7"));
+            
+            await obs.ObserveAsync(Token);
+
+            // observer ran to completion with no errors.
+            Assert.IsTrue(obs.LastRunDateTime > startDateTime);
+
+            // observer detected no warning conditions.
+            Assert.IsFalse(obs.HasActiveFabricErrorOrWarning);
+
+            // observer did not have any internal errors during run.
+            Assert.IsFalse(obs.IsUnhealthy);
+        }
+        #endregion
+    }
 }