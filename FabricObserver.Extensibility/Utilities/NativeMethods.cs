--- conflicted
+++ resolved
@@ -499,17 +499,10 @@
         {
             if (parentpid < 1)
             {
-<<<<<<< HEAD
-                dwSize = (uint)Marshal.SizeOf(typeof(PROCESSENTRY32))
-            };
-            string[] ignoreProcessList = new string[] { "cmd.exe", "conhost.exe", "csrss.exe", "find.exe", "lsass.exe", "svchost.exe", "systeminfo.exe", "wininit.exe", "winlogon.exe" };
-            IntPtr handleToSnapshot = IntPtr.Zero;
-=======
                 return null;
             }
 
             bool isLocalSnapshot = false;
->>>>>>> e17d2a61
 
             try
             {
@@ -540,11 +533,7 @@
                 {
                     try
                     {
-<<<<<<< HEAD
-                        if (ignoreProcessList.Contains(procEntry.szExeFile))
-=======
                         if (procEntry.th32ProcessID == 0 || ignoreProcessList.Any(i => i == procEntry.szExeFile))
->>>>>>> e17d2a61
                         {
                             continue;
                         }
