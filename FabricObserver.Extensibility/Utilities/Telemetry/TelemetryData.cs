--- conflicted
+++ resolved
@@ -34,15 +34,12 @@
         }
 
         [EventField]
-<<<<<<< HEAD
-=======
         public string ApplicationTypeVersion
         {
             get; set;
         }
 
         [EventField]
->>>>>>> ac341cd2
         public string Code
         {
             get; set;
@@ -198,8 +195,6 @@
         }
 
         [EventField]
-<<<<<<< HEAD
-=======
         public string ServicePackageActivationMode
         {
             get; set;
@@ -212,7 +207,6 @@
         }
 
         [EventField]
->>>>>>> ac341cd2
         public double Value
         {
             get; set;
