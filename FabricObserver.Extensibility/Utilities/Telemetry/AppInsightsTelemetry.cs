--- conflicted
+++ resolved
@@ -174,15 +174,9 @@
                     { "ApplicationName", telemetryData.ApplicationName ?? string.Empty },
                     { "ApplicationTypeName", telemetryData.ApplicationType ?? string.Empty },
                     { "ServiceName", telemetryData.ServiceName ?? string.Empty },
-<<<<<<< HEAD
-                    { "ReplicaRole", telemetryData.ReplicaRole.ToString() },
-                    { "ServiceKind", telemetryData.ServiceKind.ToString() },
-                    { "ServicePackageActivationMode", telemetryData.ServicePackageActivationMode?.ToString() ?? string.Empty },
-=======
                     { "ReplicaRole", telemetryData.ReplicaRole ?? string.Empty },
                     { "ServiceKind", telemetryData.ServiceKind ?? string.Empty },
                     { "ServicePackageActivationMode", telemetryData.ServicePackageActivationMode ?? string.Empty },
->>>>>>> ac341cd2
                     { "ProcessId", telemetryData.ProcessId == 0 ? string.Empty : telemetryData.ProcessId.ToString() },
                     { "ProcessName", telemetryData.ProcessName },
                     { "ProcessStartTime", telemetryData.ProcessStartTime },
