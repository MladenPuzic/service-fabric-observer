﻿// ------------------------------------------------------------
// Copyright (c) Microsoft Corporation. All rights reserved.
// Licensed under the MIT License (MIT). See License.txt in the repo root for license information.
// ------------------------------------------------------------

using System.Fabric;
using System.Runtime.InteropServices;
using System.Threading;
using System.Threading.Tasks;

namespace FabricObserver.Observers.Utilities
{
    public abstract class OSInfoProvider
    {
        private static OSInfoProvider instance;
        private static readonly object lockObj = new object();

        public static OSInfoProvider Instance
        {
            get
            {
                if (instance == null)
                {
                    lock (lockObj)
                    {
                        if (instance == null)
                        {
                            if (RuntimeInformation.IsOSPlatform(OSPlatform.Windows))
                            {
                                instance = new WindowsInfoProvider();
                            }
                            else
                            {
                                instance = new LinuxInfoProvider();
                            }
                        }
                    }
                }

                return instance;
            }
        }

        protected Logger Logger
        {
            get;
        } = new Logger("OSUtilities");

<<<<<<< HEAD
        //this is in Bytes (B) not bits (b) even though it says Gb and Mb instead of GB and MB
        //why is TotalMemoryGB a long instead of a float? Floors the value so upto <1Gb is lost
        public abstract (long TotalMemoryGb, long MemoryInUseMb, double PercentInUse) TupleGetMemoryInfo();
=======

        public abstract (long TotalMemoryGb, long MemoryInUseMb, double PercentInUse) TupleGetSystemMemoryInfo();
>>>>>>> fbaf7d3c

        public abstract int GetActiveTcpPortCount(int processId = -1, ServiceContext context = null);

        public abstract int GetActiveEphemeralPortCount(int processId = -1, ServiceContext context = null);

        public abstract (int LowPort, int HighPort) TupleGetDynamicPortRange();

        public abstract Task<OSInfo> GetOSInfoAsync(CancellationToken cancellationToken);

        /// <summary>
        /// Returns the Maximum number of Linux File Handles configured in the OS. Note: This is not implemented for Windows.
        /// </summary>
        /// <returns>int value representing the maximum number of file handles/fds configured on host OS at the time of the call. For Windows, this always returns -1.</returns>
        public abstract int GetMaximumConfiguredFileHandlesCount();

        /// <summary>
        /// Returns the Total number of allocated Linux File Handles. Note: This is not implemented for Windows.
        /// </summary>
        /// <returns>int value representing total number of allocated file handles/fds on host OS. For Windows, this always returns -1.</returns>
        public abstract int GetTotalAllocatedFileHandlesCount();
    }
}<|MERGE_RESOLUTION|>--- conflicted
+++ resolved
@@ -46,14 +46,8 @@
             get;
         } = new Logger("OSUtilities");
 
-<<<<<<< HEAD
-        //this is in Bytes (B) not bits (b) even though it says Gb and Mb instead of GB and MB
-        //why is TotalMemoryGB a long instead of a float? Floors the value so upto <1Gb is lost
-        public abstract (long TotalMemoryGb, long MemoryInUseMb, double PercentInUse) TupleGetMemoryInfo();
-=======
 
         public abstract (long TotalMemoryGb, long MemoryInUseMb, double PercentInUse) TupleGetSystemMemoryInfo();
->>>>>>> fbaf7d3c
 
         public abstract int GetActiveTcpPortCount(int processId = -1, ServiceContext context = null);
 
