﻿// ------------------------------------------------------------
// Copyright (c) Microsoft Corporation. All rights reserved.
// Licensed under the MIT License (MIT). See License.txt in the repo root for license information.
// ------------------------------------------------------------

using Microsoft.Win32.SafeHandles;
using Newtonsoft.Json.Linq;
using System;
using System.Collections.Concurrent;
using System.Collections.Generic;
using System.ComponentModel;
using System.Diagnostics;
using System.Linq;
using System.Runtime.InteropServices;
using System.Threading;
using System.Threading.Tasks;

namespace FabricObserver.Observers.Utilities
{
    public class WindowsProcessInfoProvider : ProcessInfoProvider
    {
        private const int MaxDescendants = 50;
<<<<<<< HEAD
        private const int MaxSameNamedProcessesAddCache = 75;
        private const int MaxInstanceNameLengthTruncated = 64;
        private readonly object _lock = new object();
=======
        private const int MaxSameNamedProcesses = 50;
        private const int MaxInstanceNameLengthTruncated = 64;
        private static readonly object _lock = new object();
>>>>>>> ac341cd2
        private readonly object _lockUpdate = new object();
        private volatile bool hasWarnedProcessNameLength = false;
        private DateTime sameNamedProcCacheLastUpdated = DateTime.MinValue;
        private TimeSpan maxLifetimeForProcCache = TimeSpan.FromMinutes(3);
        private readonly ConcurrentDictionary<string, List<(string InternalName, int Pid)>> _procCache =
            new ConcurrentDictionary<string, List<(string InternalName, int Pid)>>();
<<<<<<< HEAD
        PerformanceCounter memoryCounter = null;

        public override float GetProcessWorkingSetMb(int processId, string procName, CancellationToken token, bool getPrivateWorkingSet = false)
        {
            if (getPrivateWorkingSet)
            {
                // Private Working Set from Perf Counter (Working Set - Private). Very slow when there are lots of *same-named* processes.
                return GetPrivateWorkingSetPerfCounterMb(procName, processId, token);
            }

            // Full Working Set (Private + Shared) from psapi.dll. Very fast.
            return GetProcessWorkingSetWin32Mb(processId); 
=======

        public override float GetProcessWorkingSetMb(int processId, string procName, CancellationToken token, bool getPrivateWorkingSet = false)
        {
            if (string.IsNullOrWhiteSpace(procName) || processId <= 0)
            {
                return 0F;
            }

            if (getPrivateWorkingSet)
            {
                // Private Working Set from Perf Counter (Working Set - Private). Very slow when there are lots of *same-named* processes.
                return GetProcessMemoryMbPerfCounter(procName, processId, token);
            }

            // Full Working Set (Private + Shared) from psapi.dll. Very fast.
            return GetProcessMemoryMbWin32(processId);
        }

        /// <summary>
        /// Gets the specified process's private memory usage, defined as the Commit Charge value in bytes for the process with the specified processId. 
        /// Commit Charge is the total amount of private memory that the memory manager has committed for a running process.)
        /// </summary>
        /// <param name="processId">The id of the process.</param>
        /// <returns>Current Private Bytes usage in Megabytes.</returns>
        public override float GetProcessPrivateBytesMb(int processId)
        {
            if (processId <= 0)
            {
                return 0F;
            }

            return GetProcessMemoryMbWin32(processId, getPrivateBytes:true);
>>>>>>> ac341cd2
        }

        public override float GetProcessAllocatedHandles(int processId, string configPath = null)
        {
            return GetProcessHandleCountWin32(processId);
        }

        public override List<(string ProcName, int Pid)> GetChildProcessInfo(int parentPid, NativeMethods.SafeObjectHandle handleToSnapshot = null)
        {
            // Get descendant procs.
            List<(string ProcName, int Pid)> childProcesses = TupleGetChildProcessesWin32(parentPid, handleToSnapshot);

            if (childProcesses == null || childProcesses.Count == 0)
            {
                return null;
            }

            if (childProcesses.Count >= MaxDescendants)
            {
                return childProcesses.Take(MaxDescendants).ToList();
            }

            // Get descendant proc at max depth = 5 and max number of descendants = 50. 
            for (int i = 0; i < childProcesses.Count; ++i)
            {
                List<(string ProcName, int Pid)> c1 = TupleGetChildProcessesWin32(childProcesses[i].Pid, handleToSnapshot);

                if (c1 == null || c1.Count <= 0)
                {
                    continue;
                }

                childProcesses.AddRange(c1);

                if (childProcesses.Count >= MaxDescendants)
                {
                    return childProcesses.Take(MaxDescendants).ToList();
                }

                for (int j = 0; j < c1.Count; ++j)
                {
                    List<(string ProcName, int Pid)> c2 = TupleGetChildProcessesWin32(c1[j].Pid, handleToSnapshot);

                    if (c2 == null || c2.Count <= 0)
                    {
                        continue;
                    }

                    childProcesses.AddRange(c2);

                    if (childProcesses.Count >= MaxDescendants)
                    {
                        return childProcesses.Take(MaxDescendants).ToList();
                    }

                    for (int k = 0; k < c2.Count; ++k)
                    {
                        List<(string ProcName, int Pid)> c3 = TupleGetChildProcessesWin32(c2[k].Pid, handleToSnapshot);

                        if (c3 == null || c3.Count <= 0)
                        {
                            continue;
                        }

                        childProcesses.AddRange(c3);

                        if (childProcesses.Count >= MaxDescendants)
                        {
                            return childProcesses.Take(MaxDescendants).ToList();
                        }

                        for (int l = 0; l < c3.Count; ++l)
                        {
                            List<(string ProcName, int Pid)> c4 = TupleGetChildProcessesWin32(c3[l].Pid, handleToSnapshot);

                            if (c4 == null || c4.Count <= 0)
                            {
                                continue;
                            }

                            childProcesses.AddRange(c4);

                            if (childProcesses.Count >= MaxDescendants)
                            {
                                return childProcesses.Take(MaxDescendants).ToList();
                            }
                        }
                    }
                }
            }

            return childProcesses;
        }

<<<<<<< HEAD
        private List<(string procName, int pid)> TupleGetChildProcessesWin32(int processId, NativeMethods.SafeObjectHandle handleToSnapshot)
        {
            try
            {
                List<(string procName, int procId)> childProcs = NativeMethods.GetChildProcesses(processId, handleToSnapshot);

                if (childProcs?.Count == 0)
                {
                    return null;
                }

                return childProcs;
            }
            
            catch (Exception e) when (e is Win32Exception) // e.g., process is no longer running.
            {
                Logger.LogWarning($"Handled Exception in TupleGetChildProcesses:{Environment.NewLine}{e.Message}");
            }
            catch (Exception e)
            {
                // Log the full error(including stack trace) for debugging purposes.
                Logger.LogError($"Unhandled Exception in TupleGetChildProcesses:{Environment.NewLine}{e}");
                throw;
            }

            return null;
        }

=======
>>>>>>> ac341cd2
        public override double GetProcessKvsLvidsUsagePercentage(string procName, CancellationToken token, int procId = -1)
        {
            if (string.IsNullOrWhiteSpace(procName))
            {
                return -1;
            }

            const string categoryName = "Windows Fabric Database";
            const string counterName = "Long-Value Maximum LID";
            string internalProcName = procName;
            PerformanceCounter performanceCounter = null;

            try
            {
                // This is the case when the caller expects there could be multiple instances of the same process.
                if (procId > 0)
                {
<<<<<<< HEAD
                    // Make sure the correct process is the one we compute memory usage for (re: multiple processes of the same name..).
                    if (Process.GetProcessesByName(procName).Length >= MaxSameNamedProcessesAddCache &&
                        DateTime.UtcNow.Subtract(sameNamedProcCacheLastUpdated) >= maxLifetimeForProcCache)
                    {
                        lock (_lockUpdate)
                        {
                            if (Process.GetProcessesByName(procName).Length >= MaxSameNamedProcessesAddCache &&
                                DateTime.UtcNow.Subtract(sameNamedProcCacheLastUpdated) >= maxLifetimeForProcCache)
=======
                    int procCount = Process.GetProcessesByName(procName).Length;

                    if (procCount == 0)
                    {
                        return 0;
                    }

                    // Make sure the correct process is the one we compute memory usage for (re: multiple processes of the same name..).
                    if (procCount >= MaxSameNamedProcesses && DateTime.UtcNow.Subtract(sameNamedProcCacheLastUpdated) >= maxLifetimeForProcCache)
                    {
                        lock (_lockUpdate)
                        {
                            if (procCount >= MaxSameNamedProcesses && DateTime.UtcNow.Subtract(sameNamedProcCacheLastUpdated) >= maxLifetimeForProcCache)
>>>>>>> ac341cd2
                            {
                                // Looking up pids using "ID Process" counter is way too slow. Implementing a short-lived cache containing procName keys 
                                // and List of (internal procName, pid) tuple values is a satisfactory (though not perfect, not best..) solution for what FO needs.
                                RefreshSameNamedProcCache(procName, token);
                            }
                        }
                    }

                    try
                    {
                        internalProcName = GetInternalProcessName(procName, procId, token);

                        if (internalProcName == null)
                        {
                            return -1;
                        }
                    }
                    catch (InvalidOperationException e)
                    {
                        Logger.LogWarning($"GetProcessKvsLvidsUsagePercentage (Returning -1): Handled Exception from GetInternalProcessName.{Environment.NewLine}" +
                                          $"The specified process (name: {procName}, pid: {procId}) isn't the droid we're looking for: {e.Message}");
                        return -1;
                    }
                }

                /* Check to see if the supplied instance (process) exists in the category. */

                if (!PerformanceCounterCategory.InstanceExists(internalProcName, categoryName))
                {
                    return -1;
                }

                /* A note on exception handling:
                   AppObserver and FSO check ObserverManager.IsLvidCounterEnabled before calling this function. Therefore, chances of encountering
                   an exception when creating the PC or when calling its NextValue function is highly unlikely. That said, exceptions happen...
                   The target counter is accessible to processes running as Network User (so, no UnauthorizedAccessException).
                   categoryName and counterName are never null (they are const strings).
                   Only two possible exceptions can happen here: IOE and Win32Exception. */

                performanceCounter = new PerformanceCounter(
                                            categoryName,
                                            counterName,
                                            instanceName: internalProcName,
                                            readOnly: true);
<<<<<<< HEAD
                
=======

>>>>>>> ac341cd2
                float result = performanceCounter.NextValue();
                double usedPct = (double)(result * 100) / int.MaxValue;

                return usedPct;
            }
            catch (InvalidOperationException ioe)
            {
                // The Counter layout for the Category specified is invalid? This can happen if a user messes around with Reg key values. Not likely.
                Logger.LogWarning($"GetProcessKvsLvidsUsagePercentage: Handled Win32Exception:{Environment.NewLine}{ioe.Message}");
            }
            catch (Win32Exception we)
            {
                // Internal exception querying counter (Win32 code). There is nothing to do here. Log the details. Most likely transient.
                Logger.LogWarning($"GetProcessKvsLvidsUsagePercentage: Handled Win32Exception:{Environment.NewLine}{we.Message}");
            }
            finally
            {
                performanceCounter?.Dispose();
                performanceCounter = null;
            }

            return -1;
        }

<<<<<<< HEAD
        private float GetProcessWorkingSetWin32Mb(int processId)
        {
            if (processId < 1)
            {
                Logger.LogWarning($"NativeGetProcessFullWorkingSetMb: Process ID is an unsupported value ({processId}). Returning 0F.");
                return 0F;
            }

            SafeProcessHandle handle = null;

=======
        private List<(string procName, int pid)> TupleGetChildProcessesWin32(int processId, NativeMethods.SafeObjectHandle handleToSnapshot)
        {
>>>>>>> ac341cd2
            try
            {
                List<(string procName, int procId)> childProcs = NativeMethods.GetChildProcesses(processId, handleToSnapshot);

                if (childProcs == null || childProcs.Count == 0)
                {
                    return null;
                }

<<<<<<< HEAD
                return memoryCounters.WorkingSetSize.ToInt64() / 1024 / 1024;
=======
                return childProcs;
>>>>>>> ac341cd2
            }

            catch (Exception e) when (e is Win32Exception) // e.g., process is no longer running.
            {
<<<<<<< HEAD
                Logger.LogWarning($"NativeGetProcessWorkingSet: Exception getting working set for process {processId}{Environment.NewLine}{e.Message}");
                return 0F;
=======
                Logger.LogWarning($"Handled Exception in TupleGetChildProcessesWin32:{Environment.NewLine}{e.Message}");
>>>>>>> ac341cd2
            }
            catch (Exception e)
            {
                // Log the full error(including stack trace) for debugging purposes.
                Logger.LogError($"Unhandled Exception in TupleGetChildProcessesWin32:{Environment.NewLine}{e}");
                throw;
            }

            return null;
        }

        private int GetProcessHandleCountWin32(int processId)
        {
            SafeProcessHandle handle = null;

            try
            {
                uint handles = 0;
                handle = NativeMethods.GetSafeProcessHandle((uint)processId);

                if (handle.IsInvalid || !NativeMethods.GetProcessHandleCount(handle, out handles))
                {
                    // The related Observer will have logged any privilege related failure.
                    if (Marshal.GetLastWin32Error() != 5)
                    {
<<<<<<< HEAD
                        Logger.LogWarning($"GetProcessHandleCount for process id {processId}: Failed with Win32 error code {Marshal.GetLastWin32Error()}.");
                    }
                }
       
                return (int)handles;  
=======
                        Logger.LogWarning($"GetProcessHandleCountWin32 for process id {processId}: Failed with Win32 error code {Marshal.GetLastWin32Error()}.");
                    }
                }

                return (int)handles;
>>>>>>> ac341cd2
            }
            catch (Exception e) when (e is ArgumentException || e is InvalidOperationException || e is Win32Exception)
            {
                // Access denied (FO is running as a less privileged user than the target process).
                if (e is Win32Exception && (e as Win32Exception).NativeErrorCode != 5)
                {
<<<<<<< HEAD
                    Logger.LogWarning($"NativeGetProcessHandleCount: Exception getting working set for process {processId}:{Environment.NewLine}{e.Message}");
=======
                    Logger.LogWarning($"GetProcessHandleCountWin32: Exception getting working set for process {processId}:{Environment.NewLine}{e.Message}");
>>>>>>> ac341cd2
                }

                return -1;
            }
            finally
            {
                handle?.Dispose();
                handle = null;
            }
        }

<<<<<<< HEAD
        private float GetPrivateWorkingSetPerfCounterMb(string procName, int procId, CancellationToken token)
        {
            if (string.IsNullOrWhiteSpace(procName) || procId < 1)
            {
                Logger.LogWarning($"GetPrivateWorkingSetMbPerfCounter: Unsupported process information provided ({procName ?? "null"}, {procId})");
                return 0F;
            }

            if (NativeMethods.GetProcessNameFromId(procId) != procName)
            {
                // The related Observer will have logged any privilege related failure.
                if (Marshal.GetLastWin32Error() != 5)
                {
                    Logger.LogWarning($"GetPrivateWorkingSetMbPerfCounter: The specified process (name: {procName}, pid: {procId}) isn't the droid we're looking for. " +
                                      $"Error Code: {Marshal.GetLastWin32Error()}");
                }
                
                return 0F;
            }

            // Handle the case where supplied process name exceeds the maximum length (64) supported by PerformanceCounter's InstanceName field (.NET Core 3.1).
            // This should be very rare given this is a Windows/.NET platform restriction and users should understand the limits of the platform they use. However,
            // the documentation (and source code comments) are confusing: One (doc) says 128 chars is max value. The other (source code comment) says 127. In reality, 
            // it is 64 for .NET Core 3.1, based on my tests..
            if (procName.Length >= MaxInstanceNameLengthTruncated)
            {
                // Only log this once to limit disk IO noise and log file size.
                if (!hasWarnedProcessNameLength)
                {
                    lock (_lock)
                    {
                        if (!hasWarnedProcessNameLength)
                        {
                            Logger.LogWarning(
                                $"Process name {procName} exceeds max length (64) for InstanceName (.NET Core 3.1). Supplying Full Working Set (Private + Shared) value instead (no PerformanceCounter usage). " +
                                $"Will not log this again until FO restarts.");

                            hasWarnedProcessNameLength = true;
                        }
                    }
                }
                return GetProcessWorkingSetWin32Mb(procId);
            }

            string internalProcName;

            // Make sure the correct process is the one we compute memory usage for (re: multiple processes of the same name..).
            if (Process.GetProcessesByName(procName).Length >= MaxSameNamedProcessesAddCache && DateTime.UtcNow.Subtract(sameNamedProcCacheLastUpdated) >= maxLifetimeForProcCache)
            {
                lock (_lockUpdate)
                {
                    if (Process.GetProcessesByName(procName).Length >= MaxSameNamedProcessesAddCache && DateTime.UtcNow.Subtract(sameNamedProcCacheLastUpdated) >= maxLifetimeForProcCache)
                    {
                        // Looking up pids using "ID Process" counter is way too slow. Implementing a short-lived cache containing procName keys 
                        // and List of (internal procName, pid) tuple values is a satisfactory (though not perfect, not best..) solution for what FO needs.
                        RefreshSameNamedProcCache(procName, token);
                    }
                }
            }
=======
        /// <summary>
        /// Gets memory usage for a process with specified processId. 
        /// </summary>
        /// <param name="processId">The id of the process.</param>
        /// <param name="getPrivateBytes">Whether or not to return Private Bytes (The Commit Charge value in bytes for this process. 
        /// Commit Charge is the total amount of private memory that the memory manager has committed for a running process.)</param>
        /// <returns>Process memory usage expressed as Megabytes.</returns>
        private float GetProcessMemoryMbWin32(int processId, bool getPrivateBytes = false)
        {
            if (processId < 1)
            {
                Logger.LogWarning($"GetProcessMemoryMbWin32: Process ID is an unsupported value ({processId}). Returning 0F.");
                return 0F;
            }

            SafeProcessHandle handle = null;

            try
            {
                NativeMethods.PROCESS_MEMORY_COUNTERS_EX memoryCounters;
                memoryCounters.cb = (uint)Marshal.SizeOf(typeof(NativeMethods.PROCESS_MEMORY_COUNTERS_EX));
                handle = NativeMethods.GetSafeProcessHandle((uint)processId);

                if (handle.IsInvalid || !NativeMethods.GetProcessMemoryInfo(handle, out memoryCounters, memoryCounters.cb))
                {
                    throw new Win32Exception($"GetProcessMemoryInfo failed with Win32 error {Marshal.GetLastWin32Error()}");
                }

                if (getPrivateBytes)
                {
                    return memoryCounters.PrivateUsage.ToUInt64() / 1024 / 1024;
                }

                return memoryCounters.WorkingSetSize.ToUInt64() / 1024 / 1024;
            }
            catch (Exception e) when (e is ArgumentException || e is InvalidOperationException || e is Win32Exception)
            {
                Logger.LogWarning($"GetProcessMemoryMbWin32: Exception getting working set for process {processId}: {e.Message}");
                return 0F;
            }
            finally
            {
                handle?.Dispose();
                handle = null;
            }
        }

        private float GetProcessMemoryMbPerfCounter(string procName, int procId, CancellationToken token, string perfCounterName = "Working Set - Private")
        {
            if (string.IsNullOrWhiteSpace(procName) || procId < 1)
            {
                Logger.LogWarning($"GetProcessMemoryMbPerfCounter: Unsupported process information provided ({procName ?? "null"}, {procId})");
                return 0F;
            }

            if (NativeMethods.GetProcessNameFromId(procId) != procName)
            {
                // The related Observer will have logged any privilege related failure.
                if (Marshal.GetLastWin32Error() != 5)
                {
                    Logger.LogWarning($"GetProcessMemoryMbPerfCounter: The specified process (name: {procName}, pid: {procId}) isn't the droid we're looking for. " +
                                      $"Error Code: {Marshal.GetLastWin32Error()}");
                }

                return 0F;
            }

            // Handle the case where supplied process name exceeds the maximum length (64) supported by PerformanceCounter's InstanceName field (.NET Core 3.1).
            // This should be very rare given this is a Windows/.NET platform restriction and users should understand the limits of the platform they use. However,
            // the documentation (and source code comments) are confusing: One (doc) says 128 chars is max value. The other (source code comment) says 127. In reality, 
            // it is 64 for .NET Core 3.1, based on my tests..
            if (procName.Length >= MaxInstanceNameLengthTruncated)
            {
                // Only log this once to limit disk IO noise and log file size.
                if (!hasWarnedProcessNameLength)
                {
                    lock (_lock)
                    {
                        if (!hasWarnedProcessNameLength)
                        {
                            Logger.LogWarning(
                                $"Process name {procName} exceeds max length (64) for InstanceName (.NET Core 3.1). Supplying Full Working Set (Private + Shared) value instead (no PerformanceCounter usage). " +
                                $"Will not log this again until FO restarts.");

                            hasWarnedProcessNameLength = true;
                        }
                    }
                }
                return GetProcessMemoryMbWin32(procId);
            }

            string internalProcName;
>>>>>>> ac341cd2

            try
            {
                internalProcName = GetInternalProcessName(procName, procId, token);

                if (internalProcName == null)
                {
                    return 0F;
                }
            }
#if RELEASE
            catch (InvalidOperationException)
            {
# endif
#if DEBUG
            catch (InvalidOperationException e)
<<<<<<< HEAD
            {
                // Most likely the process isn't the one we are looking for (current procId no longer maps to internal procName as contained in the same-named proc data cache).

                Logger.LogWarning($"GetPrivateWorkingSetMbPerfCounter (Returning 0): Handled Exception from GetInternalProcessName.{Environment.NewLine}" +
                                  $"The specified process (name: {procName}, pid: {procId}) isn't the droid we're looking for: {e.Message}");
#endif
                return 0F;
            }
  
            try
            {
                if (memoryCounter == null)
                {
                    lock (_lock)
                    {
                        if (memoryCounter == null)
                        {
                            memoryCounter = new PerformanceCounter("Process", "Working Set - Private", true);
                        }
                    }
                }

                memoryCounter.InstanceName = internalProcName;
                return memoryCounter.NextValue() / 1024 / 1024;
            }
            catch (Exception e) when (e is ArgumentException || e is InvalidOperationException || e is UnauthorizedAccessException || e is Win32Exception)
            {
                Logger.LogWarning($"Handled exception in GetPrivateWorkingSetMbPerfCounter: Returning 0.{Environment.NewLine}{e.Message}");
            }
            catch (Exception e)
            {
                // Log the full error (including stack trace) for debugging purposes.
                Logger.LogWarning($"Unhandled exception in GetPrivateWorkingSetMbPerfCounter:{Environment.NewLine}{e}");
                
=======
            {
                // Most likely the process isn't the one we are looking for (current procId no longer maps to internal procName as contained in the same-named proc data cache).

                Logger.LogWarning($"GetProcessMemoryMbPerfCounter (Returning 0): Handled Exception from GetInternalProcessName.{Environment.NewLine}" +
                                  $"The specified process (name: {procName}, pid: {procId}) isn't the droid we're looking for: {e.Message}");
#endif
                return 0F;
            }

            try
            {
                using (PerformanceCounter perfCounter = new PerformanceCounter("Process", perfCounterName, internalProcName, true))
                {
                    return perfCounter.NextValue() / 1024 / 1024;
                }
            }
            catch (Exception e) when (e is ArgumentException || e is InvalidOperationException || e is UnauthorizedAccessException || e is Win32Exception)
            {
                Logger.LogWarning($"Handled exception in GetProcessMemoryMbPerfCounter: Returning 0.{Environment.NewLine}{e.Message}");
            }
            catch (Exception e)
            {
                // Log the full error (including stack trace) for debugging purposes.
                Logger.LogWarning($"Unhandled exception in GetProcessMemoryMbPerfCounter:{Environment.NewLine}{e}");
>>>>>>> ac341cd2
                throw;
            }

            return 0F;
        }

        private string GetInternalProcessName(string procName, int pid, CancellationToken token)
        {
            token.ThrowIfCancellationRequested();

            try
            {
                if (NativeMethods.GetProcessNameFromId(pid) != procName)
                {
                    // The related Observer will have logged any privilege related failure.
                    if (Marshal.GetLastWin32Error() != 5)
                    {
                        Logger.LogWarning($"GetInternalProcessName: Process Name ({procName}) is no longer mapped to supplied ID ({pid}): {Marshal.GetLastWin32Error()}.");
                    }
<<<<<<< HEAD

                    return null;
                }

                Process[] procs = Process.GetProcessesByName(procName);
                
                if (procs.Length == 1)
=======

                    return null;
                }

                int procCount = Process.GetProcessesByName(procName).Length;

                if (procCount == 1)
>>>>>>> ac341cd2
                {
                    return procName;
                }

<<<<<<< HEAD
                if (procs.Length < MaxSameNamedProcessesAddCache)
                {
                    return GetInternalProcNameFromId(procName, pid, token);
                }
                
=======
                if (procCount < MaxSameNamedProcesses)
                {
                    return GetInternalProcNameFromId(procName, pid, token);
                }

>>>>>>> ac341cd2
                if (_procCache.ContainsKey(procName) && _procCache[procName].Any(inst => inst.Pid == pid))
                {
                    return _procCache[procName].First(inst => inst.Pid == pid).InternalName;
                }
            }
<<<<<<< HEAD
            catch (ArgumentException)
=======
            catch (Exception e) when (e is ArgumentException || e is InvalidOperationException || e is Win32Exception)
>>>>>>> ac341cd2
            {
#if DEBUG
                Logger.LogWarning($"GetInternalProcessName: Failure getting data from cache. Name: {procName}, Pid: {pid}");
#endif
            }
            catch (Exception e) when (!(e is InvalidOperationException || e is OperationCanceledException || e is TaskCanceledException))
            {
                // Log the full error (including stack trace) for debugging purposes. Note: Caller must handle InvalidOperationException as in this case it likely means
                // the process no longer exists with the same id (or internal name). So, don't re-throw as Unhandled here.
                Logger.LogError(
                    $"Unhandled exception in GetInternalProcessName: Unable to determine internal process name for {procName} with id {pid}{Environment.NewLine}{e}");
<<<<<<< HEAD

                throw;
            }

            return procName;
        }

        private string GetInternalProcNameFromId(string procName, int pid, CancellationToken token)
        {
            token.ThrowIfCancellationRequested();

=======

                throw;
            }

            return procName;
        }

        private string GetInternalProcNameFromId(string procName, int pid, CancellationToken token)
        {
            token.ThrowIfCancellationRequested();

>>>>>>> ac341cd2
            PerformanceCounter cnt = null;

            try
            {
                PerformanceCounterCategory cat = new PerformanceCounterCategory("Process");
                var instances = cat.GetInstanceNames().Where(inst => inst == procName || inst.StartsWith($"{procName}#"));
                cnt = new PerformanceCounter("Process", "ID Process", true);

                foreach (string instance in instances)
                {
                    token.ThrowIfCancellationRequested();

                    try
                    {
                        cnt.InstanceName = instance;
                        var sample = cnt.NextSample();

                        if (pid != (int)sample.RawValue)
                        {
                            continue;
                        }

                        return instance;
                    }
                    catch (Exception e) when (e is InvalidOperationException || e is UnauthorizedAccessException || e is Win32Exception)
                    {

                    }
                }
            }
            catch (Exception e) when (e is ArgumentException || e is InvalidOperationException || e is UnauthorizedAccessException || e is Win32Exception)
            {

            }
            finally
            {
                cnt?.Dispose();
                cnt = null;
            }

            return procName;
        }

        private void RefreshSameNamedProcCache(string procName, CancellationToken token)
        {
            token.ThrowIfCancellationRequested();
<<<<<<< HEAD
            
=======

>>>>>>> ac341cd2
            PerformanceCounter cnt = null;

            try
            {
                _procCache.Clear();
                PerformanceCounterCategory cat = new PerformanceCounterCategory("Process");
                var instances = cat.GetInstanceNames().Where(inst => inst == procName || inst.StartsWith($"{procName}#"));
                cnt = new PerformanceCounter("Process", "ID Process", true);

                foreach (string instance in instances)
                {
                    token.ThrowIfCancellationRequested();

                    try
                    {
                        cnt.InstanceName = instance;
                        var sample = cnt.NextSample();

                        if (!_procCache.ContainsKey(procName))
                        {
                            _ = _procCache.TryAdd(procName, new List<(string InternalName, int Pid)> { (instance, (int)sample.RawValue) });
                        }
                        else
                        {
                            _procCache[procName].Add((instance, (int)sample.RawValue));
                        }
                    }
                    catch (Exception e) when (e is ArgumentException || e is InvalidOperationException || e is Win32Exception || e is UnauthorizedAccessException)
                    {

                    }
                }

                sameNamedProcCacheLastUpdated = DateTime.UtcNow;
            }
            catch (Exception e) when (e is ArgumentException || e is InvalidOperationException || e is Win32Exception || e is UnauthorizedAccessException)
            {

            }
            finally
            {
                cnt?.Dispose();
                cnt = null;
            }
        }
    }
}<|MERGE_RESOLUTION|>--- conflicted
+++ resolved
@@ -20,35 +20,15 @@
     public class WindowsProcessInfoProvider : ProcessInfoProvider
     {
         private const int MaxDescendants = 50;
-<<<<<<< HEAD
-        private const int MaxSameNamedProcessesAddCache = 75;
-        private const int MaxInstanceNameLengthTruncated = 64;
-        private readonly object _lock = new object();
-=======
         private const int MaxSameNamedProcesses = 50;
         private const int MaxInstanceNameLengthTruncated = 64;
         private static readonly object _lock = new object();
->>>>>>> ac341cd2
         private readonly object _lockUpdate = new object();
         private volatile bool hasWarnedProcessNameLength = false;
         private DateTime sameNamedProcCacheLastUpdated = DateTime.MinValue;
         private TimeSpan maxLifetimeForProcCache = TimeSpan.FromMinutes(3);
         private readonly ConcurrentDictionary<string, List<(string InternalName, int Pid)>> _procCache =
             new ConcurrentDictionary<string, List<(string InternalName, int Pid)>>();
-<<<<<<< HEAD
-        PerformanceCounter memoryCounter = null;
-
-        public override float GetProcessWorkingSetMb(int processId, string procName, CancellationToken token, bool getPrivateWorkingSet = false)
-        {
-            if (getPrivateWorkingSet)
-            {
-                // Private Working Set from Perf Counter (Working Set - Private). Very slow when there are lots of *same-named* processes.
-                return GetPrivateWorkingSetPerfCounterMb(procName, processId, token);
-            }
-
-            // Full Working Set (Private + Shared) from psapi.dll. Very fast.
-            return GetProcessWorkingSetWin32Mb(processId); 
-=======
 
         public override float GetProcessWorkingSetMb(int processId, string procName, CancellationToken token, bool getPrivateWorkingSet = false)
         {
@@ -81,7 +61,6 @@
             }
 
             return GetProcessMemoryMbWin32(processId, getPrivateBytes:true);
->>>>>>> ac341cd2
         }
 
         public override float GetProcessAllocatedHandles(int processId, string configPath = null)
@@ -176,37 +155,6 @@
             return childProcesses;
         }
 
-<<<<<<< HEAD
-        private List<(string procName, int pid)> TupleGetChildProcessesWin32(int processId, NativeMethods.SafeObjectHandle handleToSnapshot)
-        {
-            try
-            {
-                List<(string procName, int procId)> childProcs = NativeMethods.GetChildProcesses(processId, handleToSnapshot);
-
-                if (childProcs?.Count == 0)
-                {
-                    return null;
-                }
-
-                return childProcs;
-            }
-            
-            catch (Exception e) when (e is Win32Exception) // e.g., process is no longer running.
-            {
-                Logger.LogWarning($"Handled Exception in TupleGetChildProcesses:{Environment.NewLine}{e.Message}");
-            }
-            catch (Exception e)
-            {
-                // Log the full error(including stack trace) for debugging purposes.
-                Logger.LogError($"Unhandled Exception in TupleGetChildProcesses:{Environment.NewLine}{e}");
-                throw;
-            }
-
-            return null;
-        }
-
-=======
->>>>>>> ac341cd2
         public override double GetProcessKvsLvidsUsagePercentage(string procName, CancellationToken token, int procId = -1)
         {
             if (string.IsNullOrWhiteSpace(procName))
@@ -224,16 +172,6 @@
                 // This is the case when the caller expects there could be multiple instances of the same process.
                 if (procId > 0)
                 {
-<<<<<<< HEAD
-                    // Make sure the correct process is the one we compute memory usage for (re: multiple processes of the same name..).
-                    if (Process.GetProcessesByName(procName).Length >= MaxSameNamedProcessesAddCache &&
-                        DateTime.UtcNow.Subtract(sameNamedProcCacheLastUpdated) >= maxLifetimeForProcCache)
-                    {
-                        lock (_lockUpdate)
-                        {
-                            if (Process.GetProcessesByName(procName).Length >= MaxSameNamedProcessesAddCache &&
-                                DateTime.UtcNow.Subtract(sameNamedProcCacheLastUpdated) >= maxLifetimeForProcCache)
-=======
                     int procCount = Process.GetProcessesByName(procName).Length;
 
                     if (procCount == 0)
@@ -247,7 +185,6 @@
                         lock (_lockUpdate)
                         {
                             if (procCount >= MaxSameNamedProcesses && DateTime.UtcNow.Subtract(sameNamedProcCacheLastUpdated) >= maxLifetimeForProcCache)
->>>>>>> ac341cd2
                             {
                                 // Looking up pids using "ID Process" counter is way too slow. Implementing a short-lived cache containing procName keys 
                                 // and List of (internal procName, pid) tuple values is a satisfactory (though not perfect, not best..) solution for what FO needs.
@@ -255,6 +192,23 @@
                             }
                         }
                     }
+
+                    try
+                    {
+                        internalProcName = GetInternalProcessName(procName, procId, token);
+
+                        if (internalProcName == null)
+                        {
+                            return -1;
+                        }
+                    }
+                    catch (InvalidOperationException e)
+                    {
+                        Logger.LogWarning($"GetProcessKvsLvidsUsagePercentage (Returning -1): Handled Exception from GetInternalProcessName.{Environment.NewLine}" +
+                                          $"The specified process (name: {procName}, pid: {procId}) isn't the droid we're looking for: {e.Message}");
+                        return -1;
+                    }
+                }
 
                     try
                     {
@@ -292,11 +246,7 @@
                                             counterName,
                                             instanceName: internalProcName,
                                             readOnly: true);
-<<<<<<< HEAD
-                
-=======
-
->>>>>>> ac341cd2
+
                 float result = performanceCounter.NextValue();
                 double usedPct = (double)(result * 100) / int.MaxValue;
 
@@ -321,21 +271,8 @@
             return -1;
         }
 
-<<<<<<< HEAD
-        private float GetProcessWorkingSetWin32Mb(int processId)
-        {
-            if (processId < 1)
-            {
-                Logger.LogWarning($"NativeGetProcessFullWorkingSetMb: Process ID is an unsupported value ({processId}). Returning 0F.");
-                return 0F;
-            }
-
-            SafeProcessHandle handle = null;
-
-=======
         private List<(string procName, int pid)> TupleGetChildProcessesWin32(int processId, NativeMethods.SafeObjectHandle handleToSnapshot)
         {
->>>>>>> ac341cd2
             try
             {
                 List<(string procName, int procId)> childProcs = NativeMethods.GetChildProcesses(processId, handleToSnapshot);
@@ -345,21 +282,12 @@
                     return null;
                 }
 
-<<<<<<< HEAD
-                return memoryCounters.WorkingSetSize.ToInt64() / 1024 / 1024;
-=======
                 return childProcs;
->>>>>>> ac341cd2
             }
 
             catch (Exception e) when (e is Win32Exception) // e.g., process is no longer running.
             {
-<<<<<<< HEAD
-                Logger.LogWarning($"NativeGetProcessWorkingSet: Exception getting working set for process {processId}{Environment.NewLine}{e.Message}");
-                return 0F;
-=======
                 Logger.LogWarning($"Handled Exception in TupleGetChildProcessesWin32:{Environment.NewLine}{e.Message}");
->>>>>>> ac341cd2
             }
             catch (Exception e)
             {
@@ -385,30 +313,18 @@
                     // The related Observer will have logged any privilege related failure.
                     if (Marshal.GetLastWin32Error() != 5)
                     {
-<<<<<<< HEAD
-                        Logger.LogWarning($"GetProcessHandleCount for process id {processId}: Failed with Win32 error code {Marshal.GetLastWin32Error()}.");
-                    }
-                }
-       
-                return (int)handles;  
-=======
                         Logger.LogWarning($"GetProcessHandleCountWin32 for process id {processId}: Failed with Win32 error code {Marshal.GetLastWin32Error()}.");
                     }
                 }
 
                 return (int)handles;
->>>>>>> ac341cd2
             }
             catch (Exception e) when (e is ArgumentException || e is InvalidOperationException || e is Win32Exception)
             {
                 // Access denied (FO is running as a less privileged user than the target process).
                 if (e is Win32Exception && (e as Win32Exception).NativeErrorCode != 5)
                 {
-<<<<<<< HEAD
-                    Logger.LogWarning($"NativeGetProcessHandleCount: Exception getting working set for process {processId}:{Environment.NewLine}{e.Message}");
-=======
                     Logger.LogWarning($"GetProcessHandleCountWin32: Exception getting working set for process {processId}:{Environment.NewLine}{e.Message}");
->>>>>>> ac341cd2
                 }
 
                 return -1;
@@ -420,67 +336,6 @@
             }
         }
 
-<<<<<<< HEAD
-        private float GetPrivateWorkingSetPerfCounterMb(string procName, int procId, CancellationToken token)
-        {
-            if (string.IsNullOrWhiteSpace(procName) || procId < 1)
-            {
-                Logger.LogWarning($"GetPrivateWorkingSetMbPerfCounter: Unsupported process information provided ({procName ?? "null"}, {procId})");
-                return 0F;
-            }
-
-            if (NativeMethods.GetProcessNameFromId(procId) != procName)
-            {
-                // The related Observer will have logged any privilege related failure.
-                if (Marshal.GetLastWin32Error() != 5)
-                {
-                    Logger.LogWarning($"GetPrivateWorkingSetMbPerfCounter: The specified process (name: {procName}, pid: {procId}) isn't the droid we're looking for. " +
-                                      $"Error Code: {Marshal.GetLastWin32Error()}");
-                }
-                
-                return 0F;
-            }
-
-            // Handle the case where supplied process name exceeds the maximum length (64) supported by PerformanceCounter's InstanceName field (.NET Core 3.1).
-            // This should be very rare given this is a Windows/.NET platform restriction and users should understand the limits of the platform they use. However,
-            // the documentation (and source code comments) are confusing: One (doc) says 128 chars is max value. The other (source code comment) says 127. In reality, 
-            // it is 64 for .NET Core 3.1, based on my tests..
-            if (procName.Length >= MaxInstanceNameLengthTruncated)
-            {
-                // Only log this once to limit disk IO noise and log file size.
-                if (!hasWarnedProcessNameLength)
-                {
-                    lock (_lock)
-                    {
-                        if (!hasWarnedProcessNameLength)
-                        {
-                            Logger.LogWarning(
-                                $"Process name {procName} exceeds max length (64) for InstanceName (.NET Core 3.1). Supplying Full Working Set (Private + Shared) value instead (no PerformanceCounter usage). " +
-                                $"Will not log this again until FO restarts.");
-
-                            hasWarnedProcessNameLength = true;
-                        }
-                    }
-                }
-                return GetProcessWorkingSetWin32Mb(procId);
-            }
-
-            string internalProcName;
-
-            // Make sure the correct process is the one we compute memory usage for (re: multiple processes of the same name..).
-            if (Process.GetProcessesByName(procName).Length >= MaxSameNamedProcessesAddCache && DateTime.UtcNow.Subtract(sameNamedProcCacheLastUpdated) >= maxLifetimeForProcCache)
-            {
-                lock (_lockUpdate)
-                {
-                    if (Process.GetProcessesByName(procName).Length >= MaxSameNamedProcessesAddCache && DateTime.UtcNow.Subtract(sameNamedProcCacheLastUpdated) >= maxLifetimeForProcCache)
-                    {
-                        // Looking up pids using "ID Process" counter is way too slow. Implementing a short-lived cache containing procName keys 
-                        // and List of (internal procName, pid) tuple values is a satisfactory (though not perfect, not best..) solution for what FO needs.
-                        RefreshSameNamedProcCache(procName, token);
-                    }
-                }
-            }
-=======
         /// <summary>
         /// Gets memory usage for a process with specified processId. 
         /// </summary>
@@ -573,7 +428,6 @@
             }
 
             string internalProcName;
->>>>>>> ac341cd2
 
             try
             {
@@ -590,42 +444,6 @@
 # endif
 #if DEBUG
             catch (InvalidOperationException e)
-<<<<<<< HEAD
-            {
-                // Most likely the process isn't the one we are looking for (current procId no longer maps to internal procName as contained in the same-named proc data cache).
-
-                Logger.LogWarning($"GetPrivateWorkingSetMbPerfCounter (Returning 0): Handled Exception from GetInternalProcessName.{Environment.NewLine}" +
-                                  $"The specified process (name: {procName}, pid: {procId}) isn't the droid we're looking for: {e.Message}");
-#endif
-                return 0F;
-            }
-  
-            try
-            {
-                if (memoryCounter == null)
-                {
-                    lock (_lock)
-                    {
-                        if (memoryCounter == null)
-                        {
-                            memoryCounter = new PerformanceCounter("Process", "Working Set - Private", true);
-                        }
-                    }
-                }
-
-                memoryCounter.InstanceName = internalProcName;
-                return memoryCounter.NextValue() / 1024 / 1024;
-            }
-            catch (Exception e) when (e is ArgumentException || e is InvalidOperationException || e is UnauthorizedAccessException || e is Win32Exception)
-            {
-                Logger.LogWarning($"Handled exception in GetPrivateWorkingSetMbPerfCounter: Returning 0.{Environment.NewLine}{e.Message}");
-            }
-            catch (Exception e)
-            {
-                // Log the full error (including stack trace) for debugging purposes.
-                Logger.LogWarning($"Unhandled exception in GetPrivateWorkingSetMbPerfCounter:{Environment.NewLine}{e}");
-                
-=======
             {
                 // Most likely the process isn't the one we are looking for (current procId no longer maps to internal procName as contained in the same-named proc data cache).
 
@@ -650,12 +468,11 @@
             {
                 // Log the full error (including stack trace) for debugging purposes.
                 Logger.LogWarning($"Unhandled exception in GetProcessMemoryMbPerfCounter:{Environment.NewLine}{e}");
->>>>>>> ac341cd2
                 throw;
             }
 
-            return 0F;
-        }
+                    return null;
+                }
 
         private string GetInternalProcessName(string procName, int pid, CancellationToken token)
         {
@@ -670,50 +487,28 @@
                     {
                         Logger.LogWarning($"GetInternalProcessName: Process Name ({procName}) is no longer mapped to supplied ID ({pid}): {Marshal.GetLastWin32Error()}.");
                     }
-<<<<<<< HEAD
 
                     return null;
                 }
 
-                Process[] procs = Process.GetProcessesByName(procName);
-                
-                if (procs.Length == 1)
-=======
-
-                    return null;
-                }
-
                 int procCount = Process.GetProcessesByName(procName).Length;
 
                 if (procCount == 1)
->>>>>>> ac341cd2
                 {
                     return procName;
                 }
 
-<<<<<<< HEAD
-                if (procs.Length < MaxSameNamedProcessesAddCache)
+                if (procCount < MaxSameNamedProcesses)
                 {
                     return GetInternalProcNameFromId(procName, pid, token);
                 }
-                
-=======
-                if (procCount < MaxSameNamedProcesses)
-                {
-                    return GetInternalProcNameFromId(procName, pid, token);
-                }
-
->>>>>>> ac341cd2
+
                 if (_procCache.ContainsKey(procName) && _procCache[procName].Any(inst => inst.Pid == pid))
                 {
                     return _procCache[procName].First(inst => inst.Pid == pid).InternalName;
                 }
             }
-<<<<<<< HEAD
-            catch (ArgumentException)
-=======
             catch (Exception e) when (e is ArgumentException || e is InvalidOperationException || e is Win32Exception)
->>>>>>> ac341cd2
             {
 #if DEBUG
                 Logger.LogWarning($"GetInternalProcessName: Failure getting data from cache. Name: {procName}, Pid: {pid}");
@@ -725,7 +520,6 @@
                 // the process no longer exists with the same id (or internal name). So, don't re-throw as Unhandled here.
                 Logger.LogError(
                     $"Unhandled exception in GetInternalProcessName: Unable to determine internal process name for {procName} with id {pid}{Environment.NewLine}{e}");
-<<<<<<< HEAD
 
                 throw;
             }
@@ -737,19 +531,6 @@
         {
             token.ThrowIfCancellationRequested();
 
-=======
-
-                throw;
-            }
-
-            return procName;
-        }
-
-        private string GetInternalProcNameFromId(string procName, int pid, CancellationToken token)
-        {
-            token.ThrowIfCancellationRequested();
-
->>>>>>> ac341cd2
             PerformanceCounter cnt = null;
 
             try
@@ -796,11 +577,7 @@
         private void RefreshSameNamedProcCache(string procName, CancellationToken token)
         {
             token.ThrowIfCancellationRequested();
-<<<<<<< HEAD
-            
-=======
-
->>>>>>> ac341cd2
+
             PerformanceCounter cnt = null;
 
             try
