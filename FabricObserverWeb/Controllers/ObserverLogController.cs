--- conflicted
+++ resolved
@@ -266,15 +266,8 @@
 
                     return this.Content(ret, format.ToLower() == "html" ? "text/html" : "text/json");
                 }
-<<<<<<< HEAD
-                else
-                {
-                    return this.Content("no node found with that name.");
-                }
-=======
 
                 return this.Content("no node found with that name.");
->>>>>>> db8b2c8c
             }
             catch (ArgumentException ae)
             {
@@ -442,11 +435,7 @@
 
                             break;
                         default:
-<<<<<<< HEAD
-                            this.sb.AppendLine("\n\t\t\t<br/>Specified Observer, " + name + ", does not exist.");
-=======
                             _ = this.sb.AppendLine("\n\t\t\t<br/>Specified Observer, " + name + ", does not exist.");
->>>>>>> db8b2c8c
                             break;
                     }
 
